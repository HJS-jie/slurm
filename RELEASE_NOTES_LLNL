--- conflicted
+++ resolved
@@ -1,24 +1,11 @@
-<<<<<<< HEAD
-LLNL CHAOS-SPECIFIC RELEASE NOTES FOR SLURM VERSION 2.2
-05 January 2010
-=======
 LLNL CHAOS-SPECIFIC RELEASE NOTES FOR SLURM VERSION 2.1
 8 March 2010
->>>>>>> e4db9665
 
-This lists only the most significant changes from SLURM v2.1 to v2.2
+This lists only the most significant changes from SLURM v2.0 to v2.1
 with respect to Chaos systems. See the file RELEASE_NOTES for other
 changes.
 
 For system administrators:
-<<<<<<< HEAD
-
-Mostly for users:
-
-SLURM state files in version 2.2 are different from those of version 2.1.
-After installing SLURM version 2.2, plan to restart without preserving
-jobs or other state information. While SLURM version 2.1 is still running,
-=======
 * The pam_slurm Pluggable Authentication Module for SLURM, previously
   distributed separately, has been moved within the main SLURM distribution
   and is packaged as a separate RPM.
@@ -61,7 +48,6 @@
 SLURM state files in version 2.1 are different from those of version 2.1.
 After installing SLURM version 2.1, plan to restart without preserving 
 jobs or other state information. While SLURM version 2.0 is still running, 
->>>>>>> e4db9665
 cancel all pending and running jobs (e.g.
-"scancel --state=pending; scancel --state=running"). Then stop and restart
+"scancel --state=pending; scancel --state=running"). Then stop and restart 
 daemons with the "-c" option or use "/etc/init.d/slurm startclean".