--- conflicted
+++ resolved
@@ -3174,12 +3174,9 @@
 	if (s_p_get_string(&temp_str, "PriorityFlags", hashtbl)) {
 		if (slurm_strcasestr(temp_str, "ACCRUE_ALWAYS"))
 			conf->priority_flags |= PRIORITY_FLAGS_ACCRUE_ALWAYS;
-<<<<<<< HEAD
 		if (slurm_strcasestr(temp_str, "TICKET_BASED"))
 			conf->priority_flags |= PRIORITY_FLAGS_TICKET_BASED;
-=======
 		xfree(temp_str);
->>>>>>> 89493adf
 	}
 	if (s_p_get_string(&temp_str, "PriorityMaxAge", hashtbl)) {
 		int max_time = time_str2mins(temp_str);
