/****************************************************************************\
 *  slurmdbd_defs.c - functions for use with Slurm DBD RPCs
 *****************************************************************************
 *  Copyright (C) 2008-2010 Lawrence Livermore National Security.
 *  Produced at Lawrence Livermore National Laboratory (cf, DISCLAIMER).
 *  Written by Morris Jette <jette1@llnl.gov>
 *  CODE-OCEC-09-009. All rights reserved.
 *
 *  This file is part of SLURM, a resource management program.
 *  For details, see <http://slurm.schedmd.com/>.
 *  Please also read the included file: DISCLAIMER.
 *
 *  SLURM is free software; you can redistribute it and/or modify it under
 *  the terms of the GNU General Public License as published by the Free
 *  Software Foundation; either version 2 of the License, or (at your option)
 *  any later version.
 *
 *  In addition, as a special exception, the copyright holders give permission
 *  to link the code of portions of this program with the OpenSSL library under
 *  certain conditions as described in each individual source file, and
 *  distribute linked combinations including the two. You must obey the GNU
 *  General Public License in all respects for all of the code used other than
 *  OpenSSL. If you modify file(s) with this exception, you may extend this
 *  exception to your version of the file(s), but you are not obligated to do
 *  so. If you do not wish to do so, delete this exception statement from your
 *  version.  If you delete this exception statement from all source files in
 *  the program, then also delete it here.
 *
 *  SLURM is distributed in the hope that it will be useful, but WITHOUT ANY
 *  WARRANTY; without even the implied warranty of MERCHANTABILITY or FITNESS
 *  FOR A PARTICULAR PURPOSE.  See the GNU General Public License for more
 *  details.
 *
 *  You should have received a copy of the GNU General Public License along
 *  with SLURM; if not, write to the Free Software Foundation, Inc.,
 *  51 Franklin Street, Fifth Floor, Boston, MA 02110-1301  USA.
\*****************************************************************************/

#if HAVE_CONFIG_H
#  include "config.h"
#  if HAVE_INTTYPES_H
#    include <inttypes.h>
#  else
#    if HAVE_STDINT_H
#      include <stdint.h>
#    endif
#  endif			/* HAVE_INTTYPES_H */
#else				/* !HAVE_CONFIG_H */
#  include <inttypes.h>
#endif				/*  HAVE_CONFIG_H */

#include <arpa/inet.h>
#include <fcntl.h>
#include <pthread.h>
#include <stdio.h>
#include <syslog.h>
#include <sys/poll.h>
#include <sys/stat.h>
#include <sys/types.h>
#include <sys/socket.h>
#include <time.h>
#include <unistd.h>

#include "slurm/slurm_errno.h"
#include "src/common/fd.h"
#include "src/common/pack.h"
#include "src/common/assoc_mgr.h"
#include "src/common/slurm_auth.h"
#include "src/common/slurm_accounting_storage.h"
#include "src/common/slurm_jobacct_gather.h"
#include "src/common/slurm_protocol_api.h"
#include "src/common/slurm_protocol_defs.h"
#include "src/common/slurmdbd_defs.h"
#include "src/common/xmalloc.h"
#include "src/common/xsignal.h"
#include "src/common/xstring.h"

/*
** Define slurm-specific aliases for use by plugins, see slurm_xlator.h
** for details.
 */
strong_alias(slurmdbd_free_list_msg,	slurmdb_slurmdbd_free_list_msg);
strong_alias(slurmdbd_free_rc_msg,	slurmdb_slurmdbd_free_rc_msg);
strong_alias(slurmdbd_free_usage_msg,	slurmdb_slurmdbd_free_usage_msg);
strong_alias(slurmdbd_free_id_rc_msg,	slurmdb_slurmdbd_free_id_rc_msg);


#define DBD_MAGIC		0xDEAD3219
#define MAX_AGENT_QUEUE		10000
#define MAX_DBD_MSG_LEN		16384
#define SLURMDBD_TIMEOUT	900	/* Seconds SlurmDBD for response */

uint16_t running_cache = 0;
pthread_mutex_t assoc_cache_mutex = PTHREAD_MUTEX_INITIALIZER;
pthread_cond_t assoc_cache_cond = PTHREAD_COND_INITIALIZER;

static pthread_mutex_t agent_lock = PTHREAD_MUTEX_INITIALIZER;
static pthread_cond_t  agent_cond = PTHREAD_COND_INITIALIZER;
static List      agent_list     = (List) NULL;
static pthread_t agent_tid      = 0;
static time_t    agent_shutdown = 0;

static pthread_mutex_t slurmdbd_lock = PTHREAD_MUTEX_INITIALIZER;
static pthread_cond_t  slurmdbd_cond = PTHREAD_COND_INITIALIZER;
static slurm_fd_t  slurmdbd_fd         = -1;
static char *    slurmdbd_auth_info  = NULL;
static char *    slurmdbd_cluster    = NULL;
static bool      rollback_started    = 0;
static bool      halt_agent          = 0;
static slurm_trigger_callbacks_t callback;
static bool      callbacks_requested = 0;
static bool      from_ctld           = 0;
static bool      need_to_register    = 0;

static void * _agent(void *x);
static void   _close_slurmdbd_fd(void);
static void   _create_agent(void);
static bool   _fd_readable(slurm_fd_t fd, int read_timeout);
static int    _fd_writeable(slurm_fd_t fd);
static int    _get_return_code(uint16_t rpc_version, int read_timeout);
static Buf    _load_dbd_rec(int fd);
static void   _load_dbd_state(void);
static void   _open_slurmdbd_fd(bool db_needed);
static int    _purge_job_start_req(void);
static Buf    _recv_msg(int read_timeout);
static void   _reopen_slurmdbd_fd(void);
static int    _save_dbd_rec(int fd, Buf buffer);
static void   _save_dbd_state(void);
static int    _send_init_msg(void);
static int    _send_fini_msg(void);
static int    _send_msg(Buf buffer);
static void   _sig_handler(int signal);
static void   _shutdown_agent(void);
static void   _slurmdbd_packstr(void *str, uint16_t rpc_version, Buf buffer);
static int    _slurmdbd_unpackstr(void **str, uint16_t rpc_version, Buf buffer);
static int    _tot_wait (struct timeval *start_time);

/****************************************************************************
 * Socket open/close/read/write functions
 ****************************************************************************/

/* Open a socket connection to SlurmDbd
 * auth_info IN - alternate authentication key
 * callbacks IN - make agent to process RPCs and contains callback pointers
 * rollback IN - keep journal and permit rollback if set
 * Returns SLURM_SUCCESS or an error code */
extern int slurm_open_slurmdbd_conn(char *auth_info,
				    const slurm_trigger_callbacks_t *callbacks,
				    bool rollback)
{
	int tmp_errno = SLURM_SUCCESS;
	/* we need to set this up before we make the agent or we will
	 * get a threading issue. */
	slurm_mutex_lock(&slurmdbd_lock);
	xfree(slurmdbd_auth_info);
	if (auth_info)
		slurmdbd_auth_info = xstrdup(auth_info);

	xfree(slurmdbd_cluster);
	slurmdbd_cluster = slurm_get_cluster_name();

	agent_shutdown = 0;
	rollback_started = rollback;

	if (slurmdbd_fd < 0) {
		_open_slurmdbd_fd(1);
		tmp_errno = errno;
	}
	slurm_mutex_unlock(&slurmdbd_lock);

	slurm_mutex_lock(&agent_lock);
	/* Initialize the callback pointers */
	if (callbacks != NULL) {
		/* copy the user specified callback pointers */
		memcpy(&(callback), callbacks,
		       sizeof(slurm_trigger_callbacks_t));
		callbacks_requested = true;
	} else {
		callbacks_requested = false;
	}

	if ((callbacks != NULL) && ((agent_tid == 0) || (agent_list == NULL)))
		_create_agent();
	else if (agent_list)
		_load_dbd_state();

	slurm_mutex_unlock(&agent_lock);
	if (tmp_errno) {
		errno = tmp_errno;
		return tmp_errno;
	} else if (slurmdbd_fd < 0)
		return SLURM_ERROR;
	else
		return SLURM_SUCCESS;
}

/* Close the SlurmDBD socket connection */
extern int slurm_close_slurmdbd_conn(void)
{
	/* NOTE: agent_lock not needed for _shutdown_agent() */
	_shutdown_agent();

	if (rollback_started) {
		if (_send_fini_msg() != SLURM_SUCCESS)
			error("slurmdbd: Sending fini msg: %m");
		else
			debug("slurmdbd: Sent fini msg");
	}

	slurm_mutex_lock(&slurmdbd_lock);
	_close_slurmdbd_fd();
	xfree(slurmdbd_auth_info);
	xfree(slurmdbd_cluster);
	slurm_mutex_unlock(&slurmdbd_lock);

	return SLURM_SUCCESS;
}

/* Send an RPC to the SlurmDBD and wait for the return code reply.
 * The RPC will not be queued if an error occurs.
 * Returns SLURM_SUCCESS or an error code */
extern int slurm_send_slurmdbd_recv_rc_msg(uint16_t rpc_version,
					   slurmdbd_msg_t *req,
					   int *resp_code)
{
	int rc;
	slurmdbd_msg_t *resp;

	xassert(req);
	xassert(resp_code);

	resp = xmalloc(sizeof(slurmdbd_msg_t));
	rc = slurm_send_recv_slurmdbd_msg(rpc_version, req, resp);
	if (rc != SLURM_SUCCESS) {
		;	/* error message already sent */
	} else if (resp->msg_type != DBD_RC) {
		error("slurmdbd: response is not type DBD_RC: %s(%u)",
		      slurmdbd_msg_type_2_str(resp->msg_type, 1),
		      resp->msg_type);
		rc = SLURM_ERROR;
	} else {	/* resp->msg_type == DBD_RC */
		dbd_rc_msg_t *msg = resp->data;
		*resp_code = msg->return_code;
		if (msg->return_code != SLURM_SUCCESS
		    && msg->return_code != ACCOUNTING_FIRST_REG) {
			char *comment = msg->comment;
			if (!comment)
				comment = slurm_strerror(msg->return_code);
			if (msg->sent_type == DBD_REGISTER_CTLD &&
			    slurm_get_accounting_storage_enforce()) {
				error("slurmdbd: Issue with call "
				      "%s(%u): %u(%s)",
				      slurmdbd_msg_type_2_str(
					      msg->sent_type, 1),
				      msg->sent_type, msg->return_code,
				      comment);
				fatal("You need to add this cluster "
				      "to accounting if you want to "
				      "enforce associations, or no "
				      "jobs will ever run.");
			} else
				debug("slurmdbd: Issue with call "
				      "%s(%u): %u(%s)",
				      slurmdbd_msg_type_2_str(
					      msg->sent_type, 1),
				      msg->sent_type, msg->return_code,
				      comment);
		} else if (msg->sent_type == DBD_REGISTER_CTLD)
			need_to_register = 0;
		slurmdbd_free_rc_msg(msg);
	}
	xfree(resp);

	return rc;
}

/* Send an RPC to the SlurmDBD and wait for an arbitrary reply message.
 * The RPC will not be queued if an error occurs.
 * The "resp" message must be freed by the caller.
 * Returns SLURM_SUCCESS or an error code */
extern int slurm_send_recv_slurmdbd_msg(uint16_t rpc_version,
					slurmdbd_msg_t *req,
					slurmdbd_msg_t *resp)
{
	int rc = SLURM_SUCCESS, read_timeout;
	Buf buffer;

	xassert(req);
	xassert(resp);

	/* To make sure we can get this to send instead of the agent
	   sending stuff that can happen anytime we set halt_agent and
	   then after we get into the mutex we unset.
	*/
	halt_agent = 1;
	read_timeout = SLURMDBD_TIMEOUT * 1000;
	slurm_mutex_lock(&slurmdbd_lock);
	halt_agent = 0;
	if (slurmdbd_fd < 0) {
		/* Either slurm_open_slurmdbd_conn() was not executed or
		 * the connection to Slurm DBD has been closed */
		if (req->msg_type == DBD_GET_CONFIG)
			_open_slurmdbd_fd(0);
		else
			_open_slurmdbd_fd(1);
		if (slurmdbd_fd < 0) {
			rc = SLURM_ERROR;
			goto end_it;
		}
	}

	if (!(buffer = pack_slurmdbd_msg(req, rpc_version))) {
		rc = SLURM_ERROR;
		goto end_it;
	}

	rc = _send_msg(buffer);
	free_buf(buffer);
	if (rc != SLURM_SUCCESS) {
		error("slurmdbd: Sending message type %s: %d: %m",
		      rpc_num2string(req->msg_type), rc);
		goto end_it;
	}

	buffer = _recv_msg(read_timeout);
	if (buffer == NULL) {
		error("slurmdbd: Getting response to message type %u",
		      req->msg_type);
		rc = SLURM_ERROR;
		goto end_it;
	}

	rc = unpack_slurmdbd_msg(resp, rpc_version, buffer);
	/* check for the rc of the start job message */
	if (rc == SLURM_SUCCESS && resp->msg_type == DBD_ID_RC)
		rc = ((dbd_id_rc_msg_t *)resp->data)->return_code;

	free_buf(buffer);
end_it:
	pthread_cond_signal(&slurmdbd_cond);
	slurm_mutex_unlock(&slurmdbd_lock);

	return rc;
}

/* Send an RPC to the SlurmDBD. Do not wait for the reply. The RPC
 * will be queued and processed later if the SlurmDBD is not responding.
 * NOTE: slurm_open_slurmdbd_conn() must have been called with callbacks set
 *
 * Returns SLURM_SUCCESS or an error code */
extern int slurm_send_slurmdbd_msg(uint16_t rpc_version, slurmdbd_msg_t *req)
{
	Buf buffer;
	int cnt, rc = SLURM_SUCCESS;
	static time_t syslog_time = 0;
	static int max_agent_queue = 0;

	/* Whatever our max job count is times that by 2 or
	 * MAX_AGENT_QUEUE which ever is bigger */
	if (!max_agent_queue)
		max_agent_queue =
			MAX(MAX_AGENT_QUEUE,
			    ((slurmctld_conf.max_job_cnt * 2) +
			     (node_record_count * 4)));

	buffer = pack_slurmdbd_msg(req, rpc_version);

	slurm_mutex_lock(&agent_lock);
	if ((agent_tid == 0) || (agent_list == NULL)) {
		_create_agent();
		if ((agent_tid == 0) || (agent_list == NULL)) {
			slurm_mutex_unlock(&agent_lock);
			free_buf(buffer);
			return SLURM_ERROR;
		}
	}
	cnt = list_count(agent_list);
	if ((cnt >= (max_agent_queue / 2)) &&
	    (difftime(time(NULL), syslog_time) > 120)) {
		/* Record critical error every 120 seconds */
		syslog_time = time(NULL);
		error("slurmdbd: agent queue filling, RESTART SLURMDBD NOW");
		syslog(LOG_CRIT, "*** RESTART SLURMDBD NOW ***");
		if (callbacks_requested)
			(callback.dbd_fail)();
	}
	if (cnt == (max_agent_queue - 1))
		cnt -= _purge_job_start_req();
	if (cnt < max_agent_queue) {
		if (list_enqueue(agent_list, buffer) == NULL)
			fatal("list_enqueue: memory allocation failure");
	} else {
		error("slurmdbd: agent queue is full, discarding request");
		if (callbacks_requested)
			(callback.acct_full)();
		rc = SLURM_ERROR;
	}

	pthread_cond_broadcast(&agent_cond);
	slurm_mutex_unlock(&agent_lock);
	return rc;
}

/* Open a connection to the Slurm DBD and set slurmdbd_fd */
static void _open_slurmdbd_fd(bool need_db)
{
	slurm_addr_t dbd_addr;
	uint16_t slurmdbd_port;
	char *   slurmdbd_host;
	bool try_backup = true;

	if (slurmdbd_fd >= 0) {
		debug("Attempt to re-open slurmdbd socket");
		/* clear errno (checked after this for errors) */
		errno = 0;
		return;
	}

	slurmdbd_host = slurm_get_accounting_storage_host();
	slurmdbd_port = slurm_get_accounting_storage_port();
	if (slurmdbd_host == NULL) {
		slurmdbd_host = xstrdup(DEFAULT_STORAGE_HOST);
		slurm_set_accounting_storage_host(slurmdbd_host);
	}

	if (slurmdbd_port == 0) {
		slurmdbd_port = SLURMDBD_PORT;
		slurm_set_accounting_storage_port(slurmdbd_port);
	}
again:
	slurm_set_addr(&dbd_addr, slurmdbd_port, slurmdbd_host);
	if (dbd_addr.sin_port == 0)
		error("Unable to locate SlurmDBD host %s:%u",
		      slurmdbd_host, slurmdbd_port);
	else {
		slurmdbd_fd = slurm_open_msg_conn(&dbd_addr);

		if (slurmdbd_fd < 0) {
			debug("slurmdbd: slurm_open_msg_conn to %s:%u: %m",
			      slurmdbd_host, slurmdbd_port);
			if (try_backup) {
				try_backup = false;
				xfree(slurmdbd_host);
				if ((slurmdbd_host =
				    slurm_get_accounting_storage_backup_host()))
					goto again;
			}
		} else {
			int rc;
			fd_set_nonblocking(slurmdbd_fd);
			fd_set_close_on_exec(slurmdbd_fd);
			rc = _send_init_msg();
			if (rc == SLURM_SUCCESS) {
				if (from_ctld)
					need_to_register = 1;
				if (callbacks_requested) {
					(callback.dbd_resumed)();
					(callback.db_resumed)();
				}
			}

			if ((!need_db && (rc == ESLURM_DB_CONNECTION)) ||
			    (rc == SLURM_SUCCESS)) {
				debug("slurmdbd: Sent DbdInit msg");
				/* clear errno (checked after this for
				   errors)
				*/
				errno = 0;
			} else {
				if ((rc == ESLURM_DB_CONNECTION) &&
				    callbacks_requested) {
					(callback.db_fail)();
				}

				error("slurmdbd: Sending DbdInit msg: %m");
				_close_slurmdbd_fd();
			}
		}
	}
	xfree(slurmdbd_host);
}

extern Buf pack_slurmdbd_msg(slurmdbd_msg_t *req, uint16_t rpc_version)
{
	Buf buffer;

	if (rpc_version < SLURM_MIN_PROTOCOL_VERSION) {
		error("slurmdbd: Invalid message version=%hu, type:%hu",
		      rpc_version, req->msg_type);
		return NULL;
	}

	buffer = init_buf(MAX_DBD_MSG_LEN);
	pack16(req->msg_type, buffer);

	switch (req->msg_type) {
	case DBD_ADD_ACCOUNTS:
	case DBD_ADD_TRES:
	case DBD_ADD_ASSOCS:
	case DBD_ADD_CLUSTERS:
	case DBD_ADD_RES:
	case DBD_ADD_USERS:
	case DBD_GOT_ACCOUNTS:
	case DBD_GOT_TRES:
	case DBD_GOT_ASSOCS:
	case DBD_GOT_CLUSTERS:
	case DBD_GOT_EVENTS:
	case DBD_GOT_JOBS:
	case DBD_GOT_LIST:
	case DBD_GOT_PROBS:
	case DBD_GOT_RES:
	case DBD_ADD_QOS:
	case DBD_GOT_QOS:
	case DBD_GOT_RESVS:
	case DBD_ADD_WCKEYS:
	case DBD_GOT_WCKEYS:
	case DBD_GOT_TXN:
	case DBD_GOT_USERS:
	case DBD_GOT_CONFIG:
	case DBD_SEND_MULT_JOB_START:
	case DBD_GOT_MULT_JOB_START:
	case DBD_SEND_MULT_MSG:
	case DBD_GOT_MULT_MSG:
		slurmdbd_pack_list_msg(
			(dbd_list_msg_t *)req->data, rpc_version,
			req->msg_type, buffer);
		break;
	case DBD_ADD_ACCOUNT_COORDS:
	case DBD_REMOVE_ACCOUNT_COORDS:
		slurmdbd_pack_acct_coord_msg(
			(dbd_acct_coord_msg_t *)req->data, rpc_version,
			buffer);
		break;
	case DBD_ARCHIVE_LOAD:
		slurmdb_pack_archive_rec(req->data, rpc_version, buffer);
		break;
	case DBD_CLUSTER_TRES:
	case DBD_FLUSH_JOBS:
		slurmdbd_pack_cluster_tres_msg(
			(dbd_cluster_tres_msg_t *)req->data, rpc_version,
			buffer);
		break;
	case DBD_GET_ACCOUNTS:
	case DBD_GET_TRES:
	case DBD_GET_ASSOCS:
	case DBD_GET_CLUSTERS:
	case DBD_GET_EVENTS:
	case DBD_GET_JOBS_COND:
	case DBD_GET_PROBS:
	case DBD_GET_QOS:
	case DBD_GET_RESVS:
	case DBD_GET_RES:
	case DBD_GET_TXN:
	case DBD_GET_USERS:
	case DBD_GET_WCKEYS:
	case DBD_REMOVE_ACCOUNTS:
	case DBD_REMOVE_ASSOCS:
	case DBD_REMOVE_CLUSTERS:
	case DBD_REMOVE_QOS:
	case DBD_REMOVE_RES:
	case DBD_REMOVE_WCKEYS:
	case DBD_REMOVE_USERS:
	case DBD_ARCHIVE_DUMP:
		slurmdbd_pack_cond_msg(
			(dbd_cond_msg_t *)req->data, rpc_version, req->msg_type,
			buffer);
		break;
	case DBD_GET_ASSOC_USAGE:
	case DBD_GOT_ASSOC_USAGE:
	case DBD_GET_CLUSTER_USAGE:
	case DBD_GOT_CLUSTER_USAGE:
	case DBD_GET_WCKEY_USAGE:
	case DBD_GOT_WCKEY_USAGE:
		slurmdbd_pack_usage_msg(
			(dbd_usage_msg_t *)req->data, rpc_version,
			req->msg_type, buffer);
		break;
	case DBD_INIT:
		slurmdbd_pack_init_msg((dbd_init_msg_t *)req->data, rpc_version,
				       buffer, slurmdbd_auth_info);
		break;
	case DBD_FINI:
		slurmdbd_pack_fini_msg((dbd_fini_msg_t *)req->data,
				       rpc_version, buffer);
		break;
	case DBD_JOB_COMPLETE:
		slurmdbd_pack_job_complete_msg((dbd_job_comp_msg_t *)req->data,
					       rpc_version,
					       buffer);
		break;
	case DBD_JOB_START:
		slurmdbd_pack_job_start_msg(req->data, rpc_version, buffer);
		break;
	case DBD_ID_RC:
		slurmdbd_pack_id_rc_msg(req->data, rpc_version, buffer);
		break;
	case DBD_JOB_SUSPEND:
		slurmdbd_pack_job_suspend_msg(
			(dbd_job_suspend_msg_t *)req->data, rpc_version,
			buffer);
		break;
	case DBD_MODIFY_ACCOUNTS:
	case DBD_MODIFY_ASSOCS:
	case DBD_MODIFY_CLUSTERS:
	case DBD_MODIFY_JOB:
	case DBD_MODIFY_QOS:
	case DBD_MODIFY_RES:
	case DBD_MODIFY_USERS:
		slurmdbd_pack_modify_msg(
			(dbd_modify_msg_t *)req->data, rpc_version,
			req->msg_type, buffer);
		break;
	case DBD_NODE_STATE:
		slurmdbd_pack_node_state_msg(
			(dbd_node_state_msg_t *)req->data, rpc_version,
			buffer);
		break;
	case DBD_RC:
		slurmdbd_pack_rc_msg((dbd_rc_msg_t *)req->data,
				     rpc_version, buffer);
		break;
	case DBD_STEP_COMPLETE:
		slurmdbd_pack_step_complete_msg(
			(dbd_step_comp_msg_t *)req->data, rpc_version,
			buffer);
		break;
	case DBD_STEP_START:
		slurmdbd_pack_step_start_msg((dbd_step_start_msg_t *)req->data,
					     rpc_version,
					     buffer);
		break;
	case DBD_REGISTER_CTLD:
		from_ctld = 1;
		need_to_register = 0;
		slurmdbd_pack_register_ctld_msg(
			(dbd_register_ctld_msg_t *)req->data, rpc_version,
			buffer);
		break;
	case DBD_ROLL_USAGE:
		slurmdbd_pack_roll_usage_msg((dbd_roll_usage_msg_t *)req->data,
					     rpc_version,
					     buffer);
		break;
	case DBD_ADD_RESV:
	case DBD_REMOVE_RESV:
	case DBD_MODIFY_RESV:
		slurmdbd_pack_rec_msg(
			(dbd_rec_msg_t *)req->data, rpc_version, req->msg_type,
			buffer);
		break;
	case DBD_GET_CONFIG:
		packstr((char *)req->data, buffer);
		break;
	case DBD_RECONFIG:
		break;
	default:
		error("slurmdbd: Invalid message type pack %u(%s:%u)",
		      req->msg_type,
		      slurmdbd_msg_type_2_str(req->msg_type, 1),
		      req->msg_type);
		free_buf(buffer);
		return NULL;
	}
	return buffer;
}

extern int unpack_slurmdbd_msg(slurmdbd_msg_t *resp,
			       uint16_t rpc_version, Buf buffer)
{
	int rc = SLURM_SUCCESS;

	safe_unpack16(&resp->msg_type, buffer);

	if (rpc_version < SLURM_MIN_PROTOCOL_VERSION) {
		error("slurmdbd: Invalid message version=%hu, type:%hu",
		      rpc_version, resp->msg_type);
		return SLURM_ERROR;
	}

	switch (resp->msg_type) {
	case DBD_ADD_ACCOUNTS:
	case DBD_ADD_TRES:
	case DBD_ADD_ASSOCS:
	case DBD_ADD_CLUSTERS:
	case DBD_ADD_RES:
	case DBD_ADD_USERS:
	case DBD_GOT_ACCOUNTS:
	case DBD_GOT_TRES:
	case DBD_GOT_ASSOCS:
	case DBD_GOT_CLUSTERS:
	case DBD_GOT_EVENTS:
	case DBD_GOT_JOBS:
	case DBD_GOT_LIST:
	case DBD_GOT_PROBS:
	case DBD_ADD_QOS:
	case DBD_GOT_QOS:
	case DBD_GOT_RESVS:
	case DBD_GOT_RES:
	case DBD_ADD_WCKEYS:
	case DBD_GOT_WCKEYS:
	case DBD_GOT_TXN:
	case DBD_GOT_USERS:
	case DBD_GOT_CONFIG:
	case DBD_SEND_MULT_JOB_START:
	case DBD_GOT_MULT_JOB_START:
	case DBD_SEND_MULT_MSG:
	case DBD_GOT_MULT_MSG:
		rc = slurmdbd_unpack_list_msg(
			(dbd_list_msg_t **)&resp->data, rpc_version,
			resp->msg_type, buffer);
		break;
	case DBD_ADD_ACCOUNT_COORDS:
	case DBD_REMOVE_ACCOUNT_COORDS:
		rc = slurmdbd_unpack_acct_coord_msg(
			(dbd_acct_coord_msg_t **)&resp->data,
			rpc_version, buffer);
		break;
	case DBD_ARCHIVE_LOAD:
		rc = slurmdb_unpack_archive_rec(
			&resp->data, rpc_version, buffer);
		break;
	case DBD_CLUSTER_TRES:
	case DBD_FLUSH_JOBS:
		rc = slurmdbd_unpack_cluster_tres_msg(
			(dbd_cluster_tres_msg_t **)&resp->data,
			rpc_version, buffer);
		break;
	case DBD_GET_ACCOUNTS:
	case DBD_GET_TRES:
	case DBD_GET_ASSOCS:
	case DBD_GET_CLUSTERS:
	case DBD_GET_EVENTS:
	case DBD_GET_JOBS_COND:
	case DBD_GET_PROBS:
	case DBD_GET_QOS:
	case DBD_GET_RESVS:
	case DBD_GET_RES:
	case DBD_GET_TXN:
	case DBD_GET_USERS:
	case DBD_GET_WCKEYS:
	case DBD_REMOVE_ACCOUNTS:
	case DBD_REMOVE_ASSOCS:
	case DBD_REMOVE_CLUSTERS:
	case DBD_REMOVE_QOS:
	case DBD_REMOVE_RES:
	case DBD_REMOVE_WCKEYS:
	case DBD_REMOVE_USERS:
	case DBD_ARCHIVE_DUMP:
		rc = slurmdbd_unpack_cond_msg(
			(dbd_cond_msg_t **)&resp->data, rpc_version,
			resp->msg_type, buffer);
		break;
	case DBD_GET_ASSOC_USAGE:
	case DBD_GOT_ASSOC_USAGE:
	case DBD_GET_CLUSTER_USAGE:
	case DBD_GOT_CLUSTER_USAGE:
	case DBD_GET_WCKEY_USAGE:
	case DBD_GOT_WCKEY_USAGE:
		rc = slurmdbd_unpack_usage_msg(
			(dbd_usage_msg_t **)&resp->data, rpc_version,
			resp->msg_type, buffer);
		break;
	case DBD_INIT:
		rc = slurmdbd_unpack_init_msg((dbd_init_msg_t **)&resp->data,
					      buffer,
					      slurmdbd_auth_info);
		break;
	case DBD_FINI:
		rc = slurmdbd_unpack_fini_msg((dbd_fini_msg_t **)&resp->data,
					      rpc_version,
					      buffer);
		break;
	case DBD_JOB_COMPLETE:
		rc = slurmdbd_unpack_job_complete_msg(
			(dbd_job_comp_msg_t **)&resp->data,
			rpc_version, buffer);
		break;
	case DBD_JOB_START:
		rc = slurmdbd_unpack_job_start_msg(
			&resp->data, rpc_version, buffer);
		break;
	case DBD_ID_RC:
		rc = slurmdbd_unpack_id_rc_msg(
			&resp->data, rpc_version, buffer);
		break;
	case DBD_JOB_SUSPEND:
		rc = slurmdbd_unpack_job_suspend_msg(
			(dbd_job_suspend_msg_t **)&resp->data, rpc_version,
			buffer);
		break;
	case DBD_MODIFY_ACCOUNTS:
	case DBD_MODIFY_ASSOCS:
	case DBD_MODIFY_CLUSTERS:
	case DBD_MODIFY_JOB:
	case DBD_MODIFY_QOS:
	case DBD_MODIFY_RES:
	case DBD_MODIFY_USERS:
		rc = slurmdbd_unpack_modify_msg(
			(dbd_modify_msg_t **)&resp->data,
			rpc_version,
			resp->msg_type,
			buffer);
		break;
	case DBD_NODE_STATE:
		rc = slurmdbd_unpack_node_state_msg(
			(dbd_node_state_msg_t **)&resp->data, rpc_version,
			buffer);
		break;
	case DBD_RC:
		rc = slurmdbd_unpack_rc_msg((dbd_rc_msg_t **)&resp->data,
					    rpc_version,
					    buffer);
		break;
	case DBD_STEP_COMPLETE:
		rc = slurmdbd_unpack_step_complete_msg(
			(dbd_step_comp_msg_t **)&resp->data,
			rpc_version, buffer);
		break;
	case DBD_STEP_START:
		rc = slurmdbd_unpack_step_start_msg(
			(dbd_step_start_msg_t **)&resp->data,
			rpc_version, buffer);
		break;
	case DBD_REGISTER_CTLD:
		rc = slurmdbd_unpack_register_ctld_msg(
			(dbd_register_ctld_msg_t **)&resp->data,
			rpc_version, buffer);
		break;
	case DBD_ROLL_USAGE:
		rc = slurmdbd_unpack_roll_usage_msg(
			(dbd_roll_usage_msg_t **)&resp->data, rpc_version,
			buffer);
		break;
	case DBD_ADD_RESV:
	case DBD_REMOVE_RESV:
	case DBD_MODIFY_RESV:
		rc = slurmdbd_unpack_rec_msg(
			(dbd_rec_msg_t **)&resp->data, rpc_version,
			resp->msg_type, buffer);
		break;
	case DBD_GET_CONFIG:
		/* (handled in src/slurmdbd/proc_req.c) */
	case DBD_RECONFIG:
		/* No message to unpack */
		break;
	default:
		error("slurmdbd: Invalid message type unpack %u(%s)",
		      resp->msg_type,
		      slurmdbd_msg_type_2_str(resp->msg_type, 1));
		return SLURM_ERROR;
	}
	return rc;

unpack_error:
	return SLURM_ERROR;
}

extern slurmdbd_msg_type_t str_2_slurmdbd_msg_type(char *msg_type)
{
	if (!msg_type) {
		return NO_VAL;
	} else if (!strcasecmp(msg_type, "Init")) {
		return DBD_INIT;
	} else if (!strcasecmp(msg_type, "Fini")) {
		return DBD_FINI;
	} else if (!strcasecmp(msg_type, "Add Accounts")) {
		return DBD_ADD_ACCOUNTS;
	} else if (!strcasecmp(msg_type, "Add Account Coord")) {
		return DBD_ADD_ACCOUNT_COORDS;
	} else if (!strcasecmp(msg_type, "Add TRES")) {
		return DBD_ADD_TRES;
	} else if (!strcasecmp(msg_type, "Add Associations")) {
		return DBD_ADD_ASSOCS;
	} else if (!strcasecmp(msg_type, "Add Clusters")) {
		return DBD_ADD_CLUSTERS;
	} else if (!strcasecmp(msg_type, "Add Resources")) {
		return DBD_ADD_RES;
	} else if (!strcasecmp(msg_type, "Add Users")) {
		return DBD_ADD_USERS;
	} else if (!strcasecmp(msg_type, "Cluster TRES")) {
		return DBD_CLUSTER_TRES;
	} else if (!strcasecmp(msg_type, "Flush Jobs")) {
		return DBD_FLUSH_JOBS;
	} else if (!strcasecmp(msg_type, "Get Accounts")) {
		return DBD_GET_ACCOUNTS;
	} else if (!strcasecmp(msg_type, "Get TRES")) {
		return DBD_GET_TRES;
	} else if (!strcasecmp(msg_type, "Get Associations")) {
		return DBD_GET_ASSOCS;
	} else if (!strcasecmp(msg_type, "Get Association Usage")) {
		return DBD_GET_ASSOC_USAGE;
	} else if (!strcasecmp(msg_type, "Get Clusters")) {
		return DBD_GET_CLUSTERS;
	} else if (!strcasecmp(msg_type, "Get Cluster Usage")) {
		return DBD_GET_CLUSTER_USAGE;
	} else if (!strcasecmp(msg_type, "Get Events")) {
		return DBD_GET_EVENTS;
	} else if (!strcasecmp(msg_type, "Reconfigure")) {
		return DBD_RECONFIG;
	} else if (!strcasecmp(msg_type, "Get Problems")) {
		return DBD_GET_PROBS;
	} else if (!strcasecmp(msg_type, "Get Resources")) {
		return DBD_GET_RES;
	} else if (!strcasecmp(msg_type, "Get Users")) {
		return DBD_GET_USERS;
	} else if (!strcasecmp(msg_type, "Got Accounts")) {
		return DBD_GOT_ACCOUNTS;
	} else if (!strcasecmp(msg_type, "Got TRES")) {
		return DBD_GOT_TRES;
	} else if (!strcasecmp(msg_type, "Got Associations")) {
		return DBD_GOT_ASSOCS;
	} else if (!strcasecmp(msg_type, "Got Association Usage")) {
		return DBD_GOT_ASSOC_USAGE;
	} else if (!strcasecmp(msg_type, "Got Clusters")) {
		return DBD_GOT_CLUSTERS;
	} else if (!strcasecmp(msg_type, "Got Cluster Usage")) {
		return DBD_GOT_CLUSTER_USAGE;
	} else if (!strcasecmp(msg_type, "Got Events")) {
		return DBD_GOT_EVENTS;
	} else if (!strcasecmp(msg_type, "Got Jobs")) {
		return DBD_GOT_JOBS;
	} else if (!strcasecmp(msg_type, "Got List")) {
		return DBD_GOT_LIST;
	} else if (!strcasecmp(msg_type, "Got Problems")) {
		return DBD_GOT_PROBS;
	} else if (!strcasecmp(msg_type, "Got Resources")) {
		return DBD_GOT_RES;
	} else if (!strcasecmp(msg_type, "Got Users")) {
		return DBD_GOT_USERS;
	} else if (!strcasecmp(msg_type, "Job Complete")) {
		return DBD_JOB_COMPLETE;
	} else if (!strcasecmp(msg_type, "Job Start")) {
		return DBD_JOB_START;
	} else if (!strcasecmp(msg_type, "ID RC")) {
		return DBD_ID_RC;
	} else if (!strcasecmp(msg_type, "Job Suspend")) {
		return DBD_JOB_SUSPEND;
	} else if (!strcasecmp(msg_type, "Modify Accounts")) {
		return DBD_MODIFY_ACCOUNTS;
	} else if (!strcasecmp(msg_type, "Modify Associations")) {
		return DBD_MODIFY_ASSOCS;
	} else if (!strcasecmp(msg_type, "Modify Clusters")) {
		return DBD_MODIFY_CLUSTERS;
	} else if (!strcasecmp(msg_type, "Modify Job")) {
		return DBD_MODIFY_JOB;
	} else if (!strcasecmp(msg_type, "Modify QOS")) {
		return DBD_MODIFY_QOS;
	} else if (!strcasecmp(msg_type, "Modify Resources")) {
		return DBD_MODIFY_RES;
	} else if (!strcasecmp(msg_type, "Modify Users")) {
		return DBD_MODIFY_USERS;
	} else if (!strcasecmp(msg_type, "Node State")) {
		return DBD_NODE_STATE;
	} else if (!strcasecmp(msg_type, "RC")) {
		return DBD_RC;
	} else if (!strcasecmp(msg_type, "Register Cluster")) {
		return DBD_REGISTER_CTLD;
	} else if (!strcasecmp(msg_type, "Remove Accounts")) {
		return DBD_REMOVE_ACCOUNTS;
	} else if (!strcasecmp(msg_type, "Remove Account Coords")) {
		return DBD_REMOVE_ACCOUNT_COORDS;
	} else if (!strcasecmp(msg_type, "Archive Dump")) {
		return DBD_ARCHIVE_DUMP;
	} else if (!strcasecmp(msg_type, "Archive Load")) {
		return DBD_ARCHIVE_LOAD;
	} else if (!strcasecmp(msg_type, "Remove Associations")) {
		return DBD_REMOVE_ASSOCS;
	} else if (!strcasecmp(msg_type, "Remove Clusters")) {
		return DBD_REMOVE_CLUSTERS;
	} else if (!strcasecmp(msg_type, "Remove Resources")) {
		return DBD_REMOVE_RES;
	} else if (!strcasecmp(msg_type, "Remove Users")) {
		return DBD_REMOVE_USERS;
	} else if (!strcasecmp(msg_type, "Roll Usage")) {
		return DBD_ROLL_USAGE;
	} else if (!strcasecmp(msg_type, "Step Complete")) {
		return DBD_STEP_COMPLETE;
	} else if (!strcasecmp(msg_type, "Step Start")) {
		return DBD_STEP_START;
	} else if (!strcasecmp(msg_type, "Get Jobs Conditional")) {
		return DBD_GET_JOBS_COND;
	} else if (!strcasecmp(msg_type, "Get Transations")) {
		return DBD_GET_TXN;
	} else if (!strcasecmp(msg_type, "Got Transations")) {
		return DBD_GOT_TXN;
	} else if (!strcasecmp(msg_type, "Add QOS")) {
		return DBD_ADD_QOS;
	} else if (!strcasecmp(msg_type, "Get QOS")) {
		return DBD_GET_QOS;
	} else if (!strcasecmp(msg_type, "Got QOS")) {
		return DBD_GOT_QOS;
	} else if (!strcasecmp(msg_type, "Remove QOS")) {
		return DBD_REMOVE_QOS;
	} else if (!strcasecmp(msg_type, "Add WCKeys")) {
		return DBD_ADD_WCKEYS;
	} else if (!strcasecmp(msg_type, "Get WCKeys")) {
		return DBD_GET_WCKEYS;
	} else if (!strcasecmp(msg_type, "Got WCKeys")) {
		return DBD_GOT_WCKEYS;
	} else if (!strcasecmp(msg_type, "Remove WCKeys")) {
		return DBD_REMOVE_WCKEYS;
	} else if (!strcasecmp(msg_type, "Get WCKey Usage")) {
		return DBD_GET_WCKEY_USAGE;
	} else if (!strcasecmp(msg_type, "Got WCKey Usage")) {
		return DBD_GOT_WCKEY_USAGE;
	} else if (!strcasecmp(msg_type, "Add Reservation")) {
		return DBD_ADD_RESV;
	} else if (!strcasecmp(msg_type, "Remove Reservation")) {
		return DBD_REMOVE_RESV;
	} else if (!strcasecmp(msg_type, "Modify Reservation")) {
		return DBD_MODIFY_RESV;
	} else if (!strcasecmp(msg_type, "Get Reservations")) {
		return DBD_GET_RESVS;
	} else if (!strcasecmp(msg_type, "Got Reservations")) {
		return DBD_GOT_RESVS;
	} else if (!strcasecmp(msg_type, "Get Config")) {
		return DBD_GET_CONFIG;
	} else if (!strcasecmp(msg_type, "Got Config")) {
		return DBD_GOT_CONFIG;
	} else if (!strcasecmp(msg_type, "Send Multiple Job Starts")) {
		return DBD_SEND_MULT_JOB_START;
	} else if (!strcasecmp(msg_type, "Got Multiple Job Starts")) {
		return DBD_GOT_MULT_JOB_START;
	} else if (!strcasecmp(msg_type, "Send Multiple Messages")) {
		return DBD_SEND_MULT_MSG;
	} else if (!strcasecmp(msg_type, "Got Multiple Message Returns")) {
		return DBD_GOT_MULT_MSG;
	} else {
		return NO_VAL;
	}

	return NO_VAL;
}

extern char *slurmdbd_msg_type_2_str(slurmdbd_msg_type_t msg_type, int get_enum)
{
	switch(msg_type) {
	case DBD_INIT:
		if (get_enum) {
			return "DBD_INIT";
		} else
			return "Init";
		break;
	case DBD_FINI:
		if (get_enum) {
			return "DBD_FINI";
		} else
			return "Fini";
		break;
	case DBD_ADD_ACCOUNTS:
		if (get_enum) {
			return "DBD_ADD_ACCOUNTS";
		} else
			return "Add Accounts";
		break;
	case DBD_ADD_ACCOUNT_COORDS:
		if (get_enum) {
			return "DBD_ADD_ACCOUNT_COORDS";
		} else
			return "Add Account Coord";
		break;
	case DBD_ADD_TRES:
		if (get_enum) {
			return "DBD_ADD_TRES";
		} else
			return "Add TRES";
		break;
	case DBD_ADD_ASSOCS:
		if (get_enum) {
			return "DBD_ADD_ASSOCS";
		} else
			return "Add Associations";
		break;
	case DBD_ADD_CLUSTERS:
		if (get_enum) {
			return "DBD_ADD_CLUSTERS";
		} else
			return "Add Clusters";
		break;
	case DBD_ADD_RES:
		if (get_enum) {
			return "DBD_ADD_RES";
		} else
			return "Add Resources";
		break;
	case DBD_ADD_USERS:
		if (get_enum) {
			return "DBD_ADD_USERS";
		} else
			return "Add Users";
		break;
	case DBD_CLUSTER_TRES:
		if (get_enum) {
			return "DBD_CLUSTER_TRES";
		} else
			return "Cluster TRES";
		break;
	case DBD_FLUSH_JOBS:
		if (get_enum) {
			return "DBD_FLUSH_JOBS";
		} else
			return "Flush Jobs";
		break;
	case DBD_GET_ACCOUNTS:
		if (get_enum) {
			return "DBD_GET_ACCOUNTS";
		} else
			return "Get Accounts";
		break;
	case DBD_GET_TRES:
		if (get_enum) {
			return "DBD_GET_TRES";
		} else
			return "Get TRES";
		break;
	case DBD_GET_ASSOCS:
		if (get_enum) {
			return "DBD_GET_ASSOCS";
		} else
			return "Get Associations";
		break;
	case DBD_GET_ASSOC_USAGE:
		if (get_enum) {
			return "DBD_GET_ASSOC_USAGE";
		} else
			return "Get Association Usage";
		break;
	case DBD_GET_CLUSTERS:
		if (get_enum) {
			return "DBD_GET_CLUSTERS";
		} else
			return "Get Clusters";
		break;
	case DBD_GET_CLUSTER_USAGE:
		if (get_enum) {
			return "DBD_GET_CLUSTER_USAGE";
		} else
			return "Get Cluster Usage";
		break;
	case DBD_GET_EVENTS:
		if (get_enum) {
			return "DBD_GET_EVENTS";
		} else
			return "Get Events";
		break;
	case DBD_RECONFIG:
		if (get_enum) {
			return "DBD_RECONFIG";
		} else
			return "Reconfigure";
		break;
	case DBD_GET_PROBS:
		if (get_enum) {
			return "DBD_GET_PROBS";
		} else
			return "Get Problems";
		break;
	case DBD_GET_RES:
		if (get_enum) {
			return "DBD_GET_RES";
		} else
			return "Get Resources";
		break;
	case DBD_GET_USERS:
		if (get_enum) {
			return "DBD_GET_USERS";
		} else
			return "Get Users";
		break;
	case DBD_GOT_ACCOUNTS:
		if (get_enum) {
			return "DBD_GOT_ACCOUNTS";
		} else
			return "Got Accounts";
		break;
	case DBD_GOT_TRES:
		if (get_enum) {
			return "DBD_GOT_TRES";
		} else
			return "Got TRES";
		break;
	case DBD_GOT_ASSOCS:
		if (get_enum) {
			return "DBD_GOT_ASSOCS";
		} else
			return "Got Associations";
		break;
	case DBD_GOT_ASSOC_USAGE:
		if (get_enum) {
			return "DBD_GOT_ASSOC_USAGE";
		} else
			return "Got Association Usage";
		break;
	case DBD_GOT_CLUSTERS:
		if (get_enum) {
			return "DBD_GOT_CLUSTERS";
		} else
			return "Got Clusters";
		break;
	case DBD_GOT_CLUSTER_USAGE:
		if (get_enum) {
			return "DBD_GOT_CLUSTER_USAGE";
		} else
			return "Got Cluster Usage";
		break;
	case DBD_GOT_EVENTS:
		if (get_enum) {
			return "DBD_GOT_EVENTS";
		} else
			return "Got Events";
		break;
	case DBD_GOT_JOBS:
		if (get_enum) {
			return "DBD_GOT_JOBS";
		} else
			return "Got Jobs";
		break;
	case DBD_GOT_LIST:
		if (get_enum) {
			return "DBD_GOT_LIST";
		} else
			return "Got List";
		break;
	case DBD_GOT_PROBS:
		if (get_enum) {
			return "DBD_GOT_PROBS";
		} else
			return "Got Problems";
		break;
	case DBD_GOT_RES:
		if (get_enum) {
			return "DBD_GOT_RES";
		} else
			return "Got Resources";
		break;
	case DBD_GOT_USERS:
		if (get_enum) {
			return "DBD_GOT_USERS";
		} else
			return "Got Users";
		break;
	case DBD_JOB_COMPLETE:
		if (get_enum) {
			return "DBD_JOB_COMPLETE";
		} else
			return "Job Complete";
		break;
	case DBD_JOB_START:
		if (get_enum) {
			return "DBD_JOB_START";
		} else
			return "Job Start";
		break;
	case DBD_ID_RC:
		if (get_enum) {
			return "DBD_ID_RC";
		} else
			return "ID RC";
		break;
	case DBD_JOB_SUSPEND:
		if (get_enum) {
			return "DBD_JOB_SUSPEND";
		} else
			return "Job Suspend";
		break;
	case DBD_MODIFY_ACCOUNTS:
		if (get_enum) {
			return "DBD_MODIFY_ACCOUNTS";
		} else
			return "Modify Accounts";
		break;
	case DBD_MODIFY_ASSOCS:
		if (get_enum) {
			return "DBD_MODIFY_ASSOCS";
		} else
			return "Modify Associations";
		break;
	case DBD_MODIFY_CLUSTERS:
		if (get_enum) {
			return "DBD_MODIFY_CLUSTERS";
		} else
			return "Modify Clusters";
		break;
	case DBD_MODIFY_JOB:
		if (get_enum) {
			return "DBD_MODIFY_JOB";
		} else
			return "Modify Job";
		break;
	case DBD_MODIFY_QOS:
		if (get_enum) {
			return "DBD_MODIFY_QOS";
		} else
			return "Modify QOS";
		break;
	case DBD_MODIFY_RES:
		if (get_enum) {
			return "DBD_MODIFY_RES";
		} else
			return "Modify Resources";
		break;
	case DBD_MODIFY_USERS:
		if (get_enum) {
			return "DBD_MODIFY_USERS";
		} else
			return "Modify Users";
		break;
	case DBD_NODE_STATE:
		if (get_enum) {
			return "DBD_NODE_STATE";
		} else
			return "Node State";
		break;
	case DBD_RC:
		if (get_enum) {
			return "DBD_RC";
		} else
			return "Return Code";
		break;
	case DBD_REGISTER_CTLD:
		if (get_enum) {
			return "DBD_REGISTER_CTLD";
		} else
			return "Register Cluster";
		break;
	case DBD_REMOVE_ACCOUNTS:
		if (get_enum) {
			return "DBD_REMOVE_ACCOUNTS";
		} else
			return "Remove Accounts";
		break;
	case DBD_REMOVE_ACCOUNT_COORDS:
		if (get_enum) {
			return "DBD_REMOVE_ACCOUNT_COORDS";
		} else
			return "Remove Account Coords";
		break;
	case DBD_ARCHIVE_DUMP:
		if (get_enum) {
			return "DBD_ARCHIVE_DUMP";
		} else
			return "Archive Dump";
		break;
	case DBD_ARCHIVE_LOAD:
		if (get_enum) {
			return "DBD_ARCHIVE_LOAD";
		} else
			return "Archive Load";
		break;
	case DBD_REMOVE_ASSOCS:
		if (get_enum) {
			return "DBD_REMOVE_ASSOCS";
		} else
			return "Remove Associations";
		break;
	case DBD_REMOVE_CLUSTERS:
		if (get_enum) {
			return "DBD_REMOVE_CLUSTERS";
		} else
			return "Remove Clusters";
		break;
	case DBD_REMOVE_RES:
		if (get_enum) {
			return "DBD_REMOVE_RES";
		} else
			return "Remove Resources";
		break;
	case DBD_REMOVE_USERS:
		if (get_enum) {
			return "DBD_REMOVE_USERS";
		} else
			return "Remove Users";
		break;
	case DBD_ROLL_USAGE:
		if (get_enum) {
			return "DBD_ROLL_USAGE";
		} else
			return "Roll Usage";
		break;
	case DBD_STEP_COMPLETE:
		if (get_enum) {
			return "DBD_STEP_COMPLETE";
		} else
			return "Step Complete";
		break;
	case DBD_STEP_START:
		if (get_enum) {
			return "DBD_STEP_START";
		} else
			return "Step Start";
		break;
	case DBD_GET_JOBS_COND:
		if (get_enum) {
			return "DBD_GET_JOBS_COND";
		} else
			return "Get Jobs Conditional";
		break;
	case DBD_GET_TXN:
		if (get_enum) {
			return "DBD_GET_TXN";
		} else
			return "Get Transations";
		break;
	case DBD_GOT_TXN:
		if (get_enum) {
			return "DBD_GOT_TXN";
		} else
			return "Got Transations";
		break;
	case DBD_ADD_QOS:
		if (get_enum) {
			return "DBD_ADD_QOS";
		} else
			return "Add QOS";
		break;
	case DBD_GET_QOS:
		if (get_enum) {
			return "DBD_GET_QOS";
		} else
			return "Get QOS";
		break;
	case DBD_GOT_QOS:
		if (get_enum) {
			return "DBD_GOT_QOS";
		} else
			return "Got QOS";
		break;
	case DBD_REMOVE_QOS:
		if (get_enum) {
			return "DBD_REMOVE_QOS";
		} else
			return "Remove QOS";
		break;
	case DBD_ADD_WCKEYS:
		if (get_enum) {
			return "DBD_ADD_WCKEYS";
		} else
			return "Add WCKeys";
		break;
	case DBD_GET_WCKEYS:
		if (get_enum) {
			return "DBD_GET_WCKEYS";
		} else
			return "Get WCKeys";
		break;
	case DBD_GOT_WCKEYS:
		if (get_enum) {
			return "DBD_GOT_WCKEYS";
		} else
			return "Got WCKeys";
		break;
	case DBD_REMOVE_WCKEYS:
		if (get_enum) {
			return "DBD_REMOVE_WCKEYS";
		} else
			return "Remove WCKeys";
		break;
	case DBD_GET_WCKEY_USAGE:
		if (get_enum) {
			return "DBD_GET_WCKEY_USAGE";
		} else
			return "Get WCKey Usage";
		break;
	case DBD_GOT_WCKEY_USAGE:
		if (get_enum) {
			return "DBD_GOT_WCKEY_USAGE";
		} else
			return "Got WCKey Usage";
		break;
	case DBD_ADD_RESV:
		if (get_enum) {
			return "DBD_ADD_RESV";
		} else
			return "Add Reservation";
		break;
	case DBD_REMOVE_RESV:
		if (get_enum) {
			return "DBD_REMOVE_RESV";
		} else
			return "Remove Reservation";
		break;
	case DBD_MODIFY_RESV:
		if (get_enum) {
			return "DBD_MODIFY_RESV";
		} else
			return "Modify Reservation";
		break;
	case DBD_GET_RESVS:
		if (get_enum) {
			return "DBD_GET_RESVS";
		} else
			return "Get Reservations";
		break;
	case DBD_GOT_RESVS:
		if (get_enum) {
			return "DBD_GOT_RESVS";
		} else
			return "Got Reservations";
		break;
	case DBD_GET_CONFIG:
		if (get_enum) {
			return "DBD_GET_CONFIG";
		} else
			return "Get Config";
		break;
	case DBD_GOT_CONFIG:
		if (get_enum) {
			return "DBD_GOT_CONFIG";
		} else
			return "Got Config";
		break;
	case DBD_SEND_MULT_JOB_START:
		if (get_enum) {
			return "DBD_SEND_MULT_JOB_START";
		} else
			return "Send Multiple Job Starts";
		break;
	case DBD_GOT_MULT_JOB_START:
		if (get_enum) {
			return "DBD_GOT_MULT_JOB_START";
		} else
			return "Got Multiple Job Starts";
		break;
	case DBD_SEND_MULT_MSG:
		if (get_enum) {
			return "DBD_SEND_MULT_MSG";
		} else
			return "Send Multiple Messages";
		break;
	case DBD_GOT_MULT_MSG:
		if (get_enum) {
			return "DBD_GOT_MULT_MSG";
		} else
			return "Got Multiple Message Returns";
		break;
	default:
		return "Unknown";
		break;
	}

	return "Unknown";
}

extern void slurmdbd_free_buffer(void *x)
{
	Buf buffer = (Buf) x;
	if (buffer)
		free_buf(buffer);
}

static int _send_init_msg()
{
	int rc, read_timeout;
	Buf buffer;
	dbd_init_msg_t req;
	int tmp_errno = SLURM_SUCCESS;

	errno = tmp_errno;

	buffer = init_buf(1024);
	pack16((uint16_t) DBD_INIT, buffer);
	if (!slurmdbd_cluster) {
		debug("No ClusterName set.");
		slurmdbd_cluster = slurm_get_cluster_name();
	}
	req.cluster_name = slurmdbd_cluster;
	req.rollback = rollback_started;
	req.version  = SLURM_PROTOCOL_VERSION;
	slurmdbd_pack_init_msg(&req, SLURM_PROTOCOL_VERSION, buffer,
			       slurmdbd_auth_info);
	/* if we have an issue with the pack we want to log the errno,
	   but send anyway so we get it logged on the slurmdbd also */
	tmp_errno = errno;

	rc = _send_msg(buffer);
	free_buf(buffer);
	if (rc != SLURM_SUCCESS) {
		error("slurmdbd: Sending DBD_INIT message: %d: %m", rc);
		return rc;
	}

	/* Add 35 seconds here to make sure the DBD has enough time to
	   process the request.  30 seconds is defined in
	   src/database/mysql_common.c in mysql_db_get_db_connection
	   as the time to wait for a mysql connection and 5 seconds to
	   avoid a race condition since it could time out at the
	   same rate and not leave any time to send the response back.
	*/
	read_timeout = (slurm_get_msg_timeout() + 35) * 1000;
	rc = _get_return_code(SLURM_PROTOCOL_VERSION, read_timeout);
	if (tmp_errno)
		errno = tmp_errno;
	else if (rc != SLURM_SUCCESS)
		errno = rc;
	return rc;
}

static int _send_fini_msg(void)
{
	Buf buffer;
	dbd_fini_msg_t req;

	/* If the connection is already gone, we don't need to send a
	   fini. */
	if (_fd_writeable(slurmdbd_fd) == -1)
		return SLURM_SUCCESS;

	buffer = init_buf(1024);
	pack16((uint16_t) DBD_FINI, buffer);
	req.commit  = 0;
	req.close_conn   = 1;
	slurmdbd_pack_fini_msg(&req, SLURM_PROTOCOL_VERSION, buffer);

	_send_msg(buffer);
	free_buf(buffer);

	return SLURM_SUCCESS;
}

/* Close the SlurmDbd connection */
static void _close_slurmdbd_fd(void)
{
	if (slurmdbd_fd >= 0) {
		close(slurmdbd_fd);
		slurmdbd_fd = -1;
	}
}

/* Reopen the Slurm DBD connection due to some error */
static void _reopen_slurmdbd_fd(void)
{
	info("slurmdbd: reopening connection");
	_close_slurmdbd_fd();
	_open_slurmdbd_fd(1);
}

static int _send_msg(Buf buffer)
{
	uint32_t msg_size, nw_size;
	char *msg;
	ssize_t msg_wrote;
	int rc, retry_cnt = 0;

	if (slurmdbd_fd < 0)
		return EAGAIN;

	rc =_fd_writeable(slurmdbd_fd);
	if (rc == -1) {
	re_open:	/* SlurmDBD shutdown, try to reopen a connection now */
		if (retry_cnt++ > 3)
			return EAGAIN;
		/* if errno is ACCESS_DENIED do not try to reopen to
		   connection just return that */
		if (errno == ESLURM_ACCESS_DENIED)
			return ESLURM_ACCESS_DENIED;
		_reopen_slurmdbd_fd();
		rc = _fd_writeable(slurmdbd_fd);
	}
	if (rc < 1)
		return EAGAIN;

	msg_size = get_buf_offset(buffer);
	nw_size = htonl(msg_size);
	msg_wrote = write(slurmdbd_fd, &nw_size, sizeof(nw_size));
	if (msg_wrote != sizeof(nw_size))
		return EAGAIN;

	msg = get_buf_data(buffer);
	while (msg_size > 0) {
		rc = _fd_writeable(slurmdbd_fd);
		if (rc == -1)
			goto re_open;
		if (rc < 1)
			return EAGAIN;
		msg_wrote = write(slurmdbd_fd, msg, msg_size);
		if (msg_wrote <= 0)
			return EAGAIN;
		msg += msg_wrote;
		msg_size -= msg_wrote;
	}

	return SLURM_SUCCESS;
}

static int _unpack_return_code(uint16_t rpc_version, Buf buffer)
{
	uint16_t msg_type = -1;
	dbd_rc_msg_t *msg;
	dbd_id_rc_msg_t *id_msg;
	int rc = SLURM_ERROR;

	safe_unpack16(&msg_type, buffer);
	switch(msg_type) {
	case DBD_ID_RC:
		if (slurmdbd_unpack_id_rc_msg(
			    (void **)&id_msg, rpc_version, buffer)
		    == SLURM_SUCCESS) {
			rc = id_msg->return_code;
			slurmdbd_free_id_rc_msg(id_msg);
			if (rc != SLURM_SUCCESS)
				error("slurmdbd: DBD_ID_RC is %d", rc);
		} else
			error("slurmdbd: unpack message error");
		break;
	case DBD_RC:
		if (slurmdbd_unpack_rc_msg(&msg, rpc_version, buffer)
		    == SLURM_SUCCESS) {
			rc = msg->return_code;
			if (rc != SLURM_SUCCESS) {
				if (msg->sent_type == DBD_REGISTER_CTLD &&
				    slurm_get_accounting_storage_enforce()) {
					error("slurmdbd: DBD_RC is %d from "
					      "%s(%u): %s",
					      rc,
					      slurmdbd_msg_type_2_str(
						      msg->sent_type, 1),
					      msg->sent_type,
					      msg->comment);
					fatal("You need to add this cluster "
					      "to accounting if you want to "
					      "enforce associations, or no "
					      "jobs will ever run.");
				} else
					debug("slurmdbd: DBD_RC is %d from "
					      "%s(%u): %s",
					      rc,
					      slurmdbd_msg_type_2_str(
						      msg->sent_type, 1),
					      msg->sent_type,
					      msg->comment);

			} else if (msg->sent_type == DBD_REGISTER_CTLD)
				need_to_register = 0;
			slurmdbd_free_rc_msg(msg);
		} else
			error("slurmdbd: unpack message error");
		break;
	default:
		error("slurmdbd: bad message type %d != DBD_RC", msg_type);
	}

unpack_error:

	return rc;
}

static int _get_return_code(uint16_t rpc_version, int read_timeout)
{
	int rc = SLURM_ERROR;
	Buf buffer = _recv_msg(read_timeout);
	if (buffer == NULL)
		return rc;

	rc = _unpack_return_code(rpc_version, buffer);

	free_buf(buffer);
	return rc;
}

static int _handle_mult_rc_ret(uint16_t rpc_version, int read_timeout)
{
	Buf buffer;
	uint16_t msg_type;
	dbd_rc_msg_t *msg;
	dbd_list_msg_t *list_msg;
	int rc = SLURM_ERROR;
	Buf out_buf = NULL;

	buffer = _recv_msg(read_timeout);
	if (buffer == NULL)
		return rc;

	safe_unpack16(&msg_type, buffer);
	switch(msg_type) {
	case DBD_GOT_MULT_MSG:
		if (slurmdbd_unpack_list_msg(
			    &list_msg, rpc_version, DBD_GOT_MULT_MSG, buffer)
		    != SLURM_SUCCESS) {
			error("slurmdbd: unpack message error");
			break;
		}

		slurm_mutex_lock(&agent_lock);
		if (agent_list) {
			ListIterator itr =
				list_iterator_create(list_msg->my_list);
			while ((out_buf = list_next(itr))) {
				Buf b;
				if ((rc = _unpack_return_code(
					    rpc_version, out_buf))
				    != SLURM_SUCCESS)
					break;

				if ((b = list_dequeue(agent_list))) {
					free_buf(b);
				} else {
					error("slurmdbd: DBD_GOT_MULT_MSG "
					      "unpack message error");
				}
			}
			list_iterator_destroy(itr);
		}
		slurm_mutex_unlock(&agent_lock);
		slurmdbd_free_list_msg(list_msg);
		break;
	case DBD_RC:
		if (slurmdbd_unpack_rc_msg(&msg, rpc_version, buffer)
		    == SLURM_SUCCESS) {
			rc = msg->return_code;
			if (rc != SLURM_SUCCESS) {
				if (msg->sent_type == DBD_REGISTER_CTLD &&
				    slurm_get_accounting_storage_enforce()) {
					error("slurmdbd: DBD_RC is %d from "
					      "%s(%u): %s",
					      rc,
					      slurmdbd_msg_type_2_str(
						      msg->sent_type, 1),
					      msg->sent_type,
					      msg->comment);
					fatal("You need to add this cluster "
					      "to accounting if you want to "
					      "enforce associations, or no "
					      "jobs will ever run.");
				} else
					debug("slurmdbd: DBD_RC is %d from "
					      "%s(%u): %s",
					      rc,
					      slurmdbd_msg_type_2_str(
						      msg->sent_type, 1),
					      msg->sent_type,
					      msg->comment);
			} else if (msg->sent_type == DBD_REGISTER_CTLD)
				need_to_register = 0;

			slurmdbd_free_rc_msg(msg);
		} else
			error("slurmdbd: unpack message error");
		break;
	default:
		error("slurmdbd: bad message type %d != DBD_RC", msg_type);
	}

unpack_error:
	free_buf(buffer);
	return rc;
}

static Buf _recv_msg(int read_timeout)
{
	uint32_t msg_size, nw_size;
	char *msg;
	ssize_t msg_read, offset;
	Buf buffer;

	if (slurmdbd_fd < 0)
		return NULL;

	if (!_fd_readable(slurmdbd_fd, read_timeout))
		return NULL;
	msg_read = read(slurmdbd_fd, &nw_size, sizeof(nw_size));
	if (msg_read != sizeof(nw_size))
		return NULL;
	msg_size = ntohl(nw_size);
	/* We don't error check for an upper limit here
  	 * since size could possibly be massive */
	if (msg_size < 2) {
		error("slurmdbd: Invalid msg_size (%u)", msg_size);
		return NULL;
	}

	msg = xmalloc(msg_size);
	offset = 0;
	while (msg_size > offset) {
		if (!_fd_readable(slurmdbd_fd, read_timeout))
			break;		/* problem with this socket */
		msg_read = read(slurmdbd_fd, (msg + offset),
				(msg_size - offset));
		if (msg_read <= 0) {
			error("slurmdbd: read: %m");
			break;
		}
		offset += msg_read;
	}
	if (msg_size != offset) {
		if (agent_shutdown == 0) {
			error("slurmdbd: only read %zd of %d bytes",
			      offset, msg_size);
		}	/* else in shutdown mode */
		xfree(msg);
		return NULL;
	}

	buffer = create_buf(msg, msg_size);
	return buffer;
}

/* Return time in msec since "start time" */
static int _tot_wait (struct timeval *start_time)
{
	struct timeval end_time;
	int msec_delay;

	gettimeofday(&end_time, NULL);
	msec_delay =   (end_time.tv_sec  - start_time->tv_sec ) * 1000;
	msec_delay += ((end_time.tv_usec - start_time->tv_usec + 500) / 1000);
	return msec_delay;
}

/* Wait until a file is readable,
 * RET false if can not be read */
static bool _fd_readable(slurm_fd_t fd, int read_timeout)
{
	struct pollfd ufds;
	int rc, time_left;
	struct timeval tstart;

	ufds.fd     = fd;
	ufds.events = POLLIN;
	gettimeofday(&tstart, NULL);
	while (agent_shutdown == 0) {
		time_left = read_timeout - _tot_wait(&tstart);
		rc = poll(&ufds, 1, time_left);
		if (rc == -1) {
			if ((errno == EINTR) || (errno == EAGAIN))
				continue;
			error("poll: %m");
			return false;
		}
		if (rc == 0)
			return false;
		if ((ufds.revents & POLLHUP) &&
		    ((ufds.revents & POLLIN) == 0)) {
			debug2("SlurmDBD connection closed");
			return false;
		}
		if (ufds.revents & POLLNVAL) {
			error("SlurmDBD connection is invalid");
			return false;
		}
		if (ufds.revents & POLLERR) {
			error("SlurmDBD connection experienced an error");
			return false;
		}
		if ((ufds.revents & POLLIN) == 0) {
			error("SlurmDBD connection %d events %d",
			      fd, ufds.revents);
			return false;
		}
		/* revents == POLLIN */
		errno = 0;
		return true;
	}
	return false;
}

/* Wait until a file is writeable,
 * RET 1 if file can be written now,
 *     0 if can not be written to within 5 seconds
 *     -1 if file has been closed POLLHUP
 */
static int _fd_writeable(slurm_fd_t fd)
{
	struct pollfd ufds;
	int write_timeout = 5000;
	int rc, time_left;
	struct timeval tstart;
	char temp[2];

	ufds.fd     = fd;
	ufds.events = POLLOUT;
	gettimeofday(&tstart, NULL);
	while (agent_shutdown == 0) {
		time_left = write_timeout - _tot_wait(&tstart);
		rc = poll(&ufds, 1, time_left);
		if (rc == -1) {
			if ((errno == EINTR) || (errno == EAGAIN))
				continue;
			error("poll: %m");
			return -1;
		}
		if (rc == 0)
			return 0;
		/*
		 * Check here to make sure the socket really is there.
		 * If not then exit out and notify the sender.  This
 		 * is here since a write doesn't always tell you the
		 * socket is gone, but getting 0 back from a
		 * nonblocking read means just that.
		 */
		if (ufds.revents & POLLHUP || (recv(fd, &temp, 1, 0) == 0)) {
			debug2("SlurmDBD connection is closed");
			if (callbacks_requested)
				(callback.dbd_fail)();
			return -1;
		}
		if (ufds.revents & POLLNVAL) {
			error("SlurmDBD connection is invalid");
			return 0;
		}
		if (ufds.revents & POLLERR) {
			error("SlurmDBD connection experienced an error: %m");
			if (callbacks_requested)
				(callback.dbd_fail)();
			return 0;
		}
		if ((ufds.revents & POLLOUT) == 0) {
			error("SlurmDBD connection %d events %d",
			      fd, ufds.revents);
			return 0;
		}
		/* revents == POLLOUT */
		errno = 0;
		return 1;
	}
	return 0;
}

/****************************************************************************
 * Functions for agent to manage queue of pending message for the Slurm DBD
 ****************************************************************************/
static void _create_agent(void)
{
	/* this needs to be set because the agent thread will do
	   nothing if the connection was closed and then opened again */
	agent_shutdown = 0;

	if (agent_list == NULL) {
		agent_list = list_create(slurmdbd_free_buffer);
		_load_dbd_state();
	}

	if (agent_tid == 0) {
		pthread_attr_t agent_attr;
		slurm_attr_init(&agent_attr);
		if (pthread_create(&agent_tid, &agent_attr, _agent, NULL) ||
		    (agent_tid == 0))
			fatal("pthread_create: %m");
		slurm_attr_destroy(&agent_attr);
	}
}

static void _shutdown_agent(void)
{
	int i;

	if (agent_tid) {
		agent_shutdown = time(NULL);
		for (i=0; i<50; i++) {	/* up to 5 secs total */
			pthread_cond_broadcast(&agent_cond);
			usleep(100000);	/* 0.1 sec per try */
			if (pthread_kill(agent_tid, SIGUSR1))
				break;

		}
		/* On rare occasions agent thread may not end quickly,
		 * perhaps due to communication problems with slurmdbd.
		 * Cancel it and join before returning or we could remove
		 * and leave the agent without valid data */
		if (pthread_kill(agent_tid, 0) == 0) {
			error("slurmdbd: agent failed to shutdown gracefully");
			error("slurmdbd: unable to save pending requests");
			pthread_cancel(agent_tid);
		}
		pthread_join(agent_tid,  NULL);
		agent_tid = 0;
	}
}

static void _slurmdbd_packstr(void *str, uint16_t rpc_version, Buf buffer)
{
	packstr((char *)str, buffer);
}

static int _slurmdbd_unpackstr(void **str, uint16_t rpc_version, Buf buffer)
{
	uint32_t uint32_tmp;
	safe_unpackstr_xmalloc((char **)str, &uint32_tmp, buffer);
	return SLURM_SUCCESS;
unpack_error:
	return SLURM_ERROR;
}

static void *_agent(void *x)
{
	int cnt, rc;
	Buf buffer;
	struct timespec abs_time;
	static time_t fail_time = 0;
	int sigarray[] = {SIGUSR1, 0};
	int read_timeout = SLURMDBD_TIMEOUT * 1000;
	slurmdbd_msg_t list_req;
	dbd_list_msg_t list_msg;

	list_req.msg_type = DBD_SEND_MULT_MSG;
	list_req.data = &list_msg;
	memset(&list_msg, 0, sizeof(dbd_list_msg_t));
	/* DEF_TIMERS; */

	/* Prepare to catch SIGUSR1 to interrupt pending
	 * I/O and terminate in a timely fashion. */
	xsignal(SIGUSR1, _sig_handler);
	xsignal_unblock(sigarray);

	while (agent_shutdown == 0) {
		/* START_TIMER; */
		slurm_mutex_lock(&slurmdbd_lock);
		if (halt_agent)
			pthread_cond_wait(&slurmdbd_cond, &slurmdbd_lock);

		if ((slurmdbd_fd < 0) &&
		    (difftime(time(NULL), fail_time) >= 10)) {
			/* The connection to Slurm DBD is not open */
			_open_slurmdbd_fd(1);
			if (slurmdbd_fd < 0)
				fail_time = time(NULL);
		}

		slurm_mutex_lock(&agent_lock);
		if (agent_list && slurmdbd_fd)
			cnt = list_count(agent_list);
		else
			cnt = 0;
		if ((cnt == 0) || (slurmdbd_fd < 0) ||
		    (fail_time && (difftime(time(NULL), fail_time) < 10))) {
			slurm_mutex_unlock(&slurmdbd_lock);
			abs_time.tv_sec  = time(NULL) + 10;
			abs_time.tv_nsec = 0;
			(void) pthread_cond_timedwait(&agent_cond, &agent_lock,
						      &abs_time);
			slurm_mutex_unlock(&agent_lock);
			continue;
		} else if ((cnt > 0) && ((cnt % 50) == 0))
			info("slurmdbd: agent queue size %u", cnt);
		/* Leave item on the queue until processing complete */
		if (agent_list) {
			int handle_agent_count = 1000;
			if (cnt > handle_agent_count) {
				int agent_count = 0;
				ListIterator agent_itr =
					list_iterator_create(agent_list);
				list_msg.my_list = list_create(NULL);
				while ((buffer = list_next(agent_itr))) {
					list_enqueue(list_msg.my_list, buffer);
					agent_count++;
					if (agent_count > handle_agent_count)
						break;
				}
				list_iterator_destroy(agent_itr);
				buffer = pack_slurmdbd_msg(
					&list_req, SLURM_PROTOCOL_VERSION);
			} else if (cnt > 1) {
				list_msg.my_list = agent_list;
				buffer = pack_slurmdbd_msg(
					&list_req, SLURM_PROTOCOL_VERSION);
			} else
				buffer = (Buf) list_peek(agent_list);
		} else
			buffer = NULL;
		slurm_mutex_unlock(&agent_lock);
		if (buffer == NULL) {
			slurm_mutex_unlock(&slurmdbd_lock);

			slurm_mutex_lock(&assoc_cache_mutex);
			if (slurmdbd_fd >= 0 && running_cache)
				pthread_cond_signal(&assoc_cache_cond);
			slurm_mutex_unlock(&assoc_cache_mutex);

			continue;
		}

		/* NOTE: agent_lock is clear here, so we can add more
		 * requests to the queue while waiting for this RPC to
		 * complete. */
		rc = _send_msg(buffer);
		if (rc != SLURM_SUCCESS) {
			if (agent_shutdown) {
				slurm_mutex_unlock(&slurmdbd_lock);
				break;
			}
			error("slurmdbd: Failure sending message: %d: %m", rc);
		} else if (list_msg.my_list) {
			rc = _handle_mult_rc_ret(SLURM_PROTOCOL_VERSION,
						 read_timeout);
		} else {
			rc = _get_return_code(SLURM_PROTOCOL_VERSION,
					      read_timeout);
			if (rc == EAGAIN) {
				if (agent_shutdown) {
					slurm_mutex_unlock(&slurmdbd_lock);
					break;
				}
				error("slurmdbd: Failure with "
				      "message need to resend: %d: %m", rc);
			}
		}
		slurm_mutex_unlock(&slurmdbd_lock);
		slurm_mutex_lock(&assoc_cache_mutex);
		if (slurmdbd_fd >= 0 && running_cache)
			pthread_cond_signal(&assoc_cache_cond);
		slurm_mutex_unlock(&assoc_cache_mutex);

		slurm_mutex_lock(&agent_lock);
		if (agent_list && (rc == SLURM_SUCCESS)) {
			/* If we sent a mult_msg we just need to free
			   buffer, we don't need to requeue, just mark
			   list_msg.my_list as NULL as that is the
			   sign we sent a mult_msg.
			*/
			if (list_msg.my_list) {
				if (list_msg.my_list != agent_list)
					FREE_NULL_LIST(list_msg.my_list);
				list_msg.my_list = NULL;
			} else
				buffer = (Buf) list_dequeue(agent_list);

			free_buf(buffer);
			fail_time = 0;
		} else {
			/* We still need to free a mult_msg even if we
			   got a failure.
			*/
			if (list_msg.my_list) {
				if (list_msg.my_list != agent_list)
					FREE_NULL_LIST(list_msg.my_list);
				list_msg.my_list = NULL;
				free_buf(buffer);
			}

			fail_time = time(NULL);
		}
		slurm_mutex_unlock(&agent_lock);
		/* END_TIMER; */
		/* info("at the end with %s", TIME_STR); */
		if (need_to_register) {
			need_to_register = 0;
			/* This is going to be always using the
			   SlurmDBD plugin so sending NULL as the
			   connection should be ok.
			*/
			clusteracct_storage_g_register_ctld(
				NULL, slurmctld_conf.slurmctld_port);
		}
	}

	slurm_mutex_lock(&agent_lock);
	_save_dbd_state();
	FREE_NULL_LIST(agent_list);
	slurm_mutex_unlock(&agent_lock);
	return NULL;
}

static void _save_dbd_state(void)
{
	char *dbd_fname;
	Buf buffer;
	int fd, rc, wrote = 0;
	uint16_t msg_type;
	uint32_t offset;

	dbd_fname = slurm_get_state_save_location();
	xstrcat(dbd_fname, "/dbd.messages");
	(void) unlink(dbd_fname);	/* clear save state */
	fd = open(dbd_fname, O_WRONLY | O_CREAT | O_TRUNC, 0600);
	if (fd < 0) {
		error("slurmdbd: Creating state save file %s", dbd_fname);
	} else if (agent_list && list_count(agent_list)) {
		char curr_ver_str[10];
		snprintf(curr_ver_str, sizeof(curr_ver_str),
			 "VER%d", SLURM_PROTOCOL_VERSION);
		buffer = init_buf(strlen(curr_ver_str));
		packstr(curr_ver_str, buffer);
		rc = _save_dbd_rec(fd, buffer);
		free_buf(buffer);
		if (rc != SLURM_SUCCESS)
			goto end_it;

		while ((buffer = list_dequeue(agent_list))) {
			/* We do not want to store registration
			   messages.  If an admin puts in an incorrect
			   cluster name we can get a deadlock unless
			   they add the bogus cluster name to the
			   accounting system.
			*/
			offset = get_buf_offset(buffer);
			if (offset < 2) {
				free_buf(buffer);
				continue;
			}
			set_buf_offset(buffer, 0);
			unpack16(&msg_type, buffer);
			set_buf_offset(buffer, offset);
			if (msg_type == DBD_REGISTER_CTLD) {
				free_buf(buffer);
				continue;
			}

			rc = _save_dbd_rec(fd, buffer);
			free_buf(buffer);
			if (rc != SLURM_SUCCESS)
				break;
			wrote++;
		}
	}

end_it:
	if (fd >= 0) {
		verbose("slurmdbd: saved %d pending RPCs", wrote);
		(void) close(fd);
	}
	xfree(dbd_fname);
}

static void _load_dbd_state(void)
{
	char *dbd_fname;
	Buf buffer;
	int fd, recovered = 0;
	uint16_t rpc_version = 0;

	dbd_fname = slurm_get_state_save_location();
	xstrcat(dbd_fname, "/dbd.messages");
	fd = open(dbd_fname, O_RDONLY);
	if (fd < 0) {
		/* don't print an error message if there is no file */
		if (errno == ENOENT)
			debug4("slurmdbd: There is no state save file to "
			       "open by name %s", dbd_fname);
		else
			error("slurmdbd: Opening state save file %s: %m",
			      dbd_fname);
	} else {
		char *ver_str = NULL;
		uint32_t ver_str_len;

		buffer = _load_dbd_rec(fd);
		if (buffer == NULL)
			goto end_it;
		/* This is set to the end of the buffer for send so we
		   need to set it back to 0 */
		set_buf_offset(buffer, 0);
		safe_unpackstr_xmalloc(&ver_str, &ver_str_len, buffer);
		if (remaining_buf(buffer))
			goto unpack_error;
		debug3("Version string in dbd_state header is %s", ver_str);
		free_buf(buffer);
		buffer = NULL;
	unpack_error:
		if (ver_str) {
			char curr_ver_str[10];
			snprintf(curr_ver_str, sizeof(curr_ver_str),
				 "VER%d", SLURM_PROTOCOL_VERSION);
			if (!strcmp(ver_str, curr_ver_str))
				rpc_version = SLURM_PROTOCOL_VERSION;
		}

		xfree(ver_str);
		while (1) {
			/* If the buffer was not the VER%d string it
			   was an actual message so we don't want to
			   skip it.
			*/
			if (!buffer)
				buffer = _load_dbd_rec(fd);
			if (buffer == NULL)
				break;
			if (rpc_version != SLURM_PROTOCOL_VERSION) {
				/* unpack and repack with new
				 * PROTOCOL_VERSION just so we keep
				 * things up to date.
				 */
				slurmdbd_msg_t msg;
				int rc;
				set_buf_offset(buffer, 0);
				rc = unpack_slurmdbd_msg(
					&msg, rpc_version, buffer);
				free_buf(buffer);
				if (rc == SLURM_SUCCESS)
					buffer = pack_slurmdbd_msg(
						&msg, SLURM_PROTOCOL_VERSION);
				else
					buffer = NULL;
			}
			if (!buffer) {
				error("no buffer given");
				continue;
			}
			if (!list_enqueue(agent_list, buffer))
				fatal("slurmdbd: list_enqueue, no memory");
			recovered++;
			buffer = NULL;
		}

	end_it:
		verbose("slurmdbd: recovered %d pending RPCs", recovered);
		(void) close(fd);
	}
	xfree(dbd_fname);
}

static int _save_dbd_rec(int fd, Buf buffer)
{
	ssize_t size, wrote;
	uint32_t msg_size = get_buf_offset(buffer);
	uint32_t magic = DBD_MAGIC;
	char *msg = get_buf_data(buffer);

	size = sizeof(msg_size);
	wrote = write(fd, &msg_size, size);
	if (wrote != size) {
		error("slurmdbd: state save error: %m");
		return SLURM_ERROR;
	}

	wrote = 0;
	while (wrote < msg_size) {
		wrote = write(fd, msg, msg_size);
		if (wrote > 0) {
			msg += wrote;
			msg_size -= wrote;
		} else if ((wrote == -1) && (errno == EINTR))
			continue;
		else {
			error("slurmdbd: state save error: %m");
			return SLURM_ERROR;
		}
	}

	size = sizeof(magic);
	wrote = write(fd, &magic, size);
	if (wrote != size) {
		error("slurmdbd: state save error: %m");
		return SLURM_ERROR;
	}

	return SLURM_SUCCESS;
}

static Buf _load_dbd_rec(int fd)
{
	ssize_t size, rd_size;
	uint32_t msg_size, magic;
	char *msg;
	Buf buffer;

	size = sizeof(msg_size);
	rd_size = read(fd, &msg_size, size);
	if (rd_size == 0)
		return (Buf) NULL;
	if (rd_size != size) {
		error("slurmdbd: state recover error: %m");
		return (Buf) NULL;
	}
	if (msg_size > MAX_DBD_MSG_LEN) {
		error("slurmdbd: state recover error, msg_size=%u", msg_size);
		return (Buf) NULL;
	}

	buffer = init_buf((int) msg_size);
	set_buf_offset(buffer, msg_size);
	msg = get_buf_data(buffer);
	size = msg_size;
	while (size) {
		rd_size = read(fd, msg, size);
		if (rd_size > 0) {
			msg += rd_size;
			size -= rd_size;
		} else if ((rd_size == -1) && (errno == EINTR))
			continue;
		else {
			error("slurmdbd: state recover error: %m");
			free_buf(buffer);
			return (Buf) NULL;
		}
	}

	size = sizeof(magic);
	rd_size = read(fd, &magic, size);
	if ((rd_size != size) || (magic != DBD_MAGIC)) {
		error("slurmdbd: state recover error");
		free_buf(buffer);
		return (Buf) NULL;
	}

	return buffer;
}

static void _sig_handler(int signal)
{
}

/* Purge queued job/step start records from the agent queue
 * RET number of records purged */
static int _purge_job_start_req(void)
{
	int purged = 0;
	ListIterator iter;
	uint16_t msg_type;
	uint32_t offset;
	Buf buffer;

	iter = list_iterator_create(agent_list);
	while ((buffer = list_next(iter))) {
		offset = get_buf_offset(buffer);
		if (offset < 2)
			continue;
		set_buf_offset(buffer, 0);
		unpack16(&msg_type, buffer);
		set_buf_offset(buffer, offset);
		if ((msg_type == DBD_JOB_START) ||
		    (msg_type == DBD_STEP_START) ||
		    (msg_type == DBD_STEP_COMPLETE)) {
			list_remove(iter);
			purged++;
		}
	}
	list_iterator_destroy(iter);
	info("slurmdbd: purge %d job/step start records", purged);
	return purged;
}

/****************************************************************************\
 * Free data structures
\****************************************************************************/
extern void slurmdbd_free_acct_coord_msg(dbd_acct_coord_msg_t *msg)
{
	if (msg) {
		FREE_NULL_LIST(msg->acct_list);
		slurmdb_destroy_user_cond(msg->cond);
		xfree(msg);
	}
}

extern void slurmdbd_free_cluster_tres_msg(dbd_cluster_tres_msg_t *msg)
{
	if (msg) {
		xfree(msg->cluster_nodes);
		xfree(msg->tres_str);
		xfree(msg);
	}
}

extern void slurmdbd_free_rec_msg(dbd_rec_msg_t *msg,
				  slurmdbd_msg_type_t type)
{
	void (*my_destroy) (void *object);

	if (msg) {
		switch(type) {
		case DBD_ADD_RESV:
		case DBD_REMOVE_RESV:
		case DBD_MODIFY_RESV:
			my_destroy = slurmdb_destroy_reservation_rec;
			break;
		default:
			fatal("Unknown rec type");
			return;
		}
		if (msg->rec)
			(*(my_destroy))(msg->rec);
		xfree(msg);
	}
}

extern void slurmdbd_free_cond_msg(dbd_cond_msg_t *msg,
				   slurmdbd_msg_type_t type)
{
	void (*my_destroy) (void *object);

	if (msg) {
		switch(type) {
		case DBD_GET_ACCOUNTS:
		case DBD_REMOVE_ACCOUNTS:
			my_destroy = slurmdb_destroy_account_cond;
			break;
		case DBD_GET_TRES:
			my_destroy = slurmdb_destroy_tres_cond;
			break;
		case DBD_GET_ASSOCS:
		case DBD_GET_PROBS:
		case DBD_REMOVE_ASSOCS:
			my_destroy = slurmdb_destroy_assoc_cond;
			break;
		case DBD_GET_CLUSTERS:
		case DBD_REMOVE_CLUSTERS:
			my_destroy = slurmdb_destroy_cluster_cond;
			break;
		case DBD_GET_JOBS_COND:
			my_destroy = slurmdb_destroy_job_cond;
			break;
		case DBD_GET_QOS:
		case DBD_REMOVE_QOS:
			my_destroy = slurmdb_destroy_qos_cond;
			break;
		case DBD_GET_RES:
		case DBD_REMOVE_RES:
			my_destroy = slurmdb_destroy_res_cond;
			break;
		case DBD_GET_WCKEYS:
		case DBD_REMOVE_WCKEYS:
			my_destroy = slurmdb_destroy_wckey_cond;
			break;
		case DBD_GET_TXN:
			my_destroy = slurmdb_destroy_txn_cond;
			break;
		case DBD_GET_USERS:
		case DBD_REMOVE_USERS:
			my_destroy = slurmdb_destroy_user_cond;
			break;
		case DBD_ARCHIVE_DUMP:
			my_destroy = slurmdb_destroy_archive_cond;
			break;
		case DBD_GET_RESVS:
			my_destroy = slurmdb_destroy_reservation_cond;
			break;
		case DBD_GET_EVENTS:
			my_destroy = slurmdb_destroy_event_cond;
			break;
		default:
			fatal("Unknown cond type");
			return;
		}
		if (msg->cond)
			(*(my_destroy))(msg->cond);
		xfree(msg);
	}
}

extern void slurmdbd_free_init_msg(dbd_init_msg_t *msg)
{
	if (msg) {
		xfree(msg->cluster_name);
		xfree(msg);
	}
}

extern void slurmdbd_free_fini_msg(dbd_fini_msg_t *msg)
{
	xfree(msg);
}

extern void slurmdbd_free_job_complete_msg(dbd_job_comp_msg_t *msg)
{
	if (msg) {
		xfree(msg->comment);
		xfree(msg->nodes);
		xfree(msg);
	}
}

extern void slurmdbd_free_job_start_msg(void *in)
{
	dbd_job_start_msg_t *msg = (dbd_job_start_msg_t *)in;
	if (msg) {
		xfree(msg->account);
		xfree(msg->array_task_str);
		xfree(msg->block_id);
		xfree(msg->gres_alloc);
		xfree(msg->gres_req);
		xfree(msg->gres_used);
		xfree(msg->name);
		xfree(msg->nodes);
		xfree(msg->node_inx);
		xfree(msg->partition);
		xfree(msg->tres_alloc_str);
		xfree(msg->wckey);
		xfree(msg);
	}
}

extern void slurmdbd_free_id_rc_msg(void *in)
{
	dbd_id_rc_msg_t *msg = (dbd_id_rc_msg_t *)in;
	xfree(msg);
}

extern void slurmdbd_free_job_suspend_msg(dbd_job_suspend_msg_t *msg)
{
	xfree(msg);
}

extern void slurmdbd_free_list_msg(dbd_list_msg_t *msg)
{
	if (msg) {
		FREE_NULL_LIST(msg->my_list);
		xfree(msg);
	}
}

extern void slurmdbd_free_modify_msg(dbd_modify_msg_t *msg,
				     slurmdbd_msg_type_t type)
{
	void (*destroy_cond) (void *object);
	void (*destroy_rec) (void *object);

	if (msg) {
		switch(type) {
		case DBD_MODIFY_ACCOUNTS:
			destroy_cond = slurmdb_destroy_account_cond;
			destroy_rec = slurmdb_destroy_account_rec;
			break;
		case DBD_MODIFY_ASSOCS:
			destroy_cond = slurmdb_destroy_assoc_cond;
			destroy_rec = slurmdb_destroy_assoc_rec;
			break;
		case DBD_MODIFY_CLUSTERS:
			destroy_cond = slurmdb_destroy_cluster_cond;
			destroy_rec = slurmdb_destroy_cluster_rec;
			break;
		case DBD_MODIFY_JOB:
			destroy_cond = slurmdb_destroy_job_modify_cond;
			destroy_rec = slurmdb_destroy_job_rec;
			break;
		case DBD_MODIFY_QOS:
			destroy_cond = slurmdb_destroy_qos_cond;
			destroy_rec = slurmdb_destroy_qos_rec;
			break;
		case DBD_MODIFY_RES:
			destroy_cond = slurmdb_destroy_res_cond;
			destroy_rec = slurmdb_destroy_res_rec;
			break;
		case DBD_MODIFY_USERS:
			destroy_cond = slurmdb_destroy_user_cond;
			destroy_rec = slurmdb_destroy_user_rec;
			break;
		default:
			fatal("Unknown modify type");
			return;
		}

		if (msg->cond)
			(*(destroy_cond))(msg->cond);
		if (msg->rec)
			(*(destroy_rec))(msg->rec);
		xfree(msg);
	}
}

extern void slurmdbd_free_node_state_msg(dbd_node_state_msg_t *msg)
{
	if (msg) {
		xfree(msg->hostlist);
		xfree(msg->reason);
		xfree(msg->tres_str);
		xfree(msg);
	}
}

extern void slurmdbd_free_rc_msg(dbd_rc_msg_t *msg)
{
	if (msg) {
		xfree(msg->comment);
		xfree(msg);
	}
}

extern void slurmdbd_free_register_ctld_msg(dbd_register_ctld_msg_t *msg)
{
	xfree(msg);
}

extern void slurmdbd_free_roll_usage_msg(dbd_roll_usage_msg_t *msg)
{
	xfree(msg);
}

extern void slurmdbd_free_step_complete_msg(dbd_step_comp_msg_t *msg)
{
	if (msg) {
		xfree(msg->jobacct);
		xfree(msg);
	}
}

extern void slurmdbd_free_step_start_msg(dbd_step_start_msg_t *msg)
{
	if (msg) {
		xfree(msg->name);
		xfree(msg->nodes);
		xfree(msg->node_inx);
		xfree(msg->tres_alloc_str);
		xfree(msg);
	}
}

extern void slurmdbd_free_usage_msg(dbd_usage_msg_t *msg,
				    slurmdbd_msg_type_t type)
{
	void (*destroy_rec) (void *object);
	if (msg) {
		switch(type) {
		case DBD_GET_ASSOC_USAGE:
		case DBD_GOT_ASSOC_USAGE:
			destroy_rec = slurmdb_destroy_assoc_rec;
			break;
		case DBD_GET_CLUSTER_USAGE:
		case DBD_GOT_CLUSTER_USAGE:
			destroy_rec = slurmdb_destroy_cluster_rec;
			break;
		case DBD_GET_WCKEY_USAGE:
		case DBD_GOT_WCKEY_USAGE:
			destroy_rec = slurmdb_destroy_wckey_rec;
			break;
		default:
			fatal("Unknown usuage type");
			return;
		}

		if (msg->rec)
			(*(destroy_rec))(msg->rec);
		xfree(msg);
	}
}

/****************************************************************************\
 * Pack and unpack data structures
\****************************************************************************/
extern void
slurmdbd_pack_acct_coord_msg(dbd_acct_coord_msg_t *msg,
			     uint16_t rpc_version, Buf buffer)
{
	char *acct = NULL;
	ListIterator itr = NULL;
	uint32_t count = 0;

	if (msg->acct_list)
		count = list_count(msg->acct_list);

	pack32(count, buffer);
	if (count) {
		itr = list_iterator_create(msg->acct_list);
		while ((acct = list_next(itr))) {
			packstr(acct, buffer);
		}
		list_iterator_destroy(itr);
	}

	slurmdb_pack_user_cond(msg->cond, rpc_version, buffer);
}

extern int
slurmdbd_unpack_acct_coord_msg(dbd_acct_coord_msg_t **msg,
			       uint16_t rpc_version, Buf buffer)
{
	uint32_t uint32_tmp;
	int i;
	char *acct = NULL;
	uint32_t count = 0;
	dbd_acct_coord_msg_t *msg_ptr = xmalloc(sizeof(dbd_acct_coord_msg_t));
	*msg = msg_ptr;

	safe_unpack32(&count, buffer);
	if (count) {
		msg_ptr->acct_list = list_create(slurm_destroy_char);
		for(i=0; i<count; i++) {
			safe_unpackstr_xmalloc(&acct, &uint32_tmp, buffer);
			list_append(msg_ptr->acct_list, acct);
		}
	}

	if (slurmdb_unpack_user_cond((void *)&msg_ptr->cond, rpc_version, buffer)
	   == SLURM_ERROR)
		goto unpack_error;
	return SLURM_SUCCESS;

unpack_error:
	slurmdbd_free_acct_coord_msg(msg_ptr);
	*msg = NULL;
	return SLURM_ERROR;
}

extern void
slurmdbd_pack_cluster_tres_msg(dbd_cluster_tres_msg_t *msg,
			       uint16_t rpc_version, Buf buffer)
{
	uint32_t count = NO_VAL;

	if (rpc_version >= SLURM_15_08_PROTOCOL_VERSION) {
		packstr(msg->cluster_nodes, buffer);
		pack_time(msg->event_time, buffer);
		packstr(msg->tres_str, buffer);
	} else if (rpc_version >= SLURM_MIN_PROTOCOL_VERSION) {
		packstr(msg->cluster_nodes, buffer);
		count = (uint32_t)slurmdb_find_tres_count_in_string(
			msg->tres_str, TRES_CPU);
		pack32(count, buffer);
		pack_time(msg->event_time, buffer);
	}
}

extern int
slurmdbd_unpack_cluster_tres_msg(dbd_cluster_tres_msg_t **msg,
				 uint16_t rpc_version, Buf buffer)
{
	dbd_cluster_tres_msg_t *msg_ptr;
	uint32_t uint32_tmp;
	uint32_t count = NO_VAL;

	msg_ptr = xmalloc(sizeof(dbd_cluster_tres_msg_t));
	*msg = msg_ptr;

	if (rpc_version >= SLURM_15_08_PROTOCOL_VERSION) {
		safe_unpackstr_xmalloc(&msg_ptr->cluster_nodes,
				       &uint32_tmp, buffer);
		safe_unpack_time(&msg_ptr->event_time, buffer);
		safe_unpackstr_xmalloc(&msg_ptr->tres_str,
				       &uint32_tmp, buffer);
	} else if (rpc_version >= SLURM_MIN_PROTOCOL_VERSION) {
		safe_unpackstr_xmalloc(&msg_ptr->cluster_nodes,
				       &uint32_tmp, buffer);
		safe_unpack32(&count, buffer);
		msg_ptr->tres_str = xstrdup_printf("%d=%u", TRES_CPU, count);
		safe_unpack_time(&msg_ptr->event_time, buffer);
	}

	return SLURM_SUCCESS;

unpack_error:
	slurmdbd_free_cluster_tres_msg(msg_ptr);
	*msg = NULL;
	return SLURM_ERROR;
}

extern void slurmdbd_pack_rec_msg(dbd_rec_msg_t *msg,
				  uint16_t rpc_version,
				  slurmdbd_msg_type_t type, Buf buffer)
{
	void (*my_function) (void *object, uint16_t rpc_version, Buf buffer);

	switch(type) {
	case DBD_ADD_RESV:
	case DBD_REMOVE_RESV:
	case DBD_MODIFY_RESV:
		my_function = slurmdb_pack_reservation_rec;
		break;
	default:
		fatal("Unknown pack type");
		return;
	}

	(*(my_function))(msg->rec, rpc_version, buffer);
}

extern int slurmdbd_unpack_rec_msg(dbd_rec_msg_t **msg,
				   uint16_t rpc_version,
				   slurmdbd_msg_type_t type, Buf buffer)
{
	dbd_rec_msg_t *msg_ptr = NULL;
	int (*my_function) (void **object, uint16_t rpc_version, Buf buffer);

	switch(type) {
	case DBD_ADD_RESV:
	case DBD_REMOVE_RESV:
	case DBD_MODIFY_RESV:
		my_function = slurmdb_unpack_reservation_rec;
		break;
	default:
		fatal("Unknown unpack type");
		return SLURM_ERROR;
	}

	msg_ptr = xmalloc(sizeof(dbd_rec_msg_t));
	*msg = msg_ptr;

	if ((*(my_function))(&msg_ptr->rec, rpc_version, buffer) == SLURM_ERROR)
		goto unpack_error;

	return SLURM_SUCCESS;

unpack_error:
	slurmdbd_free_rec_msg(msg_ptr, type);
	*msg = NULL;
	return SLURM_ERROR;
}

extern void slurmdbd_pack_cond_msg(dbd_cond_msg_t *msg,
				   uint16_t rpc_version,
				   slurmdbd_msg_type_t type, Buf buffer)
{
	void (*my_function) (void *object, uint16_t rpc_version, Buf buffer);

	switch(type) {
	case DBD_GET_ACCOUNTS:
	case DBD_REMOVE_ACCOUNTS:
		my_function = slurmdb_pack_account_cond;
		break;
	case DBD_GET_TRES:
		my_function = slurmdb_pack_tres_cond;
		break;
	case DBD_GET_ASSOCS:
	case DBD_GET_PROBS:
	case DBD_REMOVE_ASSOCS:
		my_function = slurmdb_pack_assoc_cond;
		break;
	case DBD_GET_CLUSTERS:
	case DBD_REMOVE_CLUSTERS:
		my_function = slurmdb_pack_cluster_cond;
		break;
	case DBD_GET_JOBS_COND:
		my_function = slurmdb_pack_job_cond;
		break;
	case DBD_GET_QOS:
	case DBD_REMOVE_QOS:
		my_function = slurmdb_pack_qos_cond;
		break;
	case DBD_GET_RES:
	case DBD_REMOVE_RES:
		my_function = slurmdb_pack_res_cond;
		break;
	case DBD_GET_WCKEYS:
	case DBD_REMOVE_WCKEYS:
		my_function = slurmdb_pack_wckey_cond;
		break;
	case DBD_GET_USERS:
	case DBD_REMOVE_USERS:
		my_function = slurmdb_pack_user_cond;
		break;
	case DBD_GET_TXN:
		my_function = slurmdb_pack_txn_cond;
		break;
	case DBD_ARCHIVE_DUMP:
		my_function = slurmdb_pack_archive_cond;
		break;
	case DBD_GET_RESVS:
		my_function = slurmdb_pack_reservation_cond;
		break;
	case DBD_GET_EVENTS:
		my_function = slurmdb_pack_event_cond;
		break;
	default:
		fatal("Unknown pack type");
		return;
	}

	(*(my_function))(msg->cond, rpc_version, buffer);
}

extern int slurmdbd_unpack_cond_msg(dbd_cond_msg_t **msg,
				    uint16_t rpc_version,
				    slurmdbd_msg_type_t type, Buf buffer)
{
	dbd_cond_msg_t *msg_ptr = NULL;
	int (*my_function) (void **object, uint16_t rpc_version, Buf buffer);

	switch(type) {
	case DBD_GET_ACCOUNTS:
	case DBD_REMOVE_ACCOUNTS:
		my_function = slurmdb_unpack_account_cond;
		break;
	case DBD_GET_TRES:
		my_function = slurmdb_unpack_tres_cond;
		break;
	case DBD_GET_ASSOCS:
	case DBD_GET_PROBS:
	case DBD_REMOVE_ASSOCS:
		my_function = slurmdb_unpack_assoc_cond;
		break;
	case DBD_GET_CLUSTERS:
	case DBD_REMOVE_CLUSTERS:
		my_function = slurmdb_unpack_cluster_cond;
		break;
	case DBD_GET_JOBS_COND:
		my_function = slurmdb_unpack_job_cond;
		break;
	case DBD_GET_QOS:
	case DBD_REMOVE_QOS:
		my_function = slurmdb_unpack_qos_cond;
		break;
	case DBD_GET_RES:
	case DBD_REMOVE_RES:
		my_function = slurmdb_unpack_res_cond;
		break;
	case DBD_GET_WCKEYS:
	case DBD_REMOVE_WCKEYS:
		my_function = slurmdb_unpack_wckey_cond;
		break;
	case DBD_GET_USERS:
	case DBD_REMOVE_USERS:
		my_function = slurmdb_unpack_user_cond;
		break;
	case DBD_GET_TXN:
		my_function = slurmdb_unpack_txn_cond;
		break;
	case DBD_ARCHIVE_DUMP:
		my_function = slurmdb_unpack_archive_cond;
		break;
	case DBD_GET_RESVS:
		my_function = slurmdb_unpack_reservation_cond;
		break;
	case DBD_GET_EVENTS:
		my_function = slurmdb_unpack_event_cond;
		break;
	default:
		fatal("Unknown unpack type");
		return SLURM_ERROR;
	}

	msg_ptr = xmalloc(sizeof(dbd_cond_msg_t));
	*msg = msg_ptr;

	if ((*(my_function))(&msg_ptr->cond, rpc_version, buffer) == SLURM_ERROR)
		goto unpack_error;

	return SLURM_SUCCESS;

unpack_error:
	slurmdbd_free_cond_msg(msg_ptr, type);
	*msg = NULL;
	return SLURM_ERROR;
}

extern void
slurmdbd_pack_init_msg(dbd_init_msg_t *msg, uint16_t rpc_version,
		       Buf buffer, char *auth_info)
{
	int rc;
	void *auth_cred;

	pack16(msg->rollback, buffer);
	pack16(msg->version, buffer);

	/* Adding anything to this needs to happen after the version
	   since this is where the reciever gets the version from. */
	packstr(msg->cluster_name, buffer);

	auth_cred = g_slurm_auth_create(NULL, 2, auth_info);
	if (auth_cred == NULL) {
		error("Creating authentication credential: %s",
		      g_slurm_auth_errstr(g_slurm_auth_errno(NULL)));
		errno = ESLURM_ACCESS_DENIED;
	} else {
		rc = g_slurm_auth_pack(auth_cred, buffer);
		if (rc) {
			error("Packing authentication credential: %s",
			      g_slurm_auth_errstr(
				      g_slurm_auth_errno(auth_cred)));
			errno = g_slurm_auth_errno(auth_cred);
		}
		(void) g_slurm_auth_destroy(auth_cred);
	}
}

extern int
slurmdbd_unpack_init_msg(dbd_init_msg_t **msg,
			 Buf buffer, char *auth_info)
{
	int rc = SLURM_SUCCESS;
	void *auth_cred;
	uint32_t tmp32;

	dbd_init_msg_t *msg_ptr = xmalloc(sizeof(dbd_init_msg_t));

	*msg = msg_ptr;

	safe_unpack16(&msg_ptr->rollback, buffer);
	safe_unpack16(&msg_ptr->version, buffer);

	/* We find out the version of the caller right here so use
	   that as the rpc_version. */
	if (msg_ptr->version >= 7) {
		safe_unpackstr_xmalloc(&msg_ptr->cluster_name, &tmp32, buffer);
	}

	auth_cred = g_slurm_auth_unpack(buffer);
	if (auth_cred == NULL) {
		error("Unpacking authentication credential: %s",
		      g_slurm_auth_errstr(g_slurm_auth_errno(NULL)));
		rc = ESLURM_ACCESS_DENIED;
		goto unpack_error;
	}
	msg_ptr->uid = g_slurm_auth_get_uid(auth_cred, auth_info);
	if (g_slurm_auth_errno(auth_cred) != SLURM_SUCCESS) {
		error("Bad authentication: %s",
		      g_slurm_auth_errstr(g_slurm_auth_errno(auth_cred)));
		rc = ESLURM_ACCESS_DENIED;
		goto unpack_error;
	}
	g_slurm_auth_destroy(auth_cred);
	return rc;

unpack_error:
	slurmdbd_free_init_msg(msg_ptr);
	*msg = NULL;
	if (rc == SLURM_SUCCESS)
		rc = SLURM_ERROR;
	return rc;
}

extern void
slurmdbd_pack_fini_msg(dbd_fini_msg_t *msg, uint16_t rpc_version, Buf buffer)
{
	pack16(msg->close_conn, buffer);
	pack16(msg->commit, buffer);
}

extern int
slurmdbd_unpack_fini_msg(dbd_fini_msg_t **msg, uint16_t rpc_version, Buf buffer)
{
	dbd_fini_msg_t *msg_ptr = xmalloc(sizeof(dbd_fini_msg_t));
	*msg = msg_ptr;

	safe_unpack16(&msg_ptr->close_conn, buffer);
	safe_unpack16(&msg_ptr->commit, buffer);

	return SLURM_SUCCESS;

unpack_error:
	slurmdbd_free_fini_msg(msg_ptr);
	*msg = NULL;
	return SLURM_ERROR;
}

extern void
slurmdbd_pack_job_complete_msg(dbd_job_comp_msg_t *msg,
			       uint16_t rpc_version, Buf buffer)
{
<<<<<<< HEAD
	if (rpc_version >= SLURM_15_08_PROTOCOL_VERSION) {
		pack32(msg->assoc_id, buffer);
		packstr(msg->comment, buffer);
		pack32(msg->db_index, buffer);
		pack32(msg->derived_ec, buffer);
		pack_time(msg->end_time, buffer);
		pack32(msg->exit_code, buffer);
		pack32(msg->job_id, buffer);
		pack32(msg->job_state, buffer);
		packstr(msg->nodes, buffer);
		pack32(msg->req_uid, buffer);
		pack_time(msg->start_time, buffer);
		pack_time(msg->submit_time, buffer);
	} else if (rpc_version >= SLURMDBD_MIN_VERSION) {
=======
	if (rpc_version >= SLURM_MIN_PROTOCOL_VERSION) {
>>>>>>> 967b57e4
		pack32(msg->assoc_id, buffer);
		packstr(msg->comment, buffer);
		pack32(msg->db_index, buffer);
		pack32(msg->derived_ec, buffer);
		pack_time(msg->end_time, buffer);
		pack32(msg->exit_code, buffer);
		pack32(msg->job_id, buffer);
		pack16(msg->job_state, buffer);
		packstr(msg->nodes, buffer);
		pack32(msg->req_uid, buffer);
		pack_time(msg->start_time, buffer);
		pack_time(msg->submit_time, buffer);
	}
}

extern int
slurmdbd_unpack_job_complete_msg(dbd_job_comp_msg_t **msg,
				 uint16_t rpc_version, Buf buffer)
{
	uint32_t uint32_tmp;
	uint16_t uint16_tmp;
	dbd_job_comp_msg_t *msg_ptr = xmalloc(sizeof(dbd_job_comp_msg_t));
	*msg = msg_ptr;

<<<<<<< HEAD
	if (rpc_version >= SLURM_15_08_PROTOCOL_VERSION) {
		safe_unpack32(&msg_ptr->assoc_id, buffer);
		safe_unpackstr_xmalloc(&msg_ptr->comment, &uint32_tmp, buffer);
		safe_unpack32(&msg_ptr->db_index, buffer);
		safe_unpack32(&msg_ptr->derived_ec, buffer);
		safe_unpack_time(&msg_ptr->end_time, buffer);
		safe_unpack32(&msg_ptr->exit_code, buffer);
		safe_unpack32(&msg_ptr->job_id, buffer);
		safe_unpack32(&msg_ptr->job_state, buffer);
		safe_unpackstr_xmalloc(&msg_ptr->nodes, &uint32_tmp, buffer);
		safe_unpack32(&msg_ptr->req_uid, buffer);
		safe_unpack_time(&msg_ptr->start_time, buffer);
		safe_unpack_time(&msg_ptr->submit_time, buffer);
	} else if (rpc_version >= SLURMDBD_MIN_VERSION) {
=======
	if (rpc_version >= SLURM_MIN_PROTOCOL_VERSION) {
>>>>>>> 967b57e4
		safe_unpack32(&msg_ptr->assoc_id, buffer);
		safe_unpackstr_xmalloc(&msg_ptr->comment, &uint32_tmp, buffer);
		safe_unpack32(&msg_ptr->db_index, buffer);
		safe_unpack32(&msg_ptr->derived_ec, buffer);
		safe_unpack_time(&msg_ptr->end_time, buffer);
		safe_unpack32(&msg_ptr->exit_code, buffer);
		safe_unpack32(&msg_ptr->job_id, buffer);
		safe_unpack16(&uint16_tmp, buffer);
		msg_ptr->job_state = uint16_tmp;
		safe_unpackstr_xmalloc(&msg_ptr->nodes, &uint32_tmp, buffer);
		safe_unpack32(&msg_ptr->req_uid, buffer);
		safe_unpack_time(&msg_ptr->start_time, buffer);
		safe_unpack_time(&msg_ptr->submit_time, buffer);
	}
	return SLURM_SUCCESS;

unpack_error:
	slurmdbd_free_job_complete_msg(msg_ptr);
	*msg = NULL;
	return SLURM_ERROR;
}

extern void
slurmdbd_pack_job_start_msg(void *in,
			    uint16_t rpc_version, Buf buffer)
{
	uint32_t count = NO_VAL;
	dbd_job_start_msg_t *msg = (dbd_job_start_msg_t *)in;

	if (rpc_version >= SLURM_15_08_PROTOCOL_VERSION) {
		packstr(msg->account, buffer);
		pack32(msg->alloc_nodes, buffer);
		pack32(msg->array_job_id, buffer);
		pack32(msg->array_max_tasks, buffer);
		pack32(msg->array_task_id, buffer);
		packstr(msg->array_task_str, buffer);
		pack32(msg->array_task_pending, buffer);
		pack32(msg->assoc_id, buffer);
		packstr(msg->block_id, buffer);
		pack32(msg->db_index, buffer);
		pack_time(msg->eligible_time, buffer);
		pack32(msg->gid, buffer);
		packstr(msg->gres_alloc, buffer);
		packstr(msg->gres_req, buffer);
		packstr(msg->gres_used, buffer);
		pack32(msg->job_id, buffer);
		pack32(msg->job_state, buffer);
		packstr(msg->name, buffer);
		packstr(msg->nodes, buffer);
		packstr(msg->node_inx, buffer);
		packstr(msg->partition, buffer);
		pack32(msg->priority, buffer);
		pack32(msg->qos_id, buffer);
		pack32(msg->req_cpus, buffer);
		pack32(msg->req_mem, buffer);
		pack32(msg->resv_id, buffer);
		pack_time(msg->start_time, buffer);
		pack_time(msg->submit_time, buffer);
		pack32(msg->timelimit, buffer);
		packstr(msg->tres_alloc_str, buffer);
		pack32(msg->uid, buffer);
		packstr(msg->wckey, buffer);
	} else if (rpc_version >= SLURM_14_11_PROTOCOL_VERSION) {
		packstr(msg->account, buffer);
		count = (uint32_t)slurmdb_find_tres_count_in_string(
			msg->tres_alloc_str, TRES_CPU);
		pack32(count, buffer);
		pack32(msg->alloc_nodes, buffer);
		pack32(msg->array_job_id, buffer);
		pack32(msg->array_max_tasks, buffer);
		pack32(msg->array_task_id, buffer);
		packstr(msg->array_task_str, buffer);
		pack32(msg->array_task_pending, buffer);
		pack32(msg->assoc_id, buffer);
		packstr(msg->block_id, buffer);
		pack32(msg->db_index, buffer);
		pack_time(msg->eligible_time, buffer);
		pack32(msg->gid, buffer);
		packstr(msg->gres_alloc, buffer);
		packstr(msg->gres_req, buffer);
		packstr(msg->gres_used, buffer);
		pack32(msg->job_id, buffer);
		pack16(msg->job_state, buffer);
		packstr(msg->name, buffer);
		packstr(msg->nodes, buffer);
		packstr(msg->node_inx, buffer);
		packstr(msg->partition, buffer);
		pack32(msg->priority, buffer);
		pack32(msg->qos_id, buffer);
		pack32(msg->req_cpus, buffer);
		pack32(msg->req_mem, buffer);
		pack32(msg->resv_id, buffer);
		pack_time(msg->start_time, buffer);
		pack_time(msg->submit_time, buffer);
		pack32(msg->timelimit, buffer);
		pack32(msg->uid, buffer);
		packstr(msg->wckey, buffer);
	} else if (rpc_version >= SLURM_MIN_PROTOCOL_VERSION) {
		packstr(msg->account, buffer);
		count = (uint32_t)slurmdb_find_tres_count_in_string(
			msg->tres_alloc_str, TRES_CPU);
		pack32(count, buffer);
		pack32(msg->alloc_nodes, buffer);
		pack32(msg->assoc_id, buffer);
		packstr(msg->block_id, buffer);
		pack32(msg->db_index, buffer);
		pack_time(msg->eligible_time, buffer);
		pack32(msg->gid, buffer);
		packstr(msg->gres_alloc, buffer);
		packstr(msg->gres_req, buffer);
		packstr(msg->gres_used, buffer);
		pack32(msg->job_id, buffer);
		pack16(msg->job_state, buffer);
		packstr(msg->name, buffer);
		packstr(msg->nodes, buffer);
		packstr(msg->node_inx, buffer);
		packstr(msg->partition, buffer);
		pack32(msg->priority, buffer);
		pack32(msg->qos_id, buffer);
		pack32(msg->req_cpus, buffer);
		pack32(msg->req_mem, buffer);
		pack32(msg->resv_id, buffer);
		pack_time(msg->start_time, buffer);
		pack_time(msg->submit_time, buffer);
		pack32(msg->timelimit, buffer);
		pack32(msg->uid, buffer);
		packstr(msg->wckey, buffer);
	}
}

extern int
slurmdbd_unpack_job_start_msg(void **msg,
			      uint16_t rpc_version, Buf buffer)
{
	uint32_t uint32_tmp;
	uint16_t uint16_tmp;
	uint32_t count = NO_VAL;
	dbd_job_start_msg_t *msg_ptr = xmalloc(sizeof(dbd_job_start_msg_t));
	*msg = msg_ptr;

	msg_ptr->array_job_id = 0;
	msg_ptr->array_task_id = NO_VAL;

	if (rpc_version >= SLURM_15_08_PROTOCOL_VERSION) {
		safe_unpackstr_xmalloc(&msg_ptr->account, &uint32_tmp, buffer);
		safe_unpack32(&msg_ptr->alloc_nodes, buffer);
		safe_unpack32(&msg_ptr->array_job_id, buffer);
		safe_unpack32(&msg_ptr->array_max_tasks, buffer);
		safe_unpack32(&msg_ptr->array_task_id, buffer);
		safe_unpackstr_xmalloc(&msg_ptr->array_task_str,
				       &uint32_tmp, buffer);
		safe_unpack32(&msg_ptr->array_task_pending, buffer);
		safe_unpack32(&msg_ptr->assoc_id, buffer);
		safe_unpackstr_xmalloc(&msg_ptr->block_id, &uint32_tmp, buffer);
		safe_unpack32(&msg_ptr->db_index, buffer);
		safe_unpack_time(&msg_ptr->eligible_time, buffer);
		safe_unpack32(&msg_ptr->gid, buffer);
		safe_unpackstr_xmalloc(&msg_ptr->gres_alloc, &uint32_tmp,
				       buffer);
		safe_unpackstr_xmalloc(&msg_ptr->gres_req, &uint32_tmp,
				       buffer);
		safe_unpackstr_xmalloc(&msg_ptr->gres_used, &uint32_tmp,
				       buffer);
		safe_unpack32(&msg_ptr->job_id, buffer);
		safe_unpack32(&msg_ptr->job_state, buffer);
		safe_unpackstr_xmalloc(&msg_ptr->name, &uint32_tmp, buffer);
		safe_unpackstr_xmalloc(&msg_ptr->nodes, &uint32_tmp, buffer);
		safe_unpackstr_xmalloc(&msg_ptr->node_inx, &uint32_tmp, buffer);
		safe_unpackstr_xmalloc(&msg_ptr->partition,
				       &uint32_tmp, buffer);
		safe_unpack32(&msg_ptr->priority, buffer);
		safe_unpack32(&msg_ptr->qos_id, buffer);
		safe_unpack32(&msg_ptr->req_cpus, buffer);
		safe_unpack32(&msg_ptr->req_mem, buffer);
		safe_unpack32(&msg_ptr->resv_id, buffer);
		safe_unpack_time(&msg_ptr->start_time, buffer);
		safe_unpack_time(&msg_ptr->submit_time, buffer);
		safe_unpack32(&msg_ptr->timelimit, buffer);
		safe_unpackstr_xmalloc(&msg_ptr->tres_alloc_str,
				       &uint32_tmp, buffer);
		safe_unpack32(&msg_ptr->uid, buffer);
		safe_unpackstr_xmalloc(&msg_ptr->wckey, &uint32_tmp, buffer);
	} else if (rpc_version >= SLURM_14_11_PROTOCOL_VERSION) {
		safe_unpackstr_xmalloc(&msg_ptr->account, &uint32_tmp, buffer);
		safe_unpack32(&count, buffer);
		msg_ptr->tres_alloc_str = xstrdup_printf(
			"%d=%u", TRES_CPU, count);
		safe_unpack32(&msg_ptr->alloc_nodes, buffer);
		safe_unpack32(&msg_ptr->array_job_id, buffer);
		safe_unpack32(&msg_ptr->array_max_tasks, buffer);
		safe_unpack32(&msg_ptr->array_task_id, buffer);
		safe_unpackstr_xmalloc(&msg_ptr->array_task_str,
				       &uint32_tmp, buffer);
		safe_unpack32(&msg_ptr->array_task_pending, buffer);
		safe_unpack32(&msg_ptr->assoc_id, buffer);
		safe_unpackstr_xmalloc(&msg_ptr->block_id, &uint32_tmp, buffer);
		safe_unpack32(&msg_ptr->db_index, buffer);
		safe_unpack_time(&msg_ptr->eligible_time, buffer);
		safe_unpack32(&msg_ptr->gid, buffer);
		safe_unpackstr_xmalloc(&msg_ptr->gres_alloc, &uint32_tmp,
				       buffer);
		safe_unpackstr_xmalloc(&msg_ptr->gres_req, &uint32_tmp,
				       buffer);
		safe_unpackstr_xmalloc(&msg_ptr->gres_used, &uint32_tmp,
				       buffer);
		safe_unpack32(&msg_ptr->job_id, buffer);
		safe_unpack16(&uint16_tmp, buffer);
		msg_ptr->job_state = uint16_tmp;
		safe_unpackstr_xmalloc(&msg_ptr->name, &uint32_tmp, buffer);
		safe_unpackstr_xmalloc(&msg_ptr->nodes, &uint32_tmp, buffer);
		safe_unpackstr_xmalloc(&msg_ptr->node_inx, &uint32_tmp, buffer);
		safe_unpackstr_xmalloc(&msg_ptr->partition,
				       &uint32_tmp, buffer);
		safe_unpack32(&msg_ptr->priority, buffer);
		safe_unpack32(&msg_ptr->qos_id, buffer);
		safe_unpack32(&msg_ptr->req_cpus, buffer);
		safe_unpack32(&msg_ptr->req_mem, buffer);

		xstrfmtcat(msg_ptr->tres_alloc_str,
			   ",%d=%u", TRES_MEM, msg_ptr->req_mem);

		safe_unpack32(&msg_ptr->resv_id, buffer);
		safe_unpack_time(&msg_ptr->start_time, buffer);
		safe_unpack_time(&msg_ptr->submit_time, buffer);
		safe_unpack32(&msg_ptr->timelimit, buffer);
		safe_unpack32(&msg_ptr->uid, buffer);
		safe_unpackstr_xmalloc(&msg_ptr->wckey, &uint32_tmp, buffer);
	} else if (rpc_version >= SLURM_MIN_PROTOCOL_VERSION) {
		safe_unpackstr_xmalloc(&msg_ptr->account, &uint32_tmp, buffer);
		safe_unpack32(&count, buffer);
		msg_ptr->tres_alloc_str = xstrdup_printf(
			"%d=%u", TRES_CPU, count);
		safe_unpack32(&msg_ptr->alloc_nodes, buffer);
		safe_unpack32(&msg_ptr->assoc_id, buffer);
		safe_unpackstr_xmalloc(&msg_ptr->block_id, &uint32_tmp, buffer);
		safe_unpack32(&msg_ptr->db_index, buffer);
		safe_unpack_time(&msg_ptr->eligible_time, buffer);
		safe_unpack32(&msg_ptr->gid, buffer);
		safe_unpackstr_xmalloc(&msg_ptr->gres_alloc, &uint32_tmp,
				       buffer);
		safe_unpackstr_xmalloc(&msg_ptr->gres_req, &uint32_tmp,
				       buffer);
		safe_unpackstr_xmalloc(&msg_ptr->gres_used, &uint32_tmp,
				       buffer);
		safe_unpack32(&msg_ptr->job_id, buffer);
		safe_unpack16(&uint16_tmp, buffer);
		msg_ptr->job_state = uint16_tmp;
		safe_unpackstr_xmalloc(&msg_ptr->name, &uint32_tmp, buffer);
		safe_unpackstr_xmalloc(&msg_ptr->nodes, &uint32_tmp, buffer);
		safe_unpackstr_xmalloc(&msg_ptr->node_inx, &uint32_tmp, buffer);
		safe_unpackstr_xmalloc(&msg_ptr->partition,
				       &uint32_tmp, buffer);
		safe_unpack32(&msg_ptr->priority, buffer);
		safe_unpack32(&msg_ptr->qos_id, buffer);
		safe_unpack32(&msg_ptr->req_cpus, buffer);
		safe_unpack32(&msg_ptr->req_mem, buffer);

		xstrfmtcat(msg_ptr->tres_alloc_str,
			   ",%d=%u", TRES_MEM, msg_ptr->req_mem);

		safe_unpack32(&msg_ptr->resv_id, buffer);
		safe_unpack_time(&msg_ptr->start_time, buffer);
		safe_unpack_time(&msg_ptr->submit_time, buffer);
		safe_unpack32(&msg_ptr->timelimit, buffer);
		safe_unpack32(&msg_ptr->uid, buffer);
		safe_unpackstr_xmalloc(&msg_ptr->wckey, &uint32_tmp, buffer);
	}

	return SLURM_SUCCESS;

unpack_error:
	slurmdbd_free_job_start_msg(msg_ptr);
	*msg = NULL;
	return SLURM_ERROR;
}

extern void
slurmdbd_pack_id_rc_msg(void *in,
			uint16_t rpc_version, Buf buffer)
{
	dbd_id_rc_msg_t *msg = (dbd_id_rc_msg_t *)in;

	if (rpc_version >= SLURM_MIN_PROTOCOL_VERSION) {
		pack32(msg->job_id, buffer);
		pack32(msg->id, buffer);
		pack32(msg->return_code, buffer);
	}
}

extern int
slurmdbd_unpack_id_rc_msg(void **msg,
			  uint16_t rpc_version, Buf buffer)
{
	dbd_id_rc_msg_t *msg_ptr = xmalloc(sizeof(dbd_id_rc_msg_t));

	*msg = msg_ptr;
	if (rpc_version >= SLURM_MIN_PROTOCOL_VERSION) {
		safe_unpack32(&msg_ptr->job_id, buffer);
		safe_unpack32(&msg_ptr->id, buffer);
		safe_unpack32(&msg_ptr->return_code, buffer);
	}
	return SLURM_SUCCESS;

unpack_error:
	slurmdbd_free_id_rc_msg(msg_ptr);
	*msg = NULL;
	return SLURM_ERROR;
}

extern void
slurmdbd_pack_job_suspend_msg(dbd_job_suspend_msg_t *msg,
			      uint16_t rpc_version, Buf buffer)
{
	if (rpc_version >= SLURM_15_08_PROTOCOL_VERSION) {
		pack32(msg->assoc_id, buffer);
		pack32(msg->db_index, buffer);
		pack32(msg->job_id, buffer);
		pack32(msg->job_state, buffer);
		pack_time(msg->submit_time, buffer);
		pack_time(msg->suspend_time, buffer);
	} else if (rpc_version >= SLURMDBD_MIN_VERSION) {
		pack32(msg->assoc_id, buffer);
		pack32(msg->db_index, buffer);
		pack32(msg->job_id, buffer);
		pack16(msg->job_state, buffer);
		pack_time(msg->submit_time, buffer);
		pack_time(msg->suspend_time, buffer);
	}
}

extern int
slurmdbd_unpack_job_suspend_msg(dbd_job_suspend_msg_t **msg,
				uint16_t rpc_version, Buf buffer)
{
	uint16_t uint16_tmp;
	dbd_job_suspend_msg_t *msg_ptr = xmalloc(sizeof(dbd_job_suspend_msg_t));
	*msg = msg_ptr;
	if (rpc_version >= SLURM_15_08_PROTOCOL_VERSION) {
		safe_unpack32(&msg_ptr->assoc_id, buffer);
		safe_unpack32(&msg_ptr->db_index, buffer);
		safe_unpack32(&msg_ptr->job_id, buffer);
		safe_unpack32(&msg_ptr->job_state, buffer);
		safe_unpack_time(&msg_ptr->submit_time, buffer);
		safe_unpack_time(&msg_ptr->suspend_time, buffer);
	} else if (rpc_version >= SLURMDBD_MIN_VERSION) {
		safe_unpack32(&msg_ptr->assoc_id, buffer);
		safe_unpack32(&msg_ptr->db_index, buffer);
		safe_unpack32(&msg_ptr->job_id, buffer);
		safe_unpack16(&uint16_tmp, buffer);
		msg_ptr->job_state = uint16_tmp;
		safe_unpack_time(&msg_ptr->submit_time, buffer);
		safe_unpack_time(&msg_ptr->suspend_time, buffer);
	}
	return SLURM_SUCCESS;

unpack_error:
	slurmdbd_free_job_suspend_msg(msg_ptr);
	*msg = NULL;
	return SLURM_ERROR;
}

extern void slurmdbd_pack_list_msg(dbd_list_msg_t *msg,
				   uint16_t rpc_version,
				   slurmdbd_msg_type_t type,
				   Buf buffer)
{
	uint32_t count = 0;
	ListIterator itr = NULL;
	void *object = NULL;
	void (*my_function) (void *object, uint16_t rpc_version, Buf buffer);

	switch(type) {
	case DBD_ADD_ACCOUNTS:
	case DBD_GOT_ACCOUNTS:
		my_function = slurmdb_pack_account_rec;
		break;
	case DBD_ADD_TRES:
	case DBD_GOT_TRES:
		my_function = slurmdb_pack_tres_rec;
		break;
	case DBD_ADD_ASSOCS:
	case DBD_GOT_ASSOCS:
	case DBD_GOT_PROBS:
		my_function = slurmdb_pack_assoc_rec;
		break;
	case DBD_ADD_CLUSTERS:
	case DBD_GOT_CLUSTERS:
		my_function = slurmdb_pack_cluster_rec;
		break;
	case DBD_GOT_CONFIG:
		my_function = pack_config_key_pair;
		break;
	case DBD_GOT_JOBS:
		my_function = slurmdb_pack_job_rec;
		break;
	case DBD_GOT_LIST:
		my_function = _slurmdbd_packstr;
		break;
	case DBD_ADD_QOS:
	case DBD_GOT_QOS:
		my_function = slurmdb_pack_qos_rec;
		break;
	case DBD_GOT_RESVS:
		my_function = slurmdb_pack_reservation_rec;
		break;
	case DBD_ADD_RES:
	case DBD_GOT_RES:
		my_function = slurmdb_pack_res_rec;
		break;
	case DBD_ADD_WCKEYS:
	case DBD_GOT_WCKEYS:
		my_function = slurmdb_pack_wckey_rec;
		break;
	case DBD_ADD_USERS:
	case DBD_GOT_USERS:
		my_function = slurmdb_pack_user_rec;
		break;
	case DBD_GOT_TXN:
		my_function = slurmdb_pack_txn_rec;
		break;
	case DBD_GOT_EVENTS:
		my_function = slurmdb_pack_event_rec;
		break;
	case DBD_SEND_MULT_JOB_START:
		my_function = slurmdbd_pack_job_start_msg;
		break;
	case DBD_GOT_MULT_JOB_START:
		my_function = slurmdbd_pack_id_rc_msg;
		break;
	case DBD_SEND_MULT_MSG:
	case DBD_GOT_MULT_MSG:
		my_function = slurmdbd_pack_buffer;
		break;
	default:
		fatal("Unknown pack type");
		return;
	}

	if (msg->my_list) {
		count = list_count(msg->my_list);
		pack32(count, buffer);
	} else {
		// to let user know there wasn't a list (error)
		pack32((uint32_t)-1, buffer);
	}
	if (count) {
		itr = list_iterator_create(msg->my_list);
		while ((object = list_next(itr))) {
			(*(my_function))(object, rpc_version, buffer);
		}
		list_iterator_destroy(itr);
	}

	if (rpc_version >= 8)
		pack32(msg->return_code, buffer);
}

extern int slurmdbd_unpack_list_msg(dbd_list_msg_t **msg, uint16_t rpc_version,
				    slurmdbd_msg_type_t type, Buf buffer)
{
	int i;
	uint32_t count;
	dbd_list_msg_t *msg_ptr = NULL;
	void *object = NULL;
	int (*my_function) (void **object, uint16_t rpc_version, Buf buffer);
	void (*my_destroy) (void *object);

	switch(type) {
	case DBD_ADD_ACCOUNTS:
	case DBD_GOT_ACCOUNTS:
		my_function = slurmdb_unpack_account_rec;
		my_destroy = slurmdb_destroy_account_rec;
		break;
	case DBD_ADD_TRES:
	case DBD_GOT_TRES:
		my_function = slurmdb_unpack_tres_rec;
		my_destroy = slurmdb_destroy_tres_rec;
		break;
	case DBD_ADD_ASSOCS:
	case DBD_GOT_ASSOCS:
	case DBD_GOT_PROBS:
		my_function = slurmdb_unpack_assoc_rec;
		my_destroy = slurmdb_destroy_assoc_rec;
		break;
	case DBD_ADD_CLUSTERS:
	case DBD_GOT_CLUSTERS:
		my_function = slurmdb_unpack_cluster_rec;
		my_destroy = slurmdb_destroy_cluster_rec;
		break;
	case DBD_GOT_CONFIG:
		my_function = unpack_config_key_pair;
		my_destroy = destroy_config_key_pair;
		break;
	case DBD_GOT_JOBS:
		my_function = slurmdb_unpack_job_rec;
		my_destroy = slurmdb_destroy_job_rec;
		break;
	case DBD_GOT_LIST:
		my_function = _slurmdbd_unpackstr;
		my_destroy = slurm_destroy_char;
		break;
	case DBD_ADD_QOS:
	case DBD_GOT_QOS:
		my_function = slurmdb_unpack_qos_rec;
		my_destroy = slurmdb_destroy_qos_rec;
		break;
	case DBD_GOT_RESVS:
		my_function = slurmdb_unpack_reservation_rec;
		my_destroy = slurmdb_destroy_reservation_rec;
		break;
	case DBD_ADD_RES:
	case DBD_GOT_RES:
		my_function = slurmdb_unpack_res_rec;
		my_destroy = slurmdb_destroy_res_rec;
		break;
	case DBD_ADD_WCKEYS:
	case DBD_GOT_WCKEYS:
		my_function = slurmdb_unpack_wckey_rec;
		my_destroy = slurmdb_destroy_wckey_rec;
		break;
	case DBD_ADD_USERS:
	case DBD_GOT_USERS:
		my_function = slurmdb_unpack_user_rec;
		my_destroy = slurmdb_destroy_user_rec;
		break;
	case DBD_GOT_TXN:
		my_function = slurmdb_unpack_txn_rec;
		my_destroy = slurmdb_destroy_txn_rec;
		break;
	case DBD_GOT_EVENTS:
		my_function = slurmdb_unpack_event_rec;
		my_destroy = slurmdb_destroy_event_rec;
		break;
	case DBD_SEND_MULT_JOB_START:
		my_function = slurmdbd_unpack_job_start_msg;
		my_destroy = slurmdbd_free_job_start_msg;
		break;
	case DBD_GOT_MULT_JOB_START:
		my_function = slurmdbd_unpack_id_rc_msg;
		my_destroy = slurmdbd_free_id_rc_msg;
		break;
	case DBD_SEND_MULT_MSG:
	case DBD_GOT_MULT_MSG:
		my_function = slurmdbd_unpack_buffer;
		my_destroy = slurmdbd_free_buffer;
		break;
	default:
		fatal("Unknown unpack type");
		return SLURM_ERROR;
	}

	msg_ptr = xmalloc(sizeof(dbd_list_msg_t));
	*msg = msg_ptr;

	safe_unpack32(&count, buffer);
	if ((int)count > -1) {
		/* here we are looking to make the list if -1 or
		   higher than 0.  If -1 we don't want to have the
		   list be NULL meaning an error occured.
		*/
		msg_ptr->my_list = list_create((*(my_destroy)));
		for(i=0; i<count; i++) {
			if (((*(my_function))(&object, rpc_version, buffer))
			   == SLURM_ERROR)
				goto unpack_error;
			list_append(msg_ptr->my_list, object);
		}
	}

	if (rpc_version >= 8)
		safe_unpack32(&msg_ptr->return_code, buffer);

	return SLURM_SUCCESS;

unpack_error:
	slurmdbd_free_list_msg(msg_ptr);
	*msg = NULL;
	return SLURM_ERROR;
}

extern void slurmdbd_pack_modify_msg(dbd_modify_msg_t *msg,
				     uint16_t rpc_version,
				     slurmdbd_msg_type_t type,
				     Buf buffer)
{
	void (*my_cond) (void *object, uint16_t rpc_version, Buf buffer);
	void (*my_rec) (void *object, uint16_t rpc_version, Buf buffer);

	switch(type) {
	case DBD_MODIFY_ACCOUNTS:
		my_cond = slurmdb_pack_account_cond;
		my_rec = slurmdb_pack_account_rec;
		break;
	case DBD_MODIFY_ASSOCS:
		my_cond = slurmdb_pack_assoc_cond;
		my_rec = slurmdb_pack_assoc_rec;
		break;
	case DBD_MODIFY_CLUSTERS:
		my_cond = slurmdb_pack_cluster_cond;
		my_rec = slurmdb_pack_cluster_rec;
		break;
	case DBD_MODIFY_JOB:
		my_cond = slurmdb_pack_job_modify_cond;
		my_rec = slurmdb_pack_job_rec;
		break;
	case DBD_MODIFY_QOS:
		my_cond = slurmdb_pack_qos_cond;
		my_rec = slurmdb_pack_qos_rec;
		break;
	case DBD_MODIFY_RES:
		my_cond = slurmdb_pack_res_cond;
		my_rec = slurmdb_pack_res_rec;
		break;
	case DBD_MODIFY_USERS:
		my_cond = slurmdb_pack_user_cond;
		my_rec = slurmdb_pack_user_rec;
		break;
	default:
		fatal("Unknown pack type");
		return;
	}
	(*(my_cond))(msg->cond, rpc_version, buffer);
	(*(my_rec))(msg->rec, rpc_version, buffer);
}

extern int slurmdbd_unpack_modify_msg(dbd_modify_msg_t **msg,
				      uint16_t rpc_version,
				      slurmdbd_msg_type_t type,
				      Buf buffer)
{
	dbd_modify_msg_t *msg_ptr = NULL;
	int (*my_cond) (void **object, uint16_t rpc_version, Buf buffer);
	int (*my_rec) (void **object, uint16_t rpc_version, Buf buffer);

	msg_ptr = xmalloc(sizeof(dbd_modify_msg_t));
	*msg = msg_ptr;

	switch(type) {
	case DBD_MODIFY_ACCOUNTS:
		my_cond = slurmdb_unpack_account_cond;
		my_rec = slurmdb_unpack_account_rec;
		break;
	case DBD_MODIFY_ASSOCS:
		my_cond = slurmdb_unpack_assoc_cond;
		my_rec = slurmdb_unpack_assoc_rec;
		break;
	case DBD_MODIFY_CLUSTERS:
		my_cond = slurmdb_unpack_cluster_cond;
		my_rec = slurmdb_unpack_cluster_rec;
		break;
	case DBD_MODIFY_JOB:
		my_cond = slurmdb_unpack_job_modify_cond;
		my_rec = slurmdb_unpack_job_rec;
		break;
	case DBD_MODIFY_QOS:
		my_cond = slurmdb_unpack_qos_cond;
		my_rec = slurmdb_unpack_qos_rec;
		break;
	case DBD_MODIFY_RES:
		my_cond = slurmdb_unpack_res_cond;
		my_rec = slurmdb_unpack_res_rec;
		break;
	case DBD_MODIFY_USERS:
		my_cond = slurmdb_unpack_user_cond;
		my_rec = slurmdb_unpack_user_rec;
		break;
	default:
		fatal("Unknown unpack type");
		return SLURM_ERROR;
	}

	if ((*(my_cond))(&msg_ptr->cond, rpc_version, buffer) == SLURM_ERROR)
		goto unpack_error;
	if ((*(my_rec))(&msg_ptr->rec, rpc_version, buffer) == SLURM_ERROR)
		goto unpack_error;

	return SLURM_SUCCESS;

unpack_error:
	slurmdbd_free_modify_msg(msg_ptr, type);
	*msg = NULL;
	return SLURM_ERROR;
}

extern void
slurmdbd_pack_node_state_msg(dbd_node_state_msg_t *msg,
			     uint16_t rpc_version, Buf buffer)
{
	uint32_t count = NO_VAL;

	if (rpc_version >= SLURM_15_08_PROTOCOL_VERSION) {
		packstr(msg->hostlist, buffer);
		packstr(msg->reason, buffer);
		pack32(msg->reason_uid, buffer);
		pack16(msg->new_state, buffer);
		pack_time(msg->event_time, buffer);
		pack32(msg->state, buffer);
		packstr(msg->tres_str, buffer);
	} else if (rpc_version >= SLURM_14_11_PROTOCOL_VERSION) {
		count = (uint32_t)slurmdb_find_tres_count_in_string(
			msg->tres_str, TRES_CPU);
		pack32(count, buffer);
		packstr(msg->hostlist, buffer);
		packstr(msg->reason, buffer);
		pack32(msg->reason_uid, buffer);
		pack16(msg->new_state, buffer);
		pack_time(msg->event_time, buffer);
		pack32(msg->state, buffer);
	} else if (rpc_version >= SLURM_MIN_PROTOCOL_VERSION) {
		count = (uint32_t)slurmdb_find_tres_count_in_string(
			msg->tres_str, TRES_CPU);
		pack32(count, buffer);
		packstr(msg->hostlist, buffer);
		packstr(msg->reason, buffer);
		pack32(msg->reason_uid, buffer);
		pack16(msg->new_state, buffer);
		pack_time(msg->event_time, buffer);
		pack16(msg->state, buffer);
	}
}

extern int
slurmdbd_unpack_node_state_msg(dbd_node_state_msg_t **msg,
			       uint16_t rpc_version, Buf buffer)
{
	dbd_node_state_msg_t *msg_ptr;
	uint16_t tmp_state;
	uint32_t uint32_tmp;
	uint32_t count = NO_VAL;

	msg_ptr = xmalloc(sizeof(dbd_node_state_msg_t));
	*msg = msg_ptr;

	msg_ptr->reason_uid = NO_VAL;

	if (rpc_version >= SLURM_15_08_PROTOCOL_VERSION) {
		safe_unpackstr_xmalloc(&msg_ptr->hostlist, &uint32_tmp, buffer);
		safe_unpackstr_xmalloc(&msg_ptr->reason,   &uint32_tmp, buffer);
		safe_unpack32(&msg_ptr->reason_uid, buffer);
		safe_unpack16(&msg_ptr->new_state, buffer);
		safe_unpack_time(&msg_ptr->event_time, buffer);
		safe_unpack32(&msg_ptr->state, buffer);
		safe_unpackstr_xmalloc(&msg_ptr->tres_str,
				       &uint32_tmp, buffer);
	} else if (rpc_version >= SLURM_14_11_PROTOCOL_VERSION) {
		safe_unpack32(&count, buffer);
		msg_ptr->tres_str = xstrdup_printf("%d=%u", TRES_CPU, count);
		safe_unpackstr_xmalloc(&msg_ptr->hostlist, &uint32_tmp, buffer);
		safe_unpackstr_xmalloc(&msg_ptr->reason,   &uint32_tmp, buffer);
		safe_unpack32(&msg_ptr->reason_uid, buffer);
		safe_unpack16(&msg_ptr->new_state, buffer);
		safe_unpack_time(&msg_ptr->event_time, buffer);
		safe_unpack32(&msg_ptr->state, buffer);
	} else if (rpc_version >= SLURM_MIN_PROTOCOL_VERSION) {
		safe_unpack32(&count, buffer);
		msg_ptr->tres_str = xstrdup_printf("%d=%u", TRES_CPU, count);
		safe_unpackstr_xmalloc(&msg_ptr->hostlist, &uint32_tmp, buffer);
		safe_unpackstr_xmalloc(&msg_ptr->reason,   &uint32_tmp, buffer);
		safe_unpack32(&msg_ptr->reason_uid, buffer);
		safe_unpack16(&msg_ptr->new_state, buffer);
		safe_unpack_time(&msg_ptr->event_time, buffer);
		safe_unpack16(&tmp_state, buffer);
		msg_ptr->state = tmp_state;
	}

	return SLURM_SUCCESS;

unpack_error:
	slurmdbd_free_node_state_msg(msg_ptr);
	*msg = NULL;
	return SLURM_ERROR;
}

extern void
slurmdbd_pack_rc_msg(dbd_rc_msg_t *msg,
		     uint16_t rpc_version, Buf buffer)
{
	packstr(msg->comment, buffer);
	pack32(msg->return_code, buffer);
	pack16(msg->sent_type, buffer);
}

extern int
slurmdbd_unpack_rc_msg(dbd_rc_msg_t **msg,
		       uint16_t rpc_version, Buf buffer)
{
	uint32_t uint32_tmp;
	dbd_rc_msg_t *msg_ptr = xmalloc(sizeof(dbd_rc_msg_t));
	*msg = msg_ptr;
	safe_unpackstr_xmalloc(&msg_ptr->comment, &uint32_tmp, buffer);
	safe_unpack32(&msg_ptr->return_code, buffer);
	safe_unpack16(&msg_ptr->sent_type, buffer);
	return SLURM_SUCCESS;

unpack_error:
	slurmdbd_free_rc_msg(msg_ptr);
	*msg = NULL;
	return SLURM_ERROR;
}

extern void
slurmdbd_pack_register_ctld_msg(dbd_register_ctld_msg_t *msg,
				uint16_t rpc_version, Buf buffer)
{
	if (rpc_version >= SLURM_MIN_PROTOCOL_VERSION) {
		pack16(msg->dimensions, buffer);
		pack32(msg->flags, buffer);
		pack32(msg->plugin_id_select, buffer);
		pack16(msg->port, buffer);
	}
}

extern int
slurmdbd_unpack_register_ctld_msg(dbd_register_ctld_msg_t **msg,
				  uint16_t rpc_version, Buf buffer)
{
	dbd_register_ctld_msg_t *msg_ptr = xmalloc(
		sizeof(dbd_register_ctld_msg_t));
	*msg = msg_ptr;
	if (rpc_version >= SLURM_MIN_PROTOCOL_VERSION) {
		safe_unpack16(&msg_ptr->dimensions, buffer);
		safe_unpack32(&msg_ptr->flags, buffer);
		safe_unpack32(&msg_ptr->plugin_id_select, buffer);
		safe_unpack16(&msg_ptr->port, buffer);
	}
	return SLURM_SUCCESS;

unpack_error:
	slurmdbd_free_register_ctld_msg(msg_ptr);
	*msg = NULL;
	return SLURM_ERROR;
}

extern void
slurmdbd_pack_roll_usage_msg(dbd_roll_usage_msg_t *msg,
			     uint16_t rpc_version, Buf buffer)
{
	if (rpc_version >= SLURM_MIN_PROTOCOL_VERSION) {
		pack16(msg->archive_data, buffer);
		pack_time(msg->end, buffer);
		pack_time(msg->start, buffer);
	}
}

extern int
slurmdbd_unpack_roll_usage_msg(dbd_roll_usage_msg_t **msg,
			       uint16_t rpc_version, Buf buffer)
{
	dbd_roll_usage_msg_t *msg_ptr = xmalloc(sizeof(dbd_roll_usage_msg_t));

	*msg = msg_ptr;

	if (rpc_version >= SLURM_MIN_PROTOCOL_VERSION) {
		safe_unpack16(&msg_ptr->archive_data, buffer);
		safe_unpack_time(&msg_ptr->end, buffer);
		safe_unpack_time(&msg_ptr->start, buffer);
	}
	return SLURM_SUCCESS;

unpack_error:
	slurmdbd_free_roll_usage_msg(msg_ptr);
	*msg = NULL;
	return SLURM_ERROR;
}

extern void
slurmdbd_pack_step_complete_msg(dbd_step_comp_msg_t *msg,
				uint16_t rpc_version, Buf buffer)
{
	if (rpc_version >= SLURM_14_11_PROTOCOL_VERSION) {
		pack32(msg->assoc_id, buffer);
		pack32(msg->db_index, buffer);
		pack_time(msg->end_time, buffer);
		pack32(msg->exit_code, buffer);
		jobacctinfo_pack((struct jobacctinfo *)msg->jobacct,
				 rpc_version, PROTOCOL_TYPE_DBD, buffer);
		pack32(msg->job_id, buffer);
		pack_time(msg->job_submit_time, buffer);
		pack32(msg->req_uid, buffer);
		pack_time(msg->start_time, buffer);
		pack16(msg->state, buffer);
		pack32(msg->step_id, buffer);
		pack32(msg->total_tasks, buffer);
	} else {
		pack32(msg->assoc_id, buffer);
		pack32(msg->db_index, buffer);
		pack_time(msg->end_time, buffer);
		pack32(msg->exit_code, buffer);
		jobacctinfo_pack((struct jobacctinfo *)msg->jobacct,
				 rpc_version, PROTOCOL_TYPE_DBD, buffer);
		pack32(msg->job_id, buffer);
		pack32(msg->req_uid, buffer);
		pack_time(msg->start_time, buffer);
		pack_time(msg->job_submit_time, buffer);
		pack32(msg->step_id, buffer);
		pack32(msg->total_tasks, buffer);
	}
}

extern int
slurmdbd_unpack_step_complete_msg(dbd_step_comp_msg_t **msg,
				  uint16_t rpc_version, Buf buffer)
{
	dbd_step_comp_msg_t *msg_ptr = xmalloc(sizeof(dbd_step_comp_msg_t));
	*msg = msg_ptr;

	if (rpc_version >= SLURM_14_11_PROTOCOL_VERSION) {
		safe_unpack32(&msg_ptr->assoc_id, buffer);
		safe_unpack32(&msg_ptr->db_index, buffer);
		safe_unpack_time(&msg_ptr->end_time, buffer);
		safe_unpack32(&msg_ptr->exit_code, buffer);
		jobacctinfo_unpack((struct jobacctinfo **)&msg_ptr->jobacct,
				   rpc_version, PROTOCOL_TYPE_DBD, buffer, 1);
		safe_unpack32(&msg_ptr->job_id, buffer);
		safe_unpack_time(&msg_ptr->job_submit_time, buffer);
		safe_unpack32(&msg_ptr->req_uid, buffer);
		safe_unpack_time(&msg_ptr->start_time, buffer);
		safe_unpack16(&msg_ptr->state, buffer);
		safe_unpack32(&msg_ptr->step_id, buffer);
		safe_unpack32(&msg_ptr->total_tasks, buffer);
	} else {
		safe_unpack32(&msg_ptr->assoc_id, buffer);
		safe_unpack32(&msg_ptr->db_index, buffer);
		safe_unpack_time(&msg_ptr->end_time, buffer);
		safe_unpack32(&msg_ptr->exit_code, buffer);
		jobacctinfo_unpack((struct jobacctinfo **)&msg_ptr->jobacct,
				   rpc_version, PROTOCOL_TYPE_DBD, buffer, 1);
		safe_unpack32(&msg_ptr->job_id, buffer);
		safe_unpack32(&msg_ptr->req_uid, buffer);
		safe_unpack_time(&msg_ptr->start_time, buffer);
		safe_unpack_time(&msg_ptr->job_submit_time, buffer);
		safe_unpack32(&msg_ptr->step_id, buffer);
		safe_unpack32(&msg_ptr->total_tasks, buffer);
	}

	return SLURM_SUCCESS;

unpack_error:
	debug2("slurmdbd_unpack_step_complete_msg:"
	       "unpack_error: size_buf(buffer) %u",
		size_buf(buffer));
	slurmdbd_free_step_complete_msg(msg_ptr);
	*msg = NULL;
	return SLURM_ERROR;
}

extern void
slurmdbd_pack_step_start_msg(dbd_step_start_msg_t *msg, uint16_t rpc_version,
			     Buf buffer)
{
	uint32_t count;

	if (rpc_version >= SLURM_15_08_PROTOCOL_VERSION) {
		pack32(msg->assoc_id, buffer);
		pack32(msg->db_index, buffer);
		pack32(msg->job_id, buffer);
		packstr(msg->name, buffer);
		packstr(msg->nodes, buffer);
		packstr(msg->node_inx, buffer);
		pack32(msg->node_cnt, buffer);
		pack_time(msg->start_time, buffer);
		pack_time(msg->job_submit_time, buffer);
		pack32(msg->req_cpufreq_min, buffer);
		pack32(msg->req_cpufreq_max, buffer);
		pack32(msg->req_cpufreq_gov, buffer);
		pack32(msg->step_id, buffer);
		pack32(msg->task_dist, buffer);
		pack32(msg->total_tasks, buffer);
		packstr(msg->tres_alloc_str, buffer);
	} else if (rpc_version >= SLURM_MIN_PROTOCOL_VERSION) {
		uint16_t old_task_dist;
		pack32(msg->assoc_id, buffer);
		pack32(msg->db_index, buffer);
		pack32(msg->job_id, buffer);
		packstr(msg->name, buffer);
		packstr(msg->nodes, buffer);
		packstr(msg->node_inx, buffer);
		pack32(msg->node_cnt, buffer);
		pack_time(msg->start_time, buffer);
		pack_time(msg->job_submit_time, buffer);
		pack32(msg->req_cpufreq_min, buffer);
		pack32(msg->step_id, buffer);
		old_task_dist = task_dist_new2old(msg->task_dist);
		pack16(old_task_dist, buffer);
		count = (uint32_t)slurmdb_find_tres_count_in_string(
			msg->tres_alloc_str, TRES_CPU);
		pack32(count, buffer);
		pack32(msg->total_tasks, buffer);
	}
}

extern int
slurmdbd_unpack_step_start_msg(dbd_step_start_msg_t **msg,
			       uint16_t rpc_version, Buf buffer)
{
	uint32_t uint32_tmp;
	uint32_t count;
	dbd_step_start_msg_t *msg_ptr = xmalloc(sizeof(dbd_step_start_msg_t));
	*msg = msg_ptr;

	if (rpc_version >= SLURM_15_08_PROTOCOL_VERSION) {
		safe_unpack32(&msg_ptr->assoc_id, buffer);
		safe_unpack32(&msg_ptr->db_index, buffer);
		safe_unpack32(&msg_ptr->job_id, buffer);
		safe_unpackstr_xmalloc(&msg_ptr->name, &uint32_tmp, buffer);
		safe_unpackstr_xmalloc(&msg_ptr->nodes, &uint32_tmp, buffer);
		safe_unpackstr_xmalloc(&msg_ptr->node_inx, &uint32_tmp, buffer);
		safe_unpack32(&msg_ptr->node_cnt, buffer);
		safe_unpack_time(&msg_ptr->start_time, buffer);
		safe_unpack_time(&msg_ptr->job_submit_time, buffer);
		safe_unpack32(&msg_ptr->req_cpufreq_min, buffer);
		safe_unpack32(&msg_ptr->req_cpufreq_max, buffer);
		safe_unpack32(&msg_ptr->req_cpufreq_gov, buffer);
		safe_unpack32(&msg_ptr->step_id, buffer);
		safe_unpack32(&msg_ptr->task_dist, buffer);
		safe_unpack32(&msg_ptr->total_tasks, buffer);
		safe_unpackstr_xmalloc(&msg_ptr->tres_alloc_str,
				       &uint32_tmp, buffer);
	} else if (rpc_version >= SLURM_MIN_PROTOCOL_VERSION) {
		uint16_t old_task_dist = 0;
		safe_unpack32(&msg_ptr->assoc_id, buffer);
		safe_unpack32(&msg_ptr->db_index, buffer);
		safe_unpack32(&msg_ptr->job_id, buffer);
		safe_unpackstr_xmalloc(&msg_ptr->name, &uint32_tmp, buffer);
		safe_unpackstr_xmalloc(&msg_ptr->nodes, &uint32_tmp, buffer);
		safe_unpackstr_xmalloc(&msg_ptr->node_inx, &uint32_tmp, buffer);
		safe_unpack32(&msg_ptr->node_cnt, buffer);
		safe_unpack_time(&msg_ptr->start_time, buffer);
		safe_unpack_time(&msg_ptr->job_submit_time, buffer);
		safe_unpack32(&msg_ptr->req_cpufreq_min, buffer);
		safe_unpack32(&msg_ptr->step_id, buffer);
		safe_unpack16(&old_task_dist, buffer);
		msg_ptr->task_dist = task_dist_old2new(old_task_dist);
		safe_unpack32(&count, buffer);
		msg_ptr->tres_alloc_str = xstrdup_printf(
			"%d=%u", TRES_CPU, count);
		safe_unpack32(&msg_ptr->total_tasks, buffer);
	}

	return SLURM_SUCCESS;

unpack_error:
	debug2("slurmdbd_unpack_step_start_msg:"
		"unpack_error: size_buf(buffer) %u",
	size_buf(buffer));
	slurmdbd_free_step_start_msg(msg_ptr);
	*msg = NULL;
	return SLURM_ERROR;
}

extern void slurmdbd_pack_usage_msg(dbd_usage_msg_t *msg,
				    uint16_t rpc_version,
				    slurmdbd_msg_type_t type,
				    Buf buffer)
{
	void (*my_rec) (void *object, uint16_t rpc_version, Buf buffer);

	switch(type) {
	case DBD_GET_ASSOC_USAGE:
	case DBD_GOT_ASSOC_USAGE:
		my_rec = slurmdb_pack_assoc_rec;
		break;
	case DBD_GET_CLUSTER_USAGE:
	case DBD_GOT_CLUSTER_USAGE:
		my_rec = slurmdb_pack_cluster_rec;
		break;
	case DBD_GET_WCKEY_USAGE:
	case DBD_GOT_WCKEY_USAGE:
		my_rec = slurmdb_pack_wckey_rec;
		break;
	default:
		fatal("Unknown pack type");
		return;
	}

	(*(my_rec))(msg->rec, rpc_version, buffer);
	pack_time(msg->start, buffer);
	pack_time(msg->end, buffer);
}

extern int slurmdbd_unpack_usage_msg(dbd_usage_msg_t **msg,
				     uint16_t rpc_version,
				     slurmdbd_msg_type_t type,
				     Buf buffer)
{
	dbd_usage_msg_t *msg_ptr = NULL;
	int (*my_rec) (void **object, uint16_t rpc_version, Buf buffer);

	msg_ptr = xmalloc(sizeof(dbd_usage_msg_t));
	*msg = msg_ptr;

	switch(type) {
	case DBD_GET_ASSOC_USAGE:
	case DBD_GOT_ASSOC_USAGE:
		my_rec = slurmdb_unpack_assoc_rec;
		break;
	case DBD_GET_CLUSTER_USAGE:
	case DBD_GOT_CLUSTER_USAGE:
		my_rec = slurmdb_unpack_cluster_rec;
		break;
	case DBD_GET_WCKEY_USAGE:
	case DBD_GOT_WCKEY_USAGE:
		my_rec = slurmdb_unpack_wckey_rec;
		break;
	default:
		fatal("Unknown pack type");
		return SLURM_ERROR;
	}

	if ((*(my_rec))(&msg_ptr->rec, rpc_version, buffer) == SLURM_ERROR)
		goto unpack_error;

	unpack_time(&msg_ptr->start, buffer);
	unpack_time(&msg_ptr->end, buffer);


	return SLURM_SUCCESS;

unpack_error:
	slurmdbd_free_usage_msg(msg_ptr, type);
	*msg = NULL;
	return SLURM_ERROR;
}

extern void slurmdbd_pack_buffer(void *in,
				 uint16_t rpc_version,
				 Buf buffer)
{
	Buf object = (Buf)in;

	packmem(get_buf_data(object), get_buf_offset(object), buffer);
}

extern int slurmdbd_unpack_buffer(void **out,
				  uint16_t rpc_version,
				  Buf buffer)
{
	Buf out_ptr = NULL;
	char *msg = NULL;
	uint32_t uint32_tmp;

	safe_unpackmem_xmalloc(&msg, &uint32_tmp, buffer);
	if (!(out_ptr = create_buf(msg, uint32_tmp)))
		goto unpack_error;
	*out = out_ptr;

	return SLURM_SUCCESS;

unpack_error:
	xfree(msg);
	slurmdbd_free_buffer(out_ptr);
	*out = NULL;
	return SLURM_ERROR;

}<|MERGE_RESOLUTION|>--- conflicted
+++ resolved
@@ -3213,7 +3213,6 @@
 slurmdbd_pack_job_complete_msg(dbd_job_comp_msg_t *msg,
 			       uint16_t rpc_version, Buf buffer)
 {
-<<<<<<< HEAD
 	if (rpc_version >= SLURM_15_08_PROTOCOL_VERSION) {
 		pack32(msg->assoc_id, buffer);
 		packstr(msg->comment, buffer);
@@ -3227,10 +3226,7 @@
 		pack32(msg->req_uid, buffer);
 		pack_time(msg->start_time, buffer);
 		pack_time(msg->submit_time, buffer);
-	} else if (rpc_version >= SLURMDBD_MIN_VERSION) {
-=======
-	if (rpc_version >= SLURM_MIN_PROTOCOL_VERSION) {
->>>>>>> 967b57e4
+	} else if (rpc_version >= SLURM_MIN_PROTOCOL_VERSION) {
 		pack32(msg->assoc_id, buffer);
 		packstr(msg->comment, buffer);
 		pack32(msg->db_index, buffer);
@@ -3255,7 +3251,6 @@
 	dbd_job_comp_msg_t *msg_ptr = xmalloc(sizeof(dbd_job_comp_msg_t));
 	*msg = msg_ptr;
 
-<<<<<<< HEAD
 	if (rpc_version >= SLURM_15_08_PROTOCOL_VERSION) {
 		safe_unpack32(&msg_ptr->assoc_id, buffer);
 		safe_unpackstr_xmalloc(&msg_ptr->comment, &uint32_tmp, buffer);
@@ -3269,10 +3264,7 @@
 		safe_unpack32(&msg_ptr->req_uid, buffer);
 		safe_unpack_time(&msg_ptr->start_time, buffer);
 		safe_unpack_time(&msg_ptr->submit_time, buffer);
-	} else if (rpc_version >= SLURMDBD_MIN_VERSION) {
-=======
-	if (rpc_version >= SLURM_MIN_PROTOCOL_VERSION) {
->>>>>>> 967b57e4
+	} else if (rpc_version >= SLURM_MIN_PROTOCOL_VERSION) {
 		safe_unpack32(&msg_ptr->assoc_id, buffer);
 		safe_unpackstr_xmalloc(&msg_ptr->comment, &uint32_tmp, buffer);
 		safe_unpack32(&msg_ptr->db_index, buffer);
@@ -3593,7 +3585,7 @@
 		pack32(msg->job_state, buffer);
 		pack_time(msg->submit_time, buffer);
 		pack_time(msg->suspend_time, buffer);
-	} else if (rpc_version >= SLURMDBD_MIN_VERSION) {
+	} else if (rpc_version >= SLURM_MIN_PROTOCOL_VERSION) {
 		pack32(msg->assoc_id, buffer);
 		pack32(msg->db_index, buffer);
 		pack32(msg->job_id, buffer);
@@ -3617,7 +3609,7 @@
 		safe_unpack32(&msg_ptr->job_state, buffer);
 		safe_unpack_time(&msg_ptr->submit_time, buffer);
 		safe_unpack_time(&msg_ptr->suspend_time, buffer);
-	} else if (rpc_version >= SLURMDBD_MIN_VERSION) {
+	} else if (rpc_version >= SLURM_MIN_PROTOCOL_VERSION) {
 		safe_unpack32(&msg_ptr->assoc_id, buffer);
 		safe_unpack32(&msg_ptr->db_index, buffer);
 		safe_unpack32(&msg_ptr->job_id, buffer);
