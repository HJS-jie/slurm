--- conflicted
+++ resolved
@@ -2291,12 +2291,7 @@
 	slurm_fd_t fd = -1;
 	slurm_ctl_conf_t *conf;
 	slurm_protocol_config_t *myproto = NULL;
-<<<<<<< HEAD
 	int retry, max_retry_period, have_backup = 0;
-=======
-	int retry, have_backup = 0;
-	int msg_timeout = slurm_get_msg_timeout();
->>>>>>> 0503f383
 
 	if (!working_cluster_rec) {
 		/* This means the addr wasn't set up already.
@@ -2313,17 +2308,13 @@
 				myproto->primary_controller.sin_port;
 	}
 
-<<<<<<< HEAD
 #ifdef HAVE_NATIVE_CRAY
 	max_retry_period = 180;
 #else
 	max_retry_period = slurm_get_msg_timeout();
 #endif
+	max_retry_period *= 10;	/* Do iteration every 0.1 secs */
 	for (retry = 0; retry < max_retry_period; retry++) {
-=======
-	msg_timeout *= 10;	/* Do iteration every 0.1 secs */
-	for (retry = 0; retry < msg_timeout; retry++) {
->>>>>>> 0503f383
 		if (retry)
 			usleep(100000);
 		if (working_cluster_rec) {
