/*****************************************************************************\
 * src/common/uid.c - uid/gid lookup utility functions
 * $Id$
 *****************************************************************************
 *  Copyright (C) 2002 The Regents of the University of California.
 *  Produced at Lawrence Livermore National Laboratory (cf, DISCLAIMER).
 *  Written by Mark Grondona <mgrondona@llnl.gov>.
 *  UCRL-CODE-226842.
 *  
 *  This file is part of SLURM, a resource management program.
 *  For details, see <http://www.llnl.gov/linux/slurm/>.
 *  
 *  SLURM is free software; you can redistribute it and/or modify it under
 *  the terms of the GNU General Public License as published by the Free
 *  Software Foundation; either version 2 of the License, or (at your option)
 *  any later version.
 *
 *  In addition, as a special exception, the copyright holders give permission 
<<<<<<< HEAD
 *  to link the code of portions of this program with the OpenSSL library under
=======
 *  to link the code of portions of this program with the OpenSSL library under 
>>>>>>> 5e89edcf
 *  certain conditions as described in each individual source file, and 
 *  distribute linked combinations including the two. You must obey the GNU 
 *  General Public License in all respects for all of the code used other than 
 *  OpenSSL. If you modify file(s) with this exception, you may extend this 
 *  exception to your version of the file(s), but you are not obligated to do 
 *  so. If you do not wish to do so, delete this exception statement from your
 *  version.  If you delete this exception statement from all source files in 
 *  the program, then also delete it here.
 *  
 *  SLURM is distributed in the hope that it will be useful, but WITHOUT ANY
 *  WARRANTY; without even the implied warranty of MERCHANTABILITY or FITNESS
 *  FOR A PARTICULAR PURPOSE.  See the GNU General Public License for more
 *  details.
 *  
 *  You should have received a copy of the GNU General Public License along
 *  with SLURM; if not, write to the Free Software Foundation, Inc.,
 *  51 Franklin Street, Fifth Floor, Boston, MA 02110-1301  USA.
\*****************************************************************************/

#include <stdlib.h>
#include <pwd.h>
#include <grp.h>
#include <ctype.h>

#include "uid.h"

uid_t
uid_from_string (char *name)
{
	struct passwd *pwd = NULL;
	char *p = NULL;
	uid_t uid = (uid_t) strtoul (name, &p, 10);

	if (*p != '\0')
		pwd = getpwnam (name);
	else
		pwd = getpwuid (uid);

	return pwd ? pwd->pw_uid : (uid_t) -1; 
}

char *
uid_to_string (uid_t uid)
{
	struct passwd *pwd = NULL;

	/* Suse Linux does not handle multiple users with UID=0 well */
	if (uid == 0)
		return "root";

	pwd = getpwuid(uid);
	return pwd ? pwd->pw_name : "nobody";
}

gid_t
gid_from_string (char *name)
{
	struct group *g = NULL;
	char *p = NULL;
	gid_t gid = (gid_t) strtoul (name, &p, 10);

	if (*p != '\0')
		g = getgrnam (name);
	else
		g = getgrgid (gid);

	return g ? g->gr_gid : (gid_t) -1;
}
<|MERGE_RESOLUTION|>--- conflicted
+++ resolved
@@ -5,7 +5,7 @@
  *  Copyright (C) 2002 The Regents of the University of California.
  *  Produced at Lawrence Livermore National Laboratory (cf, DISCLAIMER).
  *  Written by Mark Grondona <mgrondona@llnl.gov>.
- *  UCRL-CODE-226842.
+ *  UCRL-CODE-217948.
  *  
  *  This file is part of SLURM, a resource management program.
  *  For details, see <http://www.llnl.gov/linux/slurm/>.
@@ -16,11 +16,7 @@
  *  any later version.
  *
  *  In addition, as a special exception, the copyright holders give permission 
-<<<<<<< HEAD
- *  to link the code of portions of this program with the OpenSSL library under
-=======
  *  to link the code of portions of this program with the OpenSSL library under 
->>>>>>> 5e89edcf
  *  certain conditions as described in each individual source file, and 
  *  distribute linked combinations including the two. You must obey the GNU 
  *  General Public License in all respects for all of the code used other than 
