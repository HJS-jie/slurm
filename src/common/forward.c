/*****************************************************************************\
 *  forward.c - forward RPCs through hierarchical slurmd communications
 *  $Id$
 *****************************************************************************
 *  Copyright (C) 2006 The Regents of the University of California.
 *  Produced at Lawrence Livermore National Laboratory (cf, DISCLAIMER).
 *  Written by Danny Auble <auble1@llnl.gov>.
 *  UCRL-CODE-226842.
 *  
 *  This file is part of SLURM, a resource management program.
 *  For details, see <http://www.llnl.gov/linux/slurm/>.
 *  
 *  SLURM is free software; you can redistribute it and/or modify it under
 *  the terms of the GNU General Public License as published by the Free
 *  Software Foundation; either version 2 of the License, or (at your option)
 *  any later version.
 *
 *  In addition, as a special exception, the copyright holders give permission 
 *  to link the code of portions of this program with the OpenSSL library under
 *  certain conditions as described in each individual source file, and 
 *  distribute linked combinations including the two. You must obey the GNU 
 *  General Public License in all respects for all of the code used other than 
 *  OpenSSL. If you modify file(s) with this exception, you may extend this 
 *  exception to your version of the file(s), but you are not obligated to do 
 *  so. If you do not wish to do so, delete this exception statement from your
 *  version.  If you delete this exception statement from all source files in 
 *  the program, then also delete it here.
 *  
 *  SLURM is distributed in the hope that it will be useful, but WITHOUT ANY
 *  WARRANTY; without even the implied warranty of MERCHANTABILITY or FITNESS
 *  FOR A PARTICULAR PURPOSE.  See the GNU General Public License for more
 *  details.
 *  
 *  You should have received a copy of the GNU General Public License along
 *  with SLURM; if not, write to the Free Software Foundation, Inc.,
 *  51 Franklin Street, Fifth Floor, Boston, MA 02110-1301  USA.
\*****************************************************************************/

#ifdef HAVE_CONFIG_H
#  include "config.h"
#endif

#include <errno.h>
#include <stdio.h>
#include <unistd.h>
#include <stdlib.h>
#include <sys/types.h>

#include <slurm/slurm.h>

#include "src/common/forward.h"
#include "src/common/xmalloc.h"
#include "src/common/xstring.h"
#include "src/common/slurm_auth.h"
#include "src/common/read_config.h"
#include "src/common/slurm_protocol_interface.h"

#ifdef WITH_PTHREADS
#  include <pthread.h>
#endif /* WITH_PTHREADS */

#define MAX_RETRIES 3

void *_forward_thread(void *arg)
{
	forward_msg_t *fwd_msg = (forward_msg_t *)arg;
	Buf buffer = init_buf(0);
	int i=0;
	List ret_list = NULL;
	slurm_fd fd = -1;
	ret_data_info_t *ret_data_info = NULL;
<<<<<<< HEAD
	char *name = NULL;
	hostlist_t hl = hostlist_create(fwd_msg->header.forward.nodelist);
	slurm_addr addr;
	char buf[8196];
	int steps = 0;
	int start_timeout = fwd_msg->timeout;
		
	/* repeat until we are sure the message was sent */ 
	while((name = hostlist_shift(hl))) {
		if(slurm_conf_get_addr(name, &addr) == SLURM_ERROR) {
			error("forward_thread: can't get addr for host %s",
			      name);
			slurm_mutex_lock(fwd_msg->forward_mutex);
			mark_as_failed_forward(&fwd_msg->ret_list, name,
					       SLURM_SOCKET_ERROR);
 			free(name);
			if (hostlist_count(hl) > 0) {
				slurm_mutex_unlock(fwd_msg->forward_mutex);
				continue;
			}
			goto cleanup;			
		}
		if ((fd = slurm_open_msg_conn(&addr)) < 0) {
			error("forward_thread to %s: %m", name);

			slurm_mutex_lock(fwd_msg->forward_mutex);
			mark_as_failed_forward(&fwd_msg->ret_list, name,
					       SLURM_SOCKET_ERROR);
			free(name);
			if (hostlist_count(hl) > 0) {
				slurm_mutex_unlock(fwd_msg->forward_mutex);
				continue;
			}
			goto cleanup;			
=======
	ListIterator itr;
	char name[MAX_SLURM_NAME];
	int steps = 0;
	int start_timeout = fwd_msg->timeout;
	msg.forward.cnt = 0;

start_again:
	/* figure out where we are in the tree and set the timeout for
	   to wait for our childern correctly
	   (timeout+FORWARD_EXTRA_STEP_WAIT_MS sec per step)
	   to let the child timeout */
	if(fwd_msg->header.forward.cnt>0) {
		steps = (fwd_msg->header.forward.cnt+1)/slurm_get_tree_width();
		fwd_msg->timeout = (FORWARD_EXTRA_STEP_WAIT_MS*steps);
		steps++;
		fwd_msg->timeout += (start_timeout*steps);
	}
/* 	info("sending to %s with %d forwards", */
/* 	     fwd_msg->node_name, fwd_msg->header.forward.cnt); */
	if ((fd = slurm_open_msg_conn(&fwd_msg->addr)) < 0) {
		error("forward_thread to %s: %m", fwd_msg->node_name);
		slurm_mutex_lock(fwd_msg->forward_mutex);
		if(forward_msg_to_next(fwd_msg, errno)) {
			slurm_mutex_unlock(fwd_msg->forward_mutex);
			free_buf(buffer);	
			buffer = init_buf(0);
			goto start_again;
>>>>>>> 5e89edcf
		}
		hostlist_ranged_string(hl, sizeof(buf), buf);

		xfree(fwd_msg->header.forward.nodelist);
		fwd_msg->header.forward.nodelist = xstrdup(buf);
		fwd_msg->header.forward.cnt = hostlist_count(hl);
		/* info("sending %d forwards (%s) to %s", */
/* 		     fwd_msg->header.forward.cnt, */
/* 		     fwd_msg->header.forward.nodelist, name); */
		if (fwd_msg->header.forward.nodelist[0]) {
			debug3("forward: send to %s along with %s",
			       name, fwd_msg->header.forward.nodelist);
		} else
			debug3("forward: send to %s ", name);
		
		pack_header(&fwd_msg->header, buffer);
	
		/* add forward data to buffer */
		if (remaining_buf(buffer) < fwd_msg->buf_len) {
			buffer->size += (fwd_msg->buf_len + BUF_SIZE);
			xrealloc(buffer->head, buffer->size);
		}
		if (fwd_msg->buf_len) {
			memcpy(&buffer->head[buffer->processed], 
			       fwd_msg->buf, fwd_msg->buf_len);
			buffer->processed += fwd_msg->buf_len;
		}
	
		/*
		 * forward message
		 */
		if(_slurm_msg_sendto(fd, 
				     get_buf_data(buffer), 
				     get_buf_offset(buffer),
				     SLURM_PROTOCOL_NO_SEND_RECV_FLAGS ) < 0) {
			error("forward_thread: slurm_msg_sendto: %m");
						
			slurm_mutex_lock(fwd_msg->forward_mutex);
			mark_as_failed_forward(&fwd_msg->ret_list, name, 
					       errno);
			free(name);
			if(hostlist_count(hl) > 0) {
				free_buf(buffer);	
				buffer = init_buf(0);
				slurm_mutex_unlock(fwd_msg->forward_mutex);
				continue;
			}
			goto cleanup;			
		}

<<<<<<< HEAD
		if ((fwd_msg->header.msg_type == REQUEST_SHUTDOWN) ||
		    (fwd_msg->header.msg_type == REQUEST_RECONFIGURE)) {
			slurm_mutex_lock(fwd_msg->forward_mutex);
=======
	if ((fwd_msg->header.msg_type == REQUEST_SHUTDOWN) ||
	    (fwd_msg->header.msg_type == REQUEST_RECONFIGURE)) {
		slurm_mutex_lock(fwd_msg->forward_mutex);
		type = xmalloc(sizeof(ret_types_t));
		list_push(fwd_msg->ret_list, type);
		type->ret_data_list = list_create(destroy_data_info);
		ret_data_info = xmalloc(sizeof(ret_data_info_t));
		list_push(type->ret_data_list, ret_data_info);
		ret_data_info->node_name = xstrdup(fwd_msg->node_name);
		memcpy(&ret_data_info->addr, &fwd_msg->addr, 
		       sizeof(slurm_addr));
		ret_data_info->nodeid = fwd_msg->header.srun_node_id;
		for(i=0; i<fwd_msg->header.forward.cnt; i++) {
>>>>>>> 5e89edcf
			ret_data_info = xmalloc(sizeof(ret_data_info_t));
			list_push(fwd_msg->ret_list, ret_data_info);
			ret_data_info->node_name = xstrdup(name);
<<<<<<< HEAD
			free(name);
			i=0;
			while((name = hostlist_shift(hl))) {
				ret_data_info = 
					xmalloc(sizeof(ret_data_info_t));
				list_push(fwd_msg->ret_list, ret_data_info);
				ret_data_info->node_name = xstrdup(name);
				free(name);
			}
			goto cleanup;
=======
			memcpy(&ret_data_info->addr,
			       &fwd_msg->header.forward.addr[i], 
			       sizeof(slurm_addr));
			ret_data_info->nodeid = 
				fwd_msg->header.forward.node_id[i];
>>>>>>> 5e89edcf
		}

		if(fwd_msg->header.forward.cnt > 0) {
			steps = (fwd_msg->header.forward.cnt+1) /
				slurm_get_tree_width();
			fwd_msg->timeout = (FORWARD_EXTRA_STEP_WAIT_MS*steps);
			steps++;
			fwd_msg->timeout += (start_timeout*steps);
		}	
		
		ret_list = slurm_receive_msgs(fd, steps, fwd_msg->timeout);
		/* info("sent %d forwards got %d back", */
/* 		     fwd_msg->header.forward.cnt, list_count(ret_list)); */
		     
		if(!ret_list || (fwd_msg->header.forward.cnt != 0 
				 && list_count(ret_list) <= 1)) {
			slurm_mutex_lock(fwd_msg->forward_mutex);
			mark_as_failed_forward(&fwd_msg->ret_list, name, 
					       errno);
			free(name);
			if(ret_list)
				list_destroy(ret_list);
			if (hostlist_count(hl) > 0) {
				free_buf(buffer);	
				buffer = init_buf(0);
				slurm_mutex_unlock(fwd_msg->forward_mutex);
				continue;
			}
			goto cleanup;			
		} else if((fwd_msg->header.forward.cnt+1)
			  != list_count(ret_list)) {
			/* this should never be called since the above
			   should catch the failed forwards and pipe
			   them back down, but this is here so we
			   never have to worry about a locked
			   mutex */
			ListIterator itr = NULL;
			char *tmp = NULL;
			int first_node_found = 0;
			hostlist_iterator_t host_itr
				= hostlist_iterator_create(hl);
			error("We shouldn't be here.  We forwarded to %d "
			      "but only got %d back",
			      (fwd_msg->header.forward.cnt+1),
			      list_count(ret_list));
			while((tmp = hostlist_next(host_itr))) {
				int node_found = 0;
				itr = list_iterator_create(ret_list);
				while((ret_data_info = list_next(itr))) {
					if(!ret_data_info->node_name) {
						first_node_found = 1;
						ret_data_info->node_name =
							xstrdup(name);
					}
					if(!strcmp(tmp,
						   ret_data_info->node_name)) {
						node_found = 1;
						break;
					}
				}
				list_iterator_destroy(itr);
				if(!node_found) {
					mark_as_failed_forward(
						&fwd_msg->ret_list,
						tmp, 
						SLURM_ERROR);	
				}
				free(tmp);
			}
			hostlist_iterator_destroy(host_itr);
			if(!first_node_found) {
				mark_as_failed_forward(&fwd_msg->ret_list,
						       name, 
						       SLURM_ERROR);
			}
		}
		break;
	}

<<<<<<< HEAD
=======
	type->ret_data_list = list_create(destroy_data_info);
	ret_data_info = xmalloc(sizeof(ret_data_info_t));
	list_push(type->ret_data_list, ret_data_info);
	ret_data_info->node_name = xstrdup(fwd_msg->node_name);
	memcpy(&ret_data_info->addr, &fwd_msg->addr, sizeof(slurm_addr));
	ret_data_info->nodeid = fwd_msg->header.srun_node_id;
						
	if(type->err != SLURM_SUCCESS) {
		type->type = REQUEST_PING;
		type->msg_rc = SLURM_ERROR;
		ret_data_info->data = NULL;
	} else {
		type->type = msg.msg_type;
		type->msg_rc = ((return_code_msg_t *)msg.data)->return_code;
		ret_data_info->data = msg.data;
		g_slurm_auth_destroy(msg.auth_cred);
	}
	debug3("got reply for %s rc %d", 
	       ret_data_info->node_name, type->msg_rc);
>>>>>>> 5e89edcf
	slurm_mutex_lock(fwd_msg->forward_mutex);
	if(ret_list) {
		while((ret_data_info = list_pop(ret_list)) != NULL) {
			if(!ret_data_info->node_name) {
				ret_data_info->node_name = xstrdup(name);
			}
			list_push(fwd_msg->ret_list, ret_data_info);
			debug3("got response from %s",
			       ret_data_info->node_name);
		}
		list_destroy(ret_list);
	}
	free(name);
cleanup:
	if ((fd >= 0) && slurm_close_accepted_conn(fd) < 0)
		error ("close(%d): %m", fd);
	hostlist_destroy(hl);
	destroy_forward(&fwd_msg->header.forward);
	free_buf(buffer);	
	pthread_cond_signal(fwd_msg->notify);
	slurm_mutex_unlock(fwd_msg->forward_mutex);

	return (NULL);
}

<<<<<<< HEAD
=======
int _destroy_data_info_data(uint32_t type, ret_data_info_t *ret_data_info)
{
	switch(type) {
	case REQUEST_BUILD_INFO:
		slurm_free_last_update_msg(ret_data_info->data);
		break;
	case REQUEST_JOB_INFO:
		slurm_free_job_info_request_msg(ret_data_info->data);
		break;
	case REQUEST_JOB_END_TIME:
		slurm_free_old_job_alloc_msg(ret_data_info->data);
		break;
	case REQUEST_NODE_INFO:
		slurm_free_node_info_request_msg(ret_data_info->data);
		break;
	case REQUEST_PARTITION_INFO:
		slurm_free_part_info_request_msg(ret_data_info->data);
		break;
	case MESSAGE_EPILOG_COMPLETE:
		slurm_free_epilog_complete_msg(ret_data_info->data);
		break;
	case REQUEST_CANCEL_JOB_STEP:
		slurm_free_job_step_kill_msg(ret_data_info->data);
		break;
	case REQUEST_COMPLETE_JOB_ALLOCATION:
		slurm_free_complete_job_allocation_msg(ret_data_info->data);
		break;
	case REQUEST_COMPLETE_BATCH_SCRIPT:
		slurm_free_complete_batch_script_msg(ret_data_info->data);
		break;
	case REQUEST_JOB_STEP_CREATE:
		slurm_free_job_step_create_request_msg(ret_data_info->data);
		break;
	case REQUEST_JOB_STEP_INFO:
		slurm_free_job_step_info_request_msg(ret_data_info->data);
		break;
	case REQUEST_RESOURCE_ALLOCATION:
	case REQUEST_JOB_WILL_RUN:
	case REQUEST_SUBMIT_BATCH_JOB:
	case REQUEST_UPDATE_JOB:
		slurm_free_job_desc_msg(ret_data_info->data);
		break;
	case MESSAGE_NODE_REGISTRATION_STATUS:
		slurm_free_node_registration_status_msg(ret_data_info->data);
		break;
	case REQUEST_OLD_JOB_RESOURCE_ALLOCATION:
		slurm_free_old_job_alloc_msg(ret_data_info->data);
		break;
	case SLURM_SUCCESS:		
	case REQUEST_PING:		
	case REQUEST_RECONFIGURE:
	case REQUEST_CONTROL:
	case REQUEST_SHUTDOWN_IMMEDIATE:
		/* No body to free */
		break;
	case REQUEST_SHUTDOWN:
		slurm_free_shutdown_msg(ret_data_info->data);
		break;
	case REQUEST_UPDATE_NODE:
		slurm_free_update_node_msg(ret_data_info->data);
		break;
	case REQUEST_UPDATE_PARTITION:
		slurm_free_update_part_msg(ret_data_info->data);
		break;
	case REQUEST_DELETE_PARTITION:		
		slurm_free_delete_part_msg(ret_data_info->data);
		break;
	case REQUEST_NODE_REGISTRATION_STATUS:
		slurm_free_node_registration_status_msg(ret_data_info->data);
		break;
	case REQUEST_CHECKPOINT:
		slurm_free_checkpoint_msg(ret_data_info->data);
		break;
	case REQUEST_CHECKPOINT_COMP:
		slurm_free_checkpoint_comp_msg(ret_data_info->data);
		break;
	case REQUEST_SUSPEND:
		slurm_free_suspend_msg(ret_data_info->data);
		break;
	case REQUEST_JOB_READY:
		slurm_free_job_id_msg(ret_data_info->data);
		break;
	case REQUEST_NODE_SELECT_INFO:
		slurm_free_node_select_msg(ret_data_info->data);
		break;
	case REQUEST_STEP_COMPLETE:
		slurm_free_step_complete_msg(ret_data_info->data);
		break;
	case MESSAGE_STAT_JOBACCT:
		slurm_free_stat_jobacct_msg(ret_data_info->data);
		break;
	case REQUEST_BATCH_JOB_LAUNCH:
		slurm_free_job_launch_msg(ret_data_info->data);
		break;
	case REQUEST_LAUNCH_TASKS:
		slurm_free_launch_tasks_request_msg(ret_data_info->data);
		break;
	case REQUEST_SPAWN_TASK:
		slurm_free_spawn_task_request_msg(ret_data_info->data);
		break;
	case REQUEST_SIGNAL_TASKS:
	case REQUEST_TERMINATE_TASKS:
		slurm_free_kill_tasks_msg(ret_data_info->data);
		break;
	case REQUEST_KILL_TIMELIMIT:
		slurm_free_timelimit_msg(ret_data_info->data);
		break; 
	case REQUEST_REATTACH_TASKS:
		slurm_free_reattach_tasks_request_msg(ret_data_info->data);
		break;
	case REQUEST_SIGNAL_JOB:
		slurm_free_signal_job_msg(ret_data_info->data);
		break;
	case REQUEST_TERMINATE_JOB:
		slurm_free_kill_job_msg(ret_data_info->data);
		break;
	case REQUEST_UPDATE_JOB_TIME:
		slurm_free_update_job_time_msg(ret_data_info->data);
		break;
	case REQUEST_JOB_ID:
		slurm_free_job_id_request_msg(ret_data_info->data);
		break;
	case REQUEST_FILE_BCAST:
		slurm_free_file_bcast_msg(ret_data_info->data);
		break;
	case RESPONSE_SLURM_RC:
		slurm_free_return_code_msg(ret_data_info->data);
		break;
	default:
		error("invalid FORWARD ret_type=%u", type);
		break; 
	}
	return SLURM_SUCCESS;
}

>>>>>>> 5e89edcf
/*
 * forward_init    - initilize forward structure
 * IN: forward     - forward_t *   - struct to store forward info
 * IN: from        - forward_t *   - (OPTIONAL) can be NULL, can be used to
 *                                   init the forward to this state
 * RET: VOID
 */
extern void forward_init(forward_t *forward, forward_t *from)
{
	if(from && from->init == FORWARD_INIT) {
		forward->cnt = from->cnt;
		forward->timeout = from->timeout;
		forward->nodelist = from->nodelist;
		forward->init = from->init;
	} else {
		forward->cnt = 0;
		forward->timeout = 0;
		forward->nodelist = NULL;
		forward->init = FORWARD_INIT;
	}
}

/*
 * forward_msg        - logic to forward a message which has been received and
 *                      accumulate the return codes from processes getting the
 *                      the forwarded message
 *
 * IN: forward_struct - forward_struct_t *   - holds information about message
 *                                             that needs to be forwarded to
 *                                             childern processes
 * IN: header         - header_t             - header from message that came in
 *                                             needing to be forwarded.
 * RET: SLURM_SUCCESS - int
 */
extern int forward_msg(forward_struct_t *forward_struct, 
		       header_t *header)
{
	int i = 0, j = 0;
	int retries = 0;
	forward_msg_t *forward_msg = NULL;
	int thr_count = 0;
	int *span = set_span(header->forward.cnt, 0);
	hostlist_t hl = NULL;
	hostlist_t forward_hl = NULL;
	char *name = NULL;

	if(!forward_struct->ret_list) {
		error("didn't get a ret_list from forward_struct");
		xfree(span);
		return SLURM_ERROR;
	}
	hl = hostlist_create(header->forward.nodelist);	
	slurm_mutex_init(&forward_struct->forward_mutex);
	pthread_cond_init(&forward_struct->notify, NULL);
	
	forward_struct->forward_msg = 
		xmalloc(sizeof(forward_msg_t) * header->forward.cnt);
	i = 0;
	
	while((name = hostlist_shift(hl))) {
		pthread_attr_t attr_agent;
		pthread_t thread_agent;
		char buf[8192];
		
		slurm_attr_init(&attr_agent);
		if (pthread_attr_setdetachstate
		    (&attr_agent, PTHREAD_CREATE_DETACHED))
			error("pthread_attr_setdetachstate error %m");
		
		forward_msg = &forward_struct->forward_msg[thr_count];
		forward_msg->ret_list = forward_struct->ret_list;
		
		forward_msg->timeout = forward_struct->timeout;
		forward_msg->notify = &forward_struct->notify;
		forward_msg->forward_mutex = &forward_struct->forward_mutex;
		forward_msg->buf_len = forward_struct->buf_len;
		forward_msg->buf = forward_struct->buf;
		
		memcpy(&forward_msg->header.orig_addr, 
		       &header->orig_addr, 
		       sizeof(slurm_addr));
		
		forward_msg->header.version = header->version;
		forward_msg->header.flags = header->flags;
		forward_msg->header.msg_type = header->msg_type;
		forward_msg->header.body_length = header->body_length;
		forward_msg->header.ret_list = NULL;
		forward_msg->header.ret_cnt = 0;
		
		forward_hl = hostlist_create(name);
		i++;
		free(name);
		for(j = 0; j < span[thr_count]; j++) {
			name = hostlist_shift(hl);
			if(!name)
				break;
			hostlist_push(forward_hl, name);
			free(name);
			i++;
		}
		hostlist_uniq(forward_hl);
		hostlist_ranged_string(forward_hl, sizeof(buf), buf);
		hostlist_destroy(forward_hl);
		forward_msg->header.forward.nodelist = xstrdup(buf);
		while(pthread_create(&thread_agent, &attr_agent,
				   _forward_thread, 
				   (void *)forward_msg)) {
			error("pthread_create error %m");
			if (++retries > MAX_RETRIES)
				fatal("Can't create pthread");
			sleep(1);	/* sleep and try again */
		}
		thr_count++; 
	}
	hostlist_destroy(hl);
	xfree(span);
	return SLURM_SUCCESS;
}


/*
 * mark_as_failed_forward- mark a node as failed and add it to "ret_list"
 *
 * IN: ret_list       - List *   - ret_list to put ret_data_info
 * IN: node_name      - char *   - node name that failed
 * IN: err            - int      - error message from attempt
 *
 */
extern void mark_as_failed_forward(List *ret_list, char *node_name, int err) 
{
	ret_data_info_t *ret_data_info = NULL;
<<<<<<< HEAD
	
	debug3("problems with %s", node_name);
	if(!*ret_list) 
		*ret_list = list_create(destroy_data_info);
	
	ret_data_info = xmalloc(sizeof(ret_data_info_t));
	ret_data_info->node_name = xstrdup(node_name);
	ret_data_info->type = RESPONSE_FORWARD_FAILED;
	ret_data_info->err = err;
	list_push(*ret_list, ret_data_info);
=======
	ret_types_t *type = NULL;
	int i = 0;
	int prev_cnt = fwd_msg->header.forward.cnt;
	forward_t forward;
	ListIterator itr;
	
	forward_init(&forward, NULL);
	debug3("problems with %s", fwd_msg->node_name);
	if(fwd_msg->ret_list) {
		ret_data_info = xmalloc(sizeof(ret_data_info_t));
		ret_data_info->node_name = xstrdup(fwd_msg->node_name);
		memcpy(&ret_data_info->addr, &fwd_msg->addr, 
		       sizeof(slurm_addr));
		ret_data_info->nodeid = fwd_msg->header.srun_node_id;
		itr = list_iterator_create(fwd_msg->ret_list);	
		while((type = (ret_types_t *) list_next(itr)) != NULL) {
			if(type->msg_rc == SLURM_ERROR){
				list_push(type->ret_data_list, ret_data_info);
				break;
			}
		}
		list_iterator_destroy(itr);
		
		if(!type) {
			type = xmalloc(sizeof(ret_types_t));
			list_push(fwd_msg->ret_list, type);
			type->type = REQUEST_PING;
			type->msg_rc = SLURM_ERROR;
			type->err = err;
			type->ret_data_list = list_create(destroy_data_info);
			list_push(type->ret_data_list, ret_data_info);
		}		
	} 
	if(prev_cnt == 0) {
		debug3("no more to send to");
		return 0;
	}
	
	fwd_msg->header.srun_node_id = fwd_msg->header.forward.node_id[0];
	memcpy(&fwd_msg->addr, &fwd_msg->header.forward.addr[0], 
	       sizeof(slurm_addr));
	strncpy(fwd_msg->node_name,
		&fwd_msg->header.forward.name[i * MAX_SLURM_NAME],
		MAX_SLURM_NAME);
	i = 0;
	
	forward_set(&forward,
		    prev_cnt,
		    &i,
		    &fwd_msg->header.forward);

	destroy_forward(&fwd_msg->header.forward);
	forward_init(&fwd_msg->header.forward, &forward);
	
	return 1;
}

/*
 * forward_set - divide a mesage up into components for forwarding
 * OUT: forward    - forward_t *   - struct to store forward info
 * IN: span        - int           - count of forwards to do
 * IN/OUT: pos     - int *         - position in the original messages addr 
 *                                   structure
 * IN: from        - forward_t *   - information from original message
 * RET: SLURM_SUCCESS - int
 */
extern int forward_set(forward_t *forward, 
		       int span,
		       int *pos,
		       forward_t *from)
{
        int j = 1;
	int total = from->cnt;

/* 	char name[MAX_SLURM_NAME]; */
/* 	strncpy(name, */
/* 		&from->name[(*pos) * MAX_SLURM_NAME], */
/* 		MAX_SLURM_NAME); */
/* 	info("forwarding to %s",name); */
	
	if(span > 0) {
		forward->addr = xmalloc(sizeof(slurm_addr) * span);
		forward->name = xmalloc(sizeof(char) 
					* (MAX_SLURM_NAME * span));
		
		forward->node_id = xmalloc(sizeof(int32_t) * span);
		forward->timeout = from->timeout;
		forward->init = FORWARD_INIT;
		
		while(j<span && ((*pos+j) < total)) {
			memcpy(&forward->addr[j-1],
			       &from->addr[*pos+j],
			       sizeof(slurm_addr));
			strncpy(&forward->name[(j-1) * MAX_SLURM_NAME],
				&from->name[(*pos+j) * MAX_SLURM_NAME],
				MAX_SLURM_NAME);

			if(from->node_id)
				forward->node_id[j-1] = from->node_id[*pos+j];
			else
				forward->node_id[j-1] = 0;

/* 			strncpy(name, */
/* 				&from->name[(*pos+j) * MAX_SLURM_NAME], */
/* 				MAX_SLURM_NAME); */
/* 			info("along with %s",name); */
			j++;
		}
		j--;
		forward->cnt = j;
		*pos += j;
	} else {
		forward_init(forward, NULL);
		forward->timeout = from->timeout;
	}
	
	return SLURM_SUCCESS;
}

/*
 * forward_set_launch - add to the message possible forwards to go to during 
 *                      a job launch
 * OUT: forward     - forward_t *          - struct to store forward info
 * IN: span        - int                   - count of forwards to do
 * IN: step_layout - slurm_step_layout_t * - contains information about hosts
 *                                           from original message
 * IN: slurmd_addr - slurm_addr *          - addrs of hosts to send messages to
 * IN: itr         - hostlist_iterator_t   - count into host list of hosts to 
 *                                           send messages to 
 * IN: timeout     - int32_t               - timeout if any to wait for 
 *                                           message responses in milliseconds
 * RET: SLURM_SUCCESS - int
 */
extern int forward_set_launch(forward_t *forward, 
			      int span,
			      int *pos,
			      slurm_step_layout_t *step_layout,
			      slurm_addr *slurmd_addr,
			      hostlist_iterator_t itr,
			      int32_t timeout)
{
	
	int j=1, i;
	char *host = NULL;
	int total = step_layout->num_hosts;
	
/* 	char name[MAX_SLURM_NAME]; */
/* 	strncpy(name, */
/* 		step_layout->host[*pos], */
/* 		MAX_SLURM_NAME); */
/* 	info("forwarding to %s",name); */
	
	if(span > 0) {
		forward->addr = xmalloc(sizeof(slurm_addr) * span);
		forward->name = 
			xmalloc(sizeof(char) * (MAX_SLURM_NAME * span));
		forward->node_id = xmalloc(sizeof(int32_t) * span);
		forward->timeout = timeout;
		forward->init = FORWARD_INIT;

		while(j<span && ((*pos+j) < total)) {
			i=0; 
			while((host = hostlist_next(itr))) { 
				if(!strcmp(host,
					   step_layout->host[*pos+j])) {
					free(host);
					break; 
				}
				i++; 
				free(host);
			}
			hostlist_iterator_reset(itr);
			memcpy(&forward->addr[j-1], 
			       &slurmd_addr[i], 
			       sizeof(slurm_addr));
			//forward->addr[j-1] = slurmd_addr[i];
			strncpy(&forward->name[(j-1) * MAX_SLURM_NAME],
				step_layout->host[*pos+j], 
				MAX_SLURM_NAME);
			forward->node_id[j-1] = (*pos+j);
/* 			strncpy(name, */
/* 				step_layout->host[*pos+j], */
/* 				MAX_SLURM_NAME); */
/* 			info("along with %s",name); */
			j++;
		}
>>>>>>> 5e89edcf
			
	return;
}

extern void forward_wait(slurm_msg_t * msg)
{
	int count = 0;
	
	/* wait for all the other messages on the tree under us */
	if(msg->forward_struct) {
		debug2("looking for %d", msg->forward_struct->fwd_cnt);
		slurm_mutex_lock(&msg->forward_struct->forward_mutex);
		count = 0;
		if (msg->ret_list != NULL) {
			count += list_count(msg->ret_list);
		}
		debug2("Got back %d", count);
		while((count < msg->forward_struct->fwd_cnt)) {
			pthread_cond_wait(&msg->forward_struct->notify, 
					  &msg->forward_struct->forward_mutex);
			count = 0;
			if (msg->ret_list != NULL) {
				count += list_count(msg->ret_list);
			}
			debug2("Got back %d", count);
				
		}
		debug2("Got them all");
		slurm_mutex_unlock(&msg->forward_struct->forward_mutex);
		destroy_forward_struct(msg->forward_struct);
	}
	return;
}

<<<<<<< HEAD
=======
extern int no_resp_forwards(forward_t *forward, List *ret_list, int err)
{
	ret_types_t *type = NULL;
	ret_data_info_t *ret_data_info = NULL;
	char name[MAX_SLURM_NAME];
	int i=0;
	if(!*ret_list)
		*ret_list = list_create(destroy_ret_types);
	if(forward->cnt == 0)
		goto no_forward;
	error("something bad happened");
	type = xmalloc(sizeof(ret_types_t));
	list_push(*ret_list, type);
	type->type = REQUEST_PING;
	type->msg_rc = SLURM_ERROR;
	type->err = err;
	type->ret_data_list = list_create(destroy_data_info);
	for(i=0; i<forward->cnt; i++) {
		ret_data_info = xmalloc(sizeof(ret_data_info_t));
		list_push(type->ret_data_list, ret_data_info);
		strncpy(name, 
			&forward->name[i * MAX_SLURM_NAME], 
			MAX_SLURM_NAME);
		ret_data_info->node_name = xstrdup(name);
		memcpy(&ret_data_info->addr, &forward->addr[i], 
		       sizeof(slurm_addr));
		ret_data_info->nodeid = forward->node_id[i];
	}
no_forward:
	return SLURM_SUCCESS;
}

>>>>>>> 5e89edcf
void destroy_data_info(void *object)
{
	ret_data_info_t *ret_data_info = (ret_data_info_t *)object;
	if(ret_data_info) {
		slurm_free_msg_data(ret_data_info->type, 
				    ret_data_info->data);		
		xfree(ret_data_info->node_name);
		xfree(ret_data_info);
	}
}

void destroy_forward(forward_t *forward) 
{
	if(forward->init == FORWARD_INIT) {
<<<<<<< HEAD
		xfree(forward->nodelist);
=======
		xfree(forward->addr);
		xfree(forward->name);
		xfree(forward->node_id);
		forward->cnt = 0;
>>>>>>> 5e89edcf
		forward->init = 0;
	}
}

void destroy_forward_struct(forward_struct_t *forward_struct)
{
	if(forward_struct) {
		xfree(forward_struct->buf);
		xfree(forward_struct->forward_msg);
		slurm_mutex_destroy(&forward_struct->forward_mutex);
		pthread_cond_destroy(&forward_struct->notify);
		xfree(forward_struct);
	}
}
<|MERGE_RESOLUTION|>--- conflicted
+++ resolved
@@ -5,7 +5,7 @@
  *  Copyright (C) 2006 The Regents of the University of California.
  *  Produced at Lawrence Livermore National Laboratory (cf, DISCLAIMER).
  *  Written by Danny Auble <auble1@llnl.gov>.
- *  UCRL-CODE-226842.
+ *  UCRL-CODE-217948.
  *  
  *  This file is part of SLURM, a resource management program.
  *  For details, see <http://www.llnl.gov/linux/slurm/>.
@@ -52,7 +52,6 @@
 #include "src/common/xmalloc.h"
 #include "src/common/xstring.h"
 #include "src/common/slurm_auth.h"
-#include "src/common/read_config.h"
 #include "src/common/slurm_protocol_interface.h"
 
 #ifdef WITH_PTHREADS
@@ -60,6 +59,8 @@
 #endif /* WITH_PTHREADS */
 
 #define MAX_RETRIES 3
+int _destroy_data_info_data(uint32_t type, ret_data_info_t *ret_data_info);
+
 
 void *_forward_thread(void *arg)
 {
@@ -67,44 +68,11 @@
 	Buf buffer = init_buf(0);
 	int i=0;
 	List ret_list = NULL;
-	slurm_fd fd = -1;
+	ret_types_t *type = NULL;
+	ret_types_t *returned_type = NULL;
+	slurm_msg_t msg;
+	slurm_fd fd;
 	ret_data_info_t *ret_data_info = NULL;
-<<<<<<< HEAD
-	char *name = NULL;
-	hostlist_t hl = hostlist_create(fwd_msg->header.forward.nodelist);
-	slurm_addr addr;
-	char buf[8196];
-	int steps = 0;
-	int start_timeout = fwd_msg->timeout;
-		
-	/* repeat until we are sure the message was sent */ 
-	while((name = hostlist_shift(hl))) {
-		if(slurm_conf_get_addr(name, &addr) == SLURM_ERROR) {
-			error("forward_thread: can't get addr for host %s",
-			      name);
-			slurm_mutex_lock(fwd_msg->forward_mutex);
-			mark_as_failed_forward(&fwd_msg->ret_list, name,
-					       SLURM_SOCKET_ERROR);
- 			free(name);
-			if (hostlist_count(hl) > 0) {
-				slurm_mutex_unlock(fwd_msg->forward_mutex);
-				continue;
-			}
-			goto cleanup;			
-		}
-		if ((fd = slurm_open_msg_conn(&addr)) < 0) {
-			error("forward_thread to %s: %m", name);
-
-			slurm_mutex_lock(fwd_msg->forward_mutex);
-			mark_as_failed_forward(&fwd_msg->ret_list, name,
-					       SLURM_SOCKET_ERROR);
-			free(name);
-			if (hostlist_count(hl) > 0) {
-				slurm_mutex_unlock(fwd_msg->forward_mutex);
-				continue;
-			}
-			goto cleanup;			
-=======
 	ListIterator itr;
 	char name[MAX_SLURM_NAME];
 	int steps = 0;
@@ -132,62 +100,47 @@
 			free_buf(buffer);	
 			buffer = init_buf(0);
 			goto start_again;
->>>>>>> 5e89edcf
-		}
-		hostlist_ranged_string(hl, sizeof(buf), buf);
-
-		xfree(fwd_msg->header.forward.nodelist);
-		fwd_msg->header.forward.nodelist = xstrdup(buf);
-		fwd_msg->header.forward.cnt = hostlist_count(hl);
-		/* info("sending %d forwards (%s) to %s", */
-/* 		     fwd_msg->header.forward.cnt, */
-/* 		     fwd_msg->header.forward.nodelist, name); */
-		if (fwd_msg->header.forward.nodelist[0]) {
-			debug3("forward: send to %s along with %s",
-			       name, fwd_msg->header.forward.nodelist);
-		} else
-			debug3("forward: send to %s ", name);
+		}
+		goto cleanup;
+		/* ret_list = list_create(destroy_ret_types); */
+/* 		no_resp_forwards(&fwd_msg->header.forward, &ret_list, errno); */
+/* 		goto nothing_sent; */
 		
-		pack_header(&fwd_msg->header, buffer);
-	
-		/* add forward data to buffer */
-		if (remaining_buf(buffer) < fwd_msg->buf_len) {
-			buffer->size += (fwd_msg->buf_len + BUF_SIZE);
-			xrealloc(buffer->head, buffer->size);
-		}
-		if (fwd_msg->buf_len) {
-			memcpy(&buffer->head[buffer->processed], 
-			       fwd_msg->buf, fwd_msg->buf_len);
-			buffer->processed += fwd_msg->buf_len;
-		}
-	
-		/*
-		 * forward message
-		 */
-		if(_slurm_msg_sendto(fd, 
-				     get_buf_data(buffer), 
-				     get_buf_offset(buffer),
-				     SLURM_PROTOCOL_NO_SEND_RECV_FLAGS ) < 0) {
-			error("forward_thread: slurm_msg_sendto: %m");
-						
-			slurm_mutex_lock(fwd_msg->forward_mutex);
-			mark_as_failed_forward(&fwd_msg->ret_list, name, 
-					       errno);
-			free(name);
-			if(hostlist_count(hl) > 0) {
-				free_buf(buffer);	
-				buffer = init_buf(0);
-				slurm_mutex_unlock(fwd_msg->forward_mutex);
-				continue;
-			}
-			goto cleanup;			
-		}
-
-<<<<<<< HEAD
-		if ((fwd_msg->header.msg_type == REQUEST_SHUTDOWN) ||
-		    (fwd_msg->header.msg_type == REQUEST_RECONFIGURE)) {
-			slurm_mutex_lock(fwd_msg->forward_mutex);
-=======
+	}
+	pack_header(&fwd_msg->header, buffer);
+	
+	/* add forward data to buffer */
+	if (remaining_buf(buffer) < fwd_msg->buf_len) {
+		buffer->size += (fwd_msg->buf_len + BUF_SIZE);
+		xrealloc(buffer->head, buffer->size);
+	}
+	if (fwd_msg->buf_len) {
+		memcpy(&buffer->head[buffer->processed], 
+		       fwd_msg->buf, fwd_msg->buf_len);
+		buffer->processed += fwd_msg->buf_len;
+	}
+	
+	/*
+	 * forward message
+	 */
+	if(_slurm_msg_sendto(fd, 
+			     get_buf_data(buffer), 
+			     get_buf_offset(buffer),
+			     SLURM_PROTOCOL_NO_SEND_RECV_FLAGS ) < 0) {
+		error("forward_thread: slurm_msg_sendto: %m");
+		slurm_mutex_lock(fwd_msg->forward_mutex);
+		if(forward_msg_to_next(fwd_msg, errno)) {
+			slurm_mutex_unlock(fwd_msg->forward_mutex);
+			free_buf(buffer);	
+			buffer = init_buf(0);
+			goto start_again;
+		}
+		goto cleanup;
+	/* 	ret_list = list_create(destroy_ret_types); */
+/* 		no_resp_forwards(&fwd_msg->header.forward, &ret_list, errno); */
+/* 		goto nothing_sent; */
+	}
+
 	if ((fwd_msg->header.msg_type == REQUEST_SHUTDOWN) ||
 	    (fwd_msg->header.msg_type == REQUEST_RECONFIGURE)) {
 		slurm_mutex_lock(fwd_msg->forward_mutex);
@@ -201,109 +154,41 @@
 		       sizeof(slurm_addr));
 		ret_data_info->nodeid = fwd_msg->header.srun_node_id;
 		for(i=0; i<fwd_msg->header.forward.cnt; i++) {
->>>>>>> 5e89edcf
 			ret_data_info = xmalloc(sizeof(ret_data_info_t));
-			list_push(fwd_msg->ret_list, ret_data_info);
+			list_push(type->ret_data_list, ret_data_info);
+			strncpy(name,
+				&fwd_msg->header.forward.
+				name[i * MAX_SLURM_NAME],
+				MAX_SLURM_NAME);
 			ret_data_info->node_name = xstrdup(name);
-<<<<<<< HEAD
-			free(name);
-			i=0;
-			while((name = hostlist_shift(hl))) {
-				ret_data_info = 
-					xmalloc(sizeof(ret_data_info_t));
-				list_push(fwd_msg->ret_list, ret_data_info);
-				ret_data_info->node_name = xstrdup(name);
-				free(name);
-			}
-			goto cleanup;
-=======
 			memcpy(&ret_data_info->addr,
 			       &fwd_msg->header.forward.addr[i], 
 			       sizeof(slurm_addr));
 			ret_data_info->nodeid = 
 				fwd_msg->header.forward.node_id[i];
->>>>>>> 5e89edcf
-		}
-
-		if(fwd_msg->header.forward.cnt > 0) {
-			steps = (fwd_msg->header.forward.cnt+1) /
-				slurm_get_tree_width();
-			fwd_msg->timeout = (FORWARD_EXTRA_STEP_WAIT_MS*steps);
-			steps++;
-			fwd_msg->timeout += (start_timeout*steps);
-		}	
-		
-		ret_list = slurm_receive_msgs(fd, steps, fwd_msg->timeout);
-		/* info("sent %d forwards got %d back", */
-/* 		     fwd_msg->header.forward.cnt, list_count(ret_list)); */
-		     
-		if(!ret_list || (fwd_msg->header.forward.cnt != 0 
-				 && list_count(ret_list) <= 1)) {
-			slurm_mutex_lock(fwd_msg->forward_mutex);
-			mark_as_failed_forward(&fwd_msg->ret_list, name, 
-					       errno);
-			free(name);
-			if(ret_list)
-				list_destroy(ret_list);
-			if (hostlist_count(hl) > 0) {
-				free_buf(buffer);	
-				buffer = init_buf(0);
-				slurm_mutex_unlock(fwd_msg->forward_mutex);
-				continue;
-			}
-			goto cleanup;			
-		} else if((fwd_msg->header.forward.cnt+1)
-			  != list_count(ret_list)) {
-			/* this should never be called since the above
-			   should catch the failed forwards and pipe
-			   them back down, but this is here so we
-			   never have to worry about a locked
-			   mutex */
-			ListIterator itr = NULL;
-			char *tmp = NULL;
-			int first_node_found = 0;
-			hostlist_iterator_t host_itr
-				= hostlist_iterator_create(hl);
-			error("We shouldn't be here.  We forwarded to %d "
-			      "but only got %d back",
-			      (fwd_msg->header.forward.cnt+1),
-			      list_count(ret_list));
-			while((tmp = hostlist_next(host_itr))) {
-				int node_found = 0;
-				itr = list_iterator_create(ret_list);
-				while((ret_data_info = list_next(itr))) {
-					if(!ret_data_info->node_name) {
-						first_node_found = 1;
-						ret_data_info->node_name =
-							xstrdup(name);
-					}
-					if(!strcmp(tmp,
-						   ret_data_info->node_name)) {
-						node_found = 1;
-						break;
-					}
-				}
-				list_iterator_destroy(itr);
-				if(!node_found) {
-					mark_as_failed_forward(
-						&fwd_msg->ret_list,
-						tmp, 
-						SLURM_ERROR);	
-				}
-				free(tmp);
-			}
-			hostlist_iterator_destroy(host_itr);
-			if(!first_node_found) {
-				mark_as_failed_forward(&fwd_msg->ret_list,
-						       name, 
-						       SLURM_ERROR);
-			}
-		}
-		break;
-	}
-
-<<<<<<< HEAD
-=======
+		}
+		goto cleanup;
+	}
+	
+	ret_list = slurm_receive_msg(fd, &msg, fwd_msg->timeout);
+
+	if(!ret_list || (fwd_msg->header.forward.cnt != 0 
+			 && list_count(ret_list) == 0)) {
+		slurm_mutex_lock(fwd_msg->forward_mutex);
+		if(forward_msg_to_next(fwd_msg, errno)) {
+			slurm_mutex_unlock(fwd_msg->forward_mutex);
+			free_buf(buffer);	
+			buffer = init_buf(0);
+			goto start_again;
+		}
+		goto cleanup;
+		//no_resp_forwards(&fwd_msg->header.forward, &ret_list, errno);
+	}
+//nothing_sent:
+	type = xmalloc(sizeof(ret_types_t));
+	type->err = errno;
+	list_push(ret_list, type);
+
 	type->ret_data_list = list_create(destroy_data_info);
 	ret_data_info = xmalloc(sizeof(ret_data_info_t));
 	list_push(type->ret_data_list, ret_data_info);
@@ -323,24 +208,43 @@
 	}
 	debug3("got reply for %s rc %d", 
 	       ret_data_info->node_name, type->msg_rc);
->>>>>>> 5e89edcf
 	slurm_mutex_lock(fwd_msg->forward_mutex);
-	if(ret_list) {
-		while((ret_data_info = list_pop(ret_list)) != NULL) {
-			if(!ret_data_info->node_name) {
-				ret_data_info->node_name = xstrdup(name);
+	while((returned_type = list_pop(ret_list)) != NULL) {
+		itr = list_iterator_create(fwd_msg->ret_list);	
+		while((type = (ret_types_t *) list_next(itr)) != NULL) {
+			if(type->msg_rc == returned_type->msg_rc){
+				while((ret_data_info = 
+				       list_pop(returned_type->
+						ret_data_list))) {
+					list_push(type->ret_data_list, 
+						  ret_data_info);
+					/* info("got %s", */
+/* 					     ret_data_info->node_name); */
+				}
+				break;
 			}
-			list_push(fwd_msg->ret_list, ret_data_info);
-			debug3("got response from %s",
-			       ret_data_info->node_name);
-		}
-		list_destroy(ret_list);
-	}
-	free(name);
+		}
+		list_iterator_destroy(itr);
+		
+		if(!type) {
+			type = xmalloc(sizeof(ret_types_t));
+			list_push(fwd_msg->ret_list, type);
+			type->type = returned_type->type;
+			type->msg_rc = returned_type->msg_rc;
+			type->err = returned_type->err;
+			type->ret_data_list = list_create(destroy_data_info);
+			while((ret_data_info = 
+			      list_pop(returned_type->ret_data_list))) {
+				list_push(type->ret_data_list, ret_data_info);
+				//info("got %s",ret_data_info->node_name);
+			}
+		}		
+		destroy_ret_types(returned_type);
+	}
+	list_destroy(ret_list);
 cleanup:
 	if ((fd >= 0) && slurm_close_accepted_conn(fd) < 0)
 		error ("close(%d): %m", fd);
-	hostlist_destroy(hl);
 	destroy_forward(&fwd_msg->header.forward);
 	free_buf(buffer);	
 	pthread_cond_signal(fwd_msg->notify);
@@ -349,8 +253,6 @@
 	return (NULL);
 }
 
-<<<<<<< HEAD
-=======
 int _destroy_data_info_data(uint32_t type, ret_data_info_t *ret_data_info)
 {
 	switch(type) {
@@ -486,7 +388,6 @@
 	return SLURM_SUCCESS;
 }
 
->>>>>>> 5e89edcf
 /*
  * forward_init    - initilize forward structure
  * IN: forward     - forward_t *   - struct to store forward info
@@ -499,12 +400,16 @@
 	if(from && from->init == FORWARD_INIT) {
 		forward->cnt = from->cnt;
 		forward->timeout = from->timeout;
-		forward->nodelist = from->nodelist;
+		forward->addr = from->addr;
+		forward->name = from->name;
+		forward->node_id = from->node_id;
 		forward->init = from->init;
 	} else {
 		forward->cnt = 0;
 		forward->timeout = 0;
-		forward->nodelist = NULL;
+		forward->addr = NULL;
+		forward->name = NULL;
+		forward->node_id = NULL;
 		forward->init = FORWARD_INIT;
 	}
 }
@@ -524,41 +429,29 @@
 extern int forward_msg(forward_struct_t *forward_struct, 
 		       header_t *header)
 {
-	int i = 0, j = 0;
+	int i;
 	int retries = 0;
-	forward_msg_t *forward_msg = NULL;
+	forward_msg_t *forward_msg;
 	int thr_count = 0;
 	int *span = set_span(header->forward.cnt, 0);
-	hostlist_t hl = NULL;
-	hostlist_t forward_hl = NULL;
-	char *name = NULL;
-
-	if(!forward_struct->ret_list) {
-		error("didn't get a ret_list from forward_struct");
-		xfree(span);
-		return SLURM_ERROR;
-	}
-	hl = hostlist_create(header->forward.nodelist);	
+	
 	slurm_mutex_init(&forward_struct->forward_mutex);
 	pthread_cond_init(&forward_struct->notify, NULL);
 	
 	forward_struct->forward_msg = 
 		xmalloc(sizeof(forward_msg_t) * header->forward.cnt);
-	i = 0;
-	
-	while((name = hostlist_shift(hl))) {
+	
+	for(i=0; i<header->forward.cnt; i++) {
 		pthread_attr_t attr_agent;
 		pthread_t thread_agent;
-		char buf[8192];
 		
 		slurm_attr_init(&attr_agent);
 		if (pthread_attr_setdetachstate
 		    (&attr_agent, PTHREAD_CREATE_DETACHED))
 			error("pthread_attr_setdetachstate error %m");
 		
-		forward_msg = &forward_struct->forward_msg[thr_count];
+		forward_msg = &forward_struct->forward_msg[i];
 		forward_msg->ret_list = forward_struct->ret_list;
-		
 		forward_msg->timeout = forward_struct->timeout;
 		forward_msg->notify = &forward_struct->notify;
 		forward_msg->forward_mutex = &forward_struct->forward_mutex;
@@ -568,29 +461,27 @@
 		memcpy(&forward_msg->header.orig_addr, 
 		       &header->orig_addr, 
 		       sizeof(slurm_addr));
-		
+		//forward_msg->header.orig_addr = header->orig_addr;
 		forward_msg->header.version = header->version;
 		forward_msg->header.flags = header->flags;
 		forward_msg->header.msg_type = header->msg_type;
 		forward_msg->header.body_length = header->body_length;
+		forward_msg->header.srun_node_id = header->forward.node_id[i];
 		forward_msg->header.ret_list = NULL;
 		forward_msg->header.ret_cnt = 0;
+	
+		memcpy(&forward_msg->addr, 
+		       &header->forward.addr[i], 
+		       sizeof(slurm_addr));
+		strncpy(forward_msg->node_name,
+			&header->forward.name[i * MAX_SLURM_NAME],
+			MAX_SLURM_NAME);
+       
+		forward_set(&forward_msg->header.forward,
+			    span[thr_count],
+			    &i,
+			    &header->forward);
 		
-		forward_hl = hostlist_create(name);
-		i++;
-		free(name);
-		for(j = 0; j < span[thr_count]; j++) {
-			name = hostlist_shift(hl);
-			if(!name)
-				break;
-			hostlist_push(forward_hl, name);
-			free(name);
-			i++;
-		}
-		hostlist_uniq(forward_hl);
-		hostlist_ranged_string(forward_hl, sizeof(buf), buf);
-		hostlist_destroy(forward_hl);
-		forward_msg->header.forward.nodelist = xstrdup(buf);
 		while(pthread_create(&thread_agent, &attr_agent,
 				   _forward_thread, 
 				   (void *)forward_msg)) {
@@ -601,35 +492,29 @@
 		}
 		thr_count++; 
 	}
-	hostlist_destroy(hl);
 	xfree(span);
 	return SLURM_SUCCESS;
 }
 
-
 /*
- * mark_as_failed_forward- mark a node as failed and add it to "ret_list"
+ * forward_msg_to_next- logic to change the address and forward structure of a
+ *                      message to the next one in the queue and mark the  
+ *                      current node as having an error adding it to the return
+ *                      list of the fwd_msg.
  *
- * IN: ret_list       - List *   - ret_list to put ret_data_info
- * IN: node_name      - char *   - node name that failed
- * IN: err            - int      - error message from attempt
+ * IN: fwd_msg        - forward_msg_t *      - holds information about message
+ *                                             and the childern it was suppose 
+ *                                             to forward to
+ * IN: err            - int                  - error message from attempt
  *
+ * RET: 0/1           - int                  - if 1 more to forward to 0 if 
+ *                                             no one left to forward to.
+ * you need to slurm_mutex_lock(fwd_msg->forward_mutex);
+ * before coming in here
  */
-extern void mark_as_failed_forward(List *ret_list, char *node_name, int err) 
+extern int forward_msg_to_next(forward_msg_t *fwd_msg, int err) 
 {
 	ret_data_info_t *ret_data_info = NULL;
-<<<<<<< HEAD
-	
-	debug3("problems with %s", node_name);
-	if(!*ret_list) 
-		*ret_list = list_create(destroy_data_info);
-	
-	ret_data_info = xmalloc(sizeof(ret_data_info_t));
-	ret_data_info->node_name = xstrdup(node_name);
-	ret_data_info->type = RESPONSE_FORWARD_FAILED;
-	ret_data_info->err = err;
-	list_push(*ret_list, ret_data_info);
-=======
 	ret_types_t *type = NULL;
 	int i = 0;
 	int prev_cnt = fwd_msg->header.forward.cnt;
@@ -816,22 +701,35 @@
 /* 			info("along with %s",name); */
 			j++;
 		}
->>>>>>> 5e89edcf
 			
-	return;
+		j--;
+		forward->cnt = j;
+		*pos += j;
+	} else {
+		forward_init(forward, NULL);
+		forward->timeout = timeout;
+	}
+
+	return SLURM_SUCCESS;
 }
 
 extern void forward_wait(slurm_msg_t * msg)
 {
 	int count = 0;
-	
+	ret_types_t *ret_type = NULL;
+	ListIterator itr;
+
 	/* wait for all the other messages on the tree under us */
-	if(msg->forward_struct) {
+	if(msg->forward_struct_init == FORWARD_INIT && msg->forward_struct) {
 		debug2("looking for %d", msg->forward_struct->fwd_cnt);
 		slurm_mutex_lock(&msg->forward_struct->forward_mutex);
 		count = 0;
 		if (msg->ret_list != NULL) {
-			count += list_count(msg->ret_list);
+			itr = list_iterator_create(msg->ret_list);
+			while((ret_type = list_next(itr)) != NULL) {
+				count += list_count(ret_type->ret_data_list);
+			}
+                        list_iterator_destroy(itr);
 		}
 		debug2("Got back %d", count);
 		while((count < msg->forward_struct->fwd_cnt)) {
@@ -839,7 +737,12 @@
 					  &msg->forward_struct->forward_mutex);
 			count = 0;
 			if (msg->ret_list != NULL) {
-				count += list_count(msg->ret_list);
+				itr = list_iterator_create(msg->ret_list);
+				while((ret_type = list_next(itr)) != NULL) {
+					count += list_count(
+						ret_type->ret_data_list);
+				}
+                                list_iterator_destroy(itr);
 			}
 			debug2("Got back %d", count);
 				
@@ -851,8 +754,6 @@
 	return;
 }
 
-<<<<<<< HEAD
-=======
 extern int no_resp_forwards(forward_t *forward, List *ret_list, int err)
 {
 	ret_types_t *type = NULL;
@@ -885,13 +786,10 @@
 	return SLURM_SUCCESS;
 }
 
->>>>>>> 5e89edcf
 void destroy_data_info(void *object)
 {
 	ret_data_info_t *ret_data_info = (ret_data_info_t *)object;
 	if(ret_data_info) {
-		slurm_free_msg_data(ret_data_info->type, 
-				    ret_data_info->data);		
 		xfree(ret_data_info->node_name);
 		xfree(ret_data_info);
 	}
@@ -900,14 +798,10 @@
 void destroy_forward(forward_t *forward) 
 {
 	if(forward->init == FORWARD_INIT) {
-<<<<<<< HEAD
-		xfree(forward->nodelist);
-=======
 		xfree(forward->addr);
 		xfree(forward->name);
 		xfree(forward->node_id);
 		forward->cnt = 0;
->>>>>>> 5e89edcf
 		forward->init = 0;
 	}
 }
@@ -922,3 +816,24 @@
 		xfree(forward_struct);
 	}
 }
+/* 
+ * Free just the list from forwarded messages
+ */
+void destroy_ret_types(void *object)
+{
+	ret_types_t *ret_type = (ret_types_t *)object;
+	ret_data_info_t *ret_data_info = NULL;
+	if(ret_type) {
+		if(ret_type->ret_data_list) {
+			while((ret_data_info = 
+			       list_pop(ret_type->ret_data_list))) {
+				_destroy_data_info_data(ret_type->type, 
+							ret_data_info);
+				destroy_data_info(ret_data_info);
+			}			
+			list_destroy(ret_type->ret_data_list);
+			ret_type->ret_data_list = NULL;
+		}
+		xfree(ret_type);
+	}
+}