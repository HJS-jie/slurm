--- conflicted
+++ resolved
@@ -887,18 +887,12 @@
 				job_ptr->start_time = 0;
 				break;
 			} else {
-<<<<<<< HEAD
 				/* Started this job, move to next one */
 				reject_array_job_id = 0;
 
 				/* Update the database if job time limit
 				 * changed and move to next job */
-				if (orig_time_limit != job_ptr->time_limit)
-=======
-				/* Started this job. Update the database if job
-				 * time limit changed and move to next job */
 				if (save_time_limit != job_ptr->time_limit)
->>>>>>> 03ad76cf
 					jobacct_storage_g_job_start(acct_db_conn,
 								    job_ptr);
 				continue;
