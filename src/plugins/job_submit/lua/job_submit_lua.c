--- conflicted
+++ resolved
@@ -662,13 +662,9 @@
 		lua_pushstring (L, job_desc->acctg_freq);
 	} else if (!xstrcmp(name, "alloc_node")) {
 		lua_pushstring (L, job_desc->alloc_node);
-<<<<<<< HEAD
+	} else if (!xstrcmp(name, "array_inx")) {
+		lua_pushstring (L, job_desc->array_inx);
 	} else if (!xstrcmp(name, "begin_time")) {
-=======
-	} else if (!strcmp(name, "array_inx")) {
-		lua_pushstring (L, job_desc->array_inx);
-	} else if (!strcmp(name, "begin_time")) {
->>>>>>> 9f9d36a1
 		lua_pushnumber (L, job_desc->begin_time);
 	} else if (!xstrcmp(name, "boards_per_node")) {
 		lua_pushnumber (L, job_desc->boards_per_node);
@@ -857,16 +853,12 @@
 		xfree(job_desc->acctg_freq);
 		if (strlen(value_str))
 			job_desc->acctg_freq = xstrdup(value_str);
-<<<<<<< HEAD
+	} else if (!xstrcmp(name, "array_inx")) {
+		value_str = luaL_checkstring(L, 3);
+		xfree(job_desc->array_inx);
+		if (strlen(value_str))
+			job_desc->array_inx = xstrdup(value_str);
 	} else if (!xstrcmp(name, "begin_time")) {
-=======
-	} else if (!strcmp(name, "array_inx")) {
-		value_str = luaL_checkstring(L, 3);
-		xfree(job_desc->array_inx);
-		if (strlen(value_str))
-			job_desc->array_inx = xstrdup(value_str);
-	} else if (!strcmp(name, "begin_time")) {
->>>>>>> 9f9d36a1
 		job_desc->begin_time = luaL_checknumber(L, 3);
 	} else if (!xstrcmp(name, "burst_buffer")) {
 		value_str = luaL_checkstring(L, 3);
