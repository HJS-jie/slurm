--- conflicted
+++ resolved
@@ -7419,137 +7419,6 @@
 		else
 			_pack_pending_job_details(NULL, buffer,
 						  protocol_version);
-<<<<<<< HEAD
-=======
-	} else if (protocol_version >= SLURM_2_6_PROTOCOL_VERSION) {
-		pack32(dump_job_ptr->array_job_id, buffer);
-		pack16((uint16_t) dump_job_ptr->array_task_id, buffer);
-		pack32(dump_job_ptr->assoc_id, buffer);
-		pack32(dump_job_ptr->job_id, buffer);
-		pack32(dump_job_ptr->user_id, buffer);
-		pack32(dump_job_ptr->group_id, buffer);
-		pack32(dump_job_ptr->profile, buffer);
-
-		pack16(dump_job_ptr->job_state,    buffer);
-		pack16(dump_job_ptr->batch_flag,   buffer);
-		pack16(dump_job_ptr->state_reason, buffer);
-		pack16(dump_job_ptr->restart_cnt,  buffer);
-		pack16(show_flags,  buffer);
-
-		pack32(dump_job_ptr->alloc_sid, buffer);
-		if ((dump_job_ptr->time_limit == NO_VAL)
-		    && dump_job_ptr->part_ptr)
-			pack32(dump_job_ptr->part_ptr->max_time, buffer);
-		else
-			pack32(dump_job_ptr->time_limit, buffer);
-		pack32(dump_job_ptr->time_min, buffer);
-
-		if (dump_job_ptr->details) {
-			pack16(dump_job_ptr->details->nice,  buffer);
-			pack_time(dump_job_ptr->details->submit_time, buffer);
-			/* Earliest possible begin time */
-			begin_time = dump_job_ptr->details->begin_time;
-		} else {
-			pack16(0, buffer);
-			pack_time((time_t) 0, buffer);
-		}
-
-		pack_time(begin_time, buffer);
-		/* Actual or expected start time */
-		if ((dump_job_ptr->start_time) || (begin_time <= time(NULL)))
-			pack_time(dump_job_ptr->start_time, buffer);
-		else	/* earliest start time in the future */
-			pack_time(begin_time, buffer);
-
-		pack_time(dump_job_ptr->end_time, buffer);
-		pack_time(dump_job_ptr->suspend_time, buffer);
-		pack_time(dump_job_ptr->pre_sus_time, buffer);
-		pack_time(dump_job_ptr->resize_time, buffer);
-		pack_time(dump_job_ptr->preempt_time, buffer);
-		pack32(dump_job_ptr->priority, buffer);
-
-		/* Only send the allocated nodelist since we are only sending
-		 * the number of cpus and nodes that are currently allocated. */
-		if (!IS_JOB_COMPLETING(dump_job_ptr))
-			packstr(dump_job_ptr->nodes, buffer);
-		else {
-			nodelist =
-				bitmap2node_name(dump_job_ptr->node_bitmap_cg);
-			packstr(nodelist, buffer);
-			xfree(nodelist);
-		}
-
-		if (!IS_JOB_PENDING(dump_job_ptr) && dump_job_ptr->part_ptr)
-			packstr(dump_job_ptr->part_ptr->name, buffer);
-		else
-			packstr(dump_job_ptr->partition, buffer);
-		packstr(dump_job_ptr->account, buffer);
-		packstr(dump_job_ptr->network, buffer);
-		packstr(dump_job_ptr->comment, buffer);
-		packstr(dump_job_ptr->gres, buffer);
-		packstr(dump_job_ptr->batch_host, buffer);
-		if (!IS_JOB_COMPLETED(dump_job_ptr) &&
-		    (show_flags & SHOW_DETAIL2) &&
-		    ((dump_job_ptr->user_id == (uint32_t) uid) ||
-		     validate_operator(uid))) {
-			char *batch_script = get_job_script(dump_job_ptr);
-			packstr(batch_script, buffer);
-			xfree(batch_script);
-		} else {
-			packnull(buffer);
-		}
-
-		assoc_mgr_lock(&locks);
-		if (assoc_mgr_qos_list) {
-			packstr(slurmdb_qos_str(assoc_mgr_qos_list,
-						dump_job_ptr->qos_id), buffer);
-		} else
-			packnull(buffer);
-		assoc_mgr_unlock(&locks);
-
-		packstr(dump_job_ptr->licenses, buffer);
-		packstr(dump_job_ptr->state_desc, buffer);
-		packstr(dump_job_ptr->resv_name, buffer);
-
-		pack32(dump_job_ptr->exit_code, buffer);
-		pack32(dump_job_ptr->derived_ec, buffer);
-
-		if (show_flags & SHOW_DETAIL) {
-			pack_job_resources(dump_job_ptr->job_resrcs, buffer,
-					   protocol_version);
-		} else {
-			uint32_t empty = NO_VAL;
-			pack32(empty, buffer);
-		}
-
-		packstr(dump_job_ptr->name, buffer);
-		packstr(dump_job_ptr->wckey, buffer);
-		pack32(dump_job_ptr->req_switch, buffer);
-		pack32(dump_job_ptr->wait4switch, buffer);
-
-		packstr(dump_job_ptr->alloc_node, buffer);
-		if (!IS_JOB_COMPLETING(dump_job_ptr))
-			pack_bit_fmt(dump_job_ptr->node_bitmap, buffer);
-		else
-			pack_bit_fmt(dump_job_ptr->node_bitmap_cg, buffer);
-
-		select_g_select_jobinfo_pack(dump_job_ptr->select_jobinfo,
-					     buffer, protocol_version);
-
-		detail_ptr = dump_job_ptr->details;
-		/* A few details are always dumped here */
-		_pack_default_job_details(dump_job_ptr, buffer,
-					  protocol_version);
-
-		/* other job details are only dumped until the job starts
-		 * running (at which time they become meaningless) */
-		if (detail_ptr)
-			_pack_pending_job_details(detail_ptr, buffer,
-						  protocol_version);
-		else
-			_pack_pending_job_details(NULL, buffer,
-						  protocol_version);
->>>>>>> 817351ca
 	} else {
 		error("pack_job: protocol_version "
 		      "%hu not supported", protocol_version);
