/*****************************************************************************\
 *  step_mgr.c - manage the job step information of slurm
 *****************************************************************************
 *  Copyright (C) 2002-2007 The Regents of the University of California.
 *  Copyright (C) 2008-2010 Lawrence Livermore National Security.
 *  Copyright (C) 2012-2016 SchedMD LLC.
 *  Produced at Lawrence Livermore National Laboratory (cf, DISCLAIMER).
 *  Written by Morris Jette <jette1@llnl.gov>, et. al.
 *  CODE-OCEC-09-009. All rights reserved.
 *
 *  This file is part of Slurm, a resource management program.
 *  For details, see <https://slurm.schedmd.com/>.
 *  Please also read the included file: DISCLAIMER.
 *
 *  Slurm is free software; you can redistribute it and/or modify it under
 *  the terms of the GNU General Public License as published by the Free
 *  Software Foundation; either version 2 of the License, or (at your option)
 *  any later version.
 *
 *  In addition, as a special exception, the copyright holders give permission
 *  to link the code of portions of this program with the OpenSSL library under
 *  certain conditions as described in each individual source file, and
 *  distribute linked combinations including the two. You must obey the GNU
 *  General Public License in all respects for all of the code used other than
 *  OpenSSL. If you modify file(s) with this exception, you may extend this
 *  exception to your version of the file(s), but you are not obligated to do
 *  so. If you do not wish to do so, delete this exception statement from your
 *  version.  If you delete this exception statement from all source files in
 *  the program, then also delete it here.
 *
 *  Slurm is distributed in the hope that it will be useful, but WITHOUT ANY
 *  WARRANTY; without even the implied warranty of MERCHANTABILITY or FITNESS
 *  FOR A PARTICULAR PURPOSE.  See the GNU General Public License for more
 *  details.
 *
 *  You should have received a copy of the GNU General Public License along
 *  with Slurm; if not, write to the Free Software Foundation, Inc.,
 *  51 Franklin Street, Fifth Floor, Boston, MA 02110-1301  USA.
\*****************************************************************************/

#include "config.h"

#include <ctype.h>
#include <errno.h>
#include <signal.h>
#include <stdio.h>
#include <stdlib.h>
#include <string.h>
#include <sys/param.h>
#include <sys/types.h>
#include <time.h>
#include <unistd.h>

#include "slurm/slurm_errno.h"

#include "src/common/assoc_mgr.h"
#include "src/common/bitstring.h"
#include "src/common/forward.h"
#include "src/common/slurm_protocol_interface.h"
#include "src/common/slurm_protocol_pack.h"
#include "src/common/slurm_resource_info.h"
#include "src/common/tres_bind.h"
#include "src/common/tres_frequency.h"
#include "src/common/xstring.h"

#include "src/interfaces/accounting_storage.h"
#include "src/interfaces/ext_sensors.h"
#include "src/interfaces/gres.h"
#include "src/interfaces/jobacct_gather.h"
#include "src/interfaces/mcs.h"
#include "src/interfaces/select.h"
#include "src/interfaces/switch.h"

#include "src/slurmctld/agent.h"
#include "src/slurmctld/front_end.h"
#include "src/slurmctld/gres_ctld.h"
#include "src/slurmctld/locks.h"
#include "src/slurmctld/node_scheduler.h"
#include "src/slurmctld/port_mgr.h"
#include "src/slurmctld/slurmctld.h"
#include "src/slurmctld/srun_comm.h"

typedef struct {
	uint16_t flags;
	bool found;
	int rc_in;
	uint16_t signal;
	slurm_step_id_t step_id;
	uid_t uid;
} step_signal_t;

typedef struct {
	bitstr_t *all_gres_core_bitmap;
	bitstr_t *any_gres_core_bitmap;
	int core_end_bit;
	int core_start_bit;
	int job_node_inx;
	List node_gres_list;
} foreach_gres_filter_t;

static void _build_pending_step(job_record_t *job_ptr,
				job_step_create_request_msg_t *step_specs);
static int _step_partial_comp(step_record_t *step_ptr,
			      step_complete_msg_t *req, bool finish,
			      int *rem, uint32_t *max_rc);
static int  _count_cpus(job_record_t *job_ptr, bitstr_t *bitmap,
			uint32_t *usable_cpu_cnt);
static step_record_t *_create_step_record(job_record_t *job_ptr,
					  uint16_t protocol_version);
static void _dump_step_layout(step_record_t *step_ptr);
static bool _is_mem_resv(void);
static int  _opt_cpu_cnt(uint32_t step_min_cpus, bitstr_t *node_bitmap,
			 uint32_t *usable_cpu_cnt);
static int  _opt_node_cnt(uint32_t step_min_nodes, uint32_t step_max_nodes,
			  int nodes_avail, int nodes_picked_cnt);
static bitstr_t *_pick_step_nodes(job_record_t *job_ptr,
				  job_step_create_request_msg_t *step_spec,
				  List step_gres_list, int cpus_per_task,
				  uint32_t node_count,
				  dynamic_plugin_data_t *select_jobinfo,
				  int *return_code);
static bitstr_t *_pick_step_nodes_cpus(job_record_t *job_ptr,
				       bitstr_t *nodes_bitmap, int node_cnt,
				       int cpu_cnt, uint32_t *usable_cpu_cnt);
static void _step_dealloc_lps(step_record_t *step_ptr);
static step_record_t *_build_interactive_step(
	job_record_t *job_ptr_in,
	job_step_create_request_msg_t *step_specs,
	uint16_t protocol_version);
static void _wake_pending_steps(job_record_t *job_ptr);

/* Determine how many more CPUs are required for a job step */
static int  _opt_cpu_cnt(uint32_t step_min_cpus, bitstr_t *node_bitmap,
			 uint32_t *usable_cpu_cnt)
{
	int rem_cpus = step_min_cpus;

	if (!node_bitmap)
		return rem_cpus;
	xassert(usable_cpu_cnt);

	for (int i = 0; next_node_bitmap(node_bitmap, &i); i++) {
		if (usable_cpu_cnt[i] >= rem_cpus)
			return 0;
		rem_cpus -= usable_cpu_cnt[i];
	}

	return rem_cpus;
}

/* Select the optimal node count for a job step based upon it's min and
 * max target, available resources, and nodes already picked */
static int _opt_node_cnt(uint32_t step_min_nodes, uint32_t step_max_nodes,
			 int nodes_avail, int nodes_picked_cnt)
{
	int target_node_cnt;

	if ((step_max_nodes > step_min_nodes) && (step_max_nodes != NO_VAL))
		target_node_cnt = step_max_nodes;
	else
		target_node_cnt = step_min_nodes;
	if (target_node_cnt > nodes_picked_cnt)
		target_node_cnt -= nodes_picked_cnt;
	else
		target_node_cnt = 0;
	if (nodes_avail < target_node_cnt)
		target_node_cnt = nodes_avail;

	return target_node_cnt;
}

/*
 * _create_step_record - create an empty step_record for the specified job.
 * IN job_ptr - pointer to job table entry to have step record added
 * IN protocol_version - slurm protocol version of client
 * RET a pointer to the record or NULL if error
 * NOTE: allocates memory that should be xfreed with delete_step_record
 */
static step_record_t *_create_step_record(job_record_t *job_ptr,
					  uint16_t protocol_version)
{
	step_record_t *step_ptr;

	xassert(job_ptr);
	/* NOTE: Reserve highest step ID values for
	 * SLURM_EXTERN_CONT and SLURM_BATCH_SCRIPT and any other
	 * special step that may come our way. */
	if (job_ptr->next_step_id >= SLURM_MAX_NORMAL_STEP_ID) {
		/* avoid step records in the accounting database */
		info("%pJ has reached step id limit", job_ptr);
		return NULL;
	}

	step_ptr = xmalloc(sizeof(*step_ptr));

	last_job_update = time(NULL);
	step_ptr->job_ptr    = job_ptr;
	step_ptr->exit_code  = NO_VAL;
	step_ptr->time_limit = INFINITE;
	step_ptr->jobacct    = jobacctinfo_create(NULL);
	step_ptr->requid     = -1;
	if (protocol_version)
		step_ptr->start_protocol_ver = protocol_version;
	else
		step_ptr->start_protocol_ver = job_ptr->start_protocol_ver;

	step_ptr->magic = STEP_MAGIC;
	list_append(job_ptr->step_list, step_ptr);

	return step_ptr;
}

/* Purge any duplicate job steps for this PID */
static int _purge_duplicate_steps(void *x, void *arg)
{
	step_record_t *step_ptr = (step_record_t *) x;
	job_step_create_request_msg_t *step_specs =
		(job_step_create_request_msg_t *) arg;

	if ((step_ptr->step_id.step_id == SLURM_PENDING_STEP) &&
	    (step_ptr->state == JOB_PENDING) &&
	    (step_ptr->srun_pid	== step_specs->srun_pid) &&
	    (!xstrcmp(step_ptr->host, step_specs->host))) {
		return 1;
	}

	/*
	 * See if we have the same step id.  If we do check to see if we
	 * have the same step_het_comp or if the step's is NO_VAL,
	 * meaning this step is not a het step.
	 */
	if ((step_specs->step_id.step_id == step_ptr->step_id.step_id) &&
	    ((step_specs->step_id.step_het_comp ==
	      step_ptr->step_id.step_het_comp) ||
	     (step_ptr->step_id.step_het_comp == NO_VAL)))
		return -1;

	return 0;
}

/* The step with a state of PENDING is used as a placeholder for a host and
 * port that can be used to wake a pending srun as soon another step ends */
static void _build_pending_step(job_record_t *job_ptr,
				job_step_create_request_msg_t *step_specs)
{
	step_record_t *step_ptr;

	if ((step_specs->host == NULL) || (step_specs->port == 0))
		return;

	step_ptr = _create_step_record(job_ptr, 0);
	if (step_ptr == NULL)
		return;

	step_ptr->cpu_count	= step_specs->num_tasks;
	step_ptr->port		= step_specs->port;
	step_ptr->srun_pid	= step_specs->srun_pid;
	step_ptr->host		= xstrdup(step_specs->host);
	step_ptr->state		= JOB_PENDING;
	step_ptr->step_id.job_id = job_ptr->job_id;
	step_ptr->step_id.step_id = SLURM_PENDING_STEP;
	step_ptr->step_id.step_het_comp = NO_VAL;
	step_ptr->submit_line = xstrdup(step_specs->submit_line);

	if (job_ptr->node_bitmap)
		step_ptr->step_node_bitmap = bit_copy(job_ptr->node_bitmap);
	step_ptr->time_last_active = time(NULL);

}

static void _internal_step_complete(step_record_t *step_ptr, int remaining)
{
	struct jobacctinfo *jobacct = (struct jobacctinfo *)step_ptr->jobacct;
	job_record_t *job_ptr = step_ptr->job_ptr;
	bool add_energy = true;

	if ((slurm_conf.prolog_flags & PROLOG_FLAG_CONTAIN) &&
	    (step_ptr->step_id.step_id != SLURM_EXTERN_CONT))
		add_energy = false;

	if (add_energy && jobacct && job_ptr->tres_alloc_cnt &&
	    (jobacct->energy.consumed_energy != NO_VAL64)) {
		if (job_ptr->tres_alloc_cnt[TRES_ARRAY_ENERGY] == NO_VAL64)
			job_ptr->tres_alloc_cnt[TRES_ARRAY_ENERGY] = 0;
		job_ptr->tres_alloc_cnt[TRES_ARRAY_ENERGY] +=
			jobacct->energy.consumed_energy;
	}

	if (IS_JOB_FINISHED(job_ptr) &&
	    job_ptr->tres_alloc_cnt &&
	    (job_ptr->tres_alloc_cnt[TRES_ENERGY] != NO_VAL64) &&
	    (remaining == 1)) {
		set_job_tres_alloc_str(job_ptr, false);
		/* This flag says we have processed the tres alloc including
		 * energy from all steps, so don't process or handle it again
		 * with the job.  It also tells the slurmdbd plugin to send it
		 * to the DBD.
		 */
		job_ptr->bit_flags |= TRES_STR_CALC;
	}

	jobacct_storage_g_step_complete(acct_db_conn, step_ptr);

	if (step_ptr->step_id.step_id == SLURM_PENDING_STEP)
		return;

	/*
	 * Derived exit code is the highest exit code of srun steps, so we
	 * exclude the batch and extern steps.
	 */
	if ((step_ptr->step_id.step_id != SLURM_EXTERN_CONT) &&
	    (step_ptr->step_id.step_id != SLURM_BATCH_SCRIPT) &&
	    ((step_ptr->exit_code == SIG_OOM) ||
	     (step_ptr->exit_code > job_ptr->derived_ec)))
		job_ptr->derived_ec = step_ptr->exit_code;

	step_ptr->state |= JOB_COMPLETING;
	select_g_step_finish(step_ptr, false);

	_step_dealloc_lps(step_ptr);

	/* Don't need to set state. Will be destroyed in next steps. */
	/* step_ptr->state = JOB_COMPLETE; */
}

/*
 * _find_step_id - Find specific step_id entry in the step list,
 *		   see common/list.h for documentation
 * - object - the step list from a job_record_t
 * - key - slurm_step_id_t
 */
static int _find_step_id(void *object, void *key)
{
	step_record_t *step_ptr = (step_record_t *)object;
	slurm_step_id_t *step_id = (slurm_step_id_t *)key;

	return verify_step_id(&step_ptr->step_id, step_id);
}

static int _step_signal(void *object, void *arg)
{
	step_record_t *step_ptr = (step_record_t *)object;
	step_signal_t *step_signal = (step_signal_t *)arg;
	uint16_t signal;
	int rc;


	if (!(step_signal->flags & KILL_FULL_JOB) &&
	    !_find_step_id(step_ptr, &step_signal->step_id))
		return SLURM_SUCCESS;

	step_signal->found = true;
	signal = step_signal->signal;

	/*
	 * If step_het_comp is NO_VAL means it is a non-het step, so return
	 * SLURM_ERROR to break out of the list_for_each.
	 */
	rc = (step_ptr->step_id.step_het_comp == NO_VAL) ?
		SLURM_ERROR : SLURM_SUCCESS;

	if (step_signal->flags & KILL_OOM)
		step_ptr->exit_code = SIG_OOM;
	if (step_signal->flags & KILL_NO_SIG_FAIL) {
		debug("%s: setting SSF_NO_SIG_FAIL for %pS",
		      __func__, step_ptr);
		step_ptr->flags |= SSF_NO_SIG_FAIL;
	}

	/*
	 * If SIG_NODE_FAIL codes through it means we had nodes failed
	 * so handle that in the select plugin and switch the signal
	 * to KILL afterwards.
	 */
	if (signal == SIG_NODE_FAIL) {
		if (step_signal->rc_in != SLURM_SUCCESS)
			return rc;
		signal = SIGKILL;
	}

	/* save user ID of the one who requested the job be cancelled */
	if (signal == SIGKILL) {
		step_ptr->requid = step_signal->uid;
		srun_step_complete(step_ptr);
	}

	signal_step_tasks(step_ptr, signal, REQUEST_SIGNAL_TASKS);

	return rc;
}

static int _step_not_cleaning(void *x, void *arg)
{
	step_record_t *step_ptr = (step_record_t *) x;
	int *remaining = (int *) arg;

	if (step_ptr->step_id.step_id == SLURM_PENDING_STEP)
		srun_step_signal(step_ptr, 0);
	_internal_step_complete(step_ptr, *remaining);

	(*remaining)--;
	return 1;
}

/*
 * delete_step_records - Delete step record for specified job_ptr.
 * This function is called when a step fails to run to completion. For example,
 * when the job is killed due to reaching its time limit or allocated nodes
 * go DOWN.
 * IN job_ptr - pointer to job table entry to have step records removed
 */
extern void delete_step_records(job_record_t *job_ptr)
{
	int remaining;
	xassert(job_ptr);

	remaining = list_count(job_ptr->step_list);
	last_job_update = time(NULL);
	list_delete_all(job_ptr->step_list, _step_not_cleaning, &remaining);
}

/* free_step_record - delete a step record's data structures */
extern void free_step_record(void *x)
{
	step_record_t *step_ptr = (step_record_t *) x;
	xassert(step_ptr);
	xassert(step_ptr->magic == STEP_MAGIC);
/*
 * FIXME: If job step record is preserved after completion,
 * the switch_g_job_step_complete() must be called upon completion
 * and not upon record purging. Presently both events occur simultaneously.
 */
	if (step_ptr->switch_job) {
		if (step_ptr->step_layout)
			switch_g_job_step_complete(
				step_ptr->switch_job,
				step_ptr->step_layout->node_list);
		switch_g_free_jobinfo (step_ptr->switch_job);
	}
	resv_port_free(step_ptr);

	xfree(step_ptr->container);
	xfree(step_ptr->container_id);
	xfree(step_ptr->host);
	xfree(step_ptr->name);
	slurm_step_layout_destroy(step_ptr->step_layout);
	jobacctinfo_destroy(step_ptr->jobacct);
	FREE_NULL_BITMAP(step_ptr->core_bitmap_job);
	FREE_NULL_BITMAP(step_ptr->exit_node_bitmap);
	FREE_NULL_BITMAP(step_ptr->step_node_bitmap);
	xfree(step_ptr->resv_port_array);
	xfree(step_ptr->resv_ports);
	xfree(step_ptr->network);
	FREE_NULL_LIST(step_ptr->gres_list_alloc);
	FREE_NULL_LIST(step_ptr->gres_list_req);
	select_g_select_jobinfo_free(step_ptr->select_jobinfo);
	xfree(step_ptr->tres_alloc_str);
	xfree(step_ptr->tres_fmt_alloc_str);
	xfree(step_ptr->ext_sensors);
	xfree(step_ptr->cpus_per_tres);
	xfree(step_ptr->mem_per_tres);
	xfree(step_ptr->submit_line);
	xfree(step_ptr->tres_bind);
	xfree(step_ptr->tres_freq);
	xfree(step_ptr->tres_per_step);
	xfree(step_ptr->tres_per_node);
	xfree(step_ptr->tres_per_socket);
	xfree(step_ptr->tres_per_task);
	xfree(step_ptr->memory_allocated);
	step_ptr->magic = ~STEP_MAGIC;
	xfree(step_ptr);
}

/*
 * delete_step_record - delete record for job step for specified job_ptr
 *	and step_id
 * IN job_ptr - pointer to job table entry to have step record removed
 * IN step_ptr - pointer to step table entry of the desired job step
 */
void delete_step_record(job_record_t *job_ptr, step_record_t *step_ptr)
{
	xassert(job_ptr);
	xassert(job_ptr->step_list);
	xassert(step_ptr);

	last_job_update = time(NULL);
	list_delete_ptr(job_ptr->step_list, step_ptr);
}


/*
 * dump_step_desc - dump the incoming step initiate request message
 * IN step_spec - job step request specification from RPC
 */
void
dump_step_desc(job_step_create_request_msg_t *step_spec)
{
	uint64_t mem_value = step_spec->pn_min_memory;
	char *mem_type = "node";

	if (mem_value & MEM_PER_CPU) {
		mem_value &= (~MEM_PER_CPU);
		mem_type   = "cpu";
	}

	log_flag(CPU_FREQ, "StepDesc: user_id=%u JobId=%u cpu_freq_gov=%u cpu_freq_max=%u cpu_freq_min=%u",
		 step_spec->user_id, step_spec->step_id.job_id,
		 step_spec->cpu_freq_gov,
		 step_spec->cpu_freq_max, step_spec->cpu_freq_min);
	debug3("StepDesc: user_id=%u %ps node_count=%u-%u cpu_count=%u num_tasks=%u",
	       step_spec->user_id, &step_spec->step_id,
	       step_spec->min_nodes, step_spec->max_nodes,
	       step_spec->cpu_count, step_spec->num_tasks);
	debug3("   cpu_freq_gov=%u cpu_freq_max=%u cpu_freq_min=%u "
	       "relative=%u task_dist=0x%X plane=%u",
	       step_spec->cpu_freq_gov, step_spec->cpu_freq_max,
	       step_spec->cpu_freq_min, step_spec->relative,
	       step_spec->task_dist, step_spec->plane_size);
	debug3("   node_list=%s  constraints=%s",
	       step_spec->node_list, step_spec->features);
	debug3("   host=%s port=%u srun_pid=%u name=%s network=%s exclusive=%s",
	       step_spec->host, step_spec->port, step_spec->srun_pid,
	       step_spec->name, step_spec->network,
	       (step_spec->flags & SSF_EXCLUSIVE) ? "yes" : "no");
	debug3("   mem_per_%s=%"PRIu64" resv_port_cnt=%u immediate=%u no_kill=%s",
	       mem_type, mem_value, step_spec->resv_port_cnt,
	       step_spec->immediate,
	       (step_spec->flags & SSF_NO_KILL) ? "yes" : "no");
	debug3("   overcommit=%s time_limit=%u",
	       (step_spec->flags & SSF_OVERCOMMIT) ? "yes" : "no",
	       step_spec->time_limit);

	if (step_spec->cpus_per_tres)
		debug3("   CPUs_per_TRES=%s", step_spec->cpus_per_tres);
	if (step_spec->mem_per_tres)
		debug3("   Mem_per_TRES=%s", step_spec->mem_per_tres);
	if (step_spec->tres_bind)
		debug3("   TRES_bind=%s", step_spec->tres_bind);
	if (step_spec->tres_freq)
		debug3("   TRES_freq=%s", step_spec->tres_freq);
	if (step_spec->tres_per_step)
		debug3("   TRES_per_step=%s", step_spec->tres_per_step);
	if (step_spec->tres_per_node)
		debug3("   TRES_per_node=%s", step_spec->tres_per_node);
	if (step_spec->tres_per_socket)
		debug3("   TRES_per_socket=%s", step_spec->tres_per_socket);
	if (step_spec->tres_per_task)
		debug3("   TRES_per_task=%s", step_spec->tres_per_task);
	if (step_spec->container || step_spec->container_id)
		debug3("   Container=%s ContainerID=%s",
		       step_spec->container, step_spec->container_id);
}

/*
 * find_step_record - return a pointer to the step record with the given
 *	job_id and step_id
 * IN job_ptr - pointer to job table entry to have step record added
 * IN step_id - id+het_comp of the desired job step
 * RET pointer to the job step's record, NULL on error
 */
step_record_t *find_step_record(job_record_t *job_ptr, slurm_step_id_t *step_id)
{
	if (job_ptr == NULL)
		return NULL;

	return list_find_first(job_ptr->step_list, _find_step_id, step_id);
}


/*
 * job_step_signal - signal the specified job step
 * IN step_id - filled in slurm_step_id_t
 * IN signal - user id of user issuing the RPC
 * IN flags - RPC flags
 * IN uid - user id of user issuing the RPC
 * RET 0 on success, otherwise ESLURM error code
 * global: job_list - pointer global job list
 *	last_job_update - time of last job table update
 */
extern int job_step_signal(slurm_step_id_t *step_id,
			   uint16_t signal, uint16_t flags, uid_t uid)
{
	job_record_t *job_ptr;
	step_signal_t step_signal = {
		.flags = flags,
		.found = false,
		.rc_in = SLURM_SUCCESS,
		.signal = signal,
		.uid = uid,
	};

	memcpy(&step_signal.step_id, step_id, sizeof(step_signal.step_id));

	job_ptr = find_job_record(step_id->job_id);
	if (job_ptr == NULL) {
		error("job_step_signal: invalid JobId=%u", step_id->job_id);
		return ESLURM_INVALID_JOB_ID;
	}

	if ((job_ptr->user_id != uid) && !validate_slurm_user(uid)) {
		error("Security violation, JOB_CANCEL RPC from uid %u", uid);
		return ESLURM_USER_ID_MISSING;
	}

	if (IS_JOB_FINISHED(job_ptr)) {
		step_signal.rc_in = ESLURM_ALREADY_DONE;
		if (signal != SIG_NODE_FAIL)
			return step_signal.rc_in;
	} else if (!IS_JOB_RUNNING(job_ptr)) {
		verbose("%s: %pJ is in state %s, cannot signal steps",
			__func__, job_ptr,
			job_state_string(job_ptr->job_state));
		if (signal != SIG_NODE_FAIL)
			return ESLURM_TRANSITION_STATE_NO_UPDATE;
	}

	list_for_each(job_ptr->step_list, _step_signal, &step_signal);

	if (!step_signal.found) {
		info("%s: %pJ StepId=%u not found",
		     __func__, job_ptr, step_id->step_id);
		return ESLURM_INVALID_JOB_ID;
	}

	return step_signal.rc_in;
}

/*
 * signal_step_tasks - send specific signal to specific job step
 * IN step_ptr - step record pointer
 * IN signal - signal to send
 * IN msg_type - message type to send
 */
void signal_step_tasks(step_record_t *step_ptr, uint16_t signal,
		       slurm_msg_type_t msg_type)
{
#ifndef HAVE_FRONT_END
	node_record_t *node_ptr;
#endif
	signal_tasks_msg_t *signal_tasks_msg;
	agent_arg_t *agent_args = NULL;

	xassert(step_ptr);
	agent_args = xmalloc(sizeof(agent_arg_t));
	agent_args->msg_type = msg_type;
	agent_args->retry    = 1;
	agent_args->hostlist = hostlist_create(NULL);
	signal_tasks_msg = xmalloc(sizeof(signal_tasks_msg_t));
	memcpy(&signal_tasks_msg->step_id, &step_ptr->step_id,
	       sizeof(signal_tasks_msg->step_id));
	signal_tasks_msg->signal      = signal;
	if (step_ptr->flags & SSF_NO_SIG_FAIL)
		signal_tasks_msg->flags |= KILL_NO_SIG_FAIL;

	log_flag(STEPS, "%s: queueing signal %d with flags=0x%x for %pS",
	      __func__, signal, signal_tasks_msg->flags, step_ptr);

#ifdef HAVE_FRONT_END
	xassert(step_ptr->job_ptr->batch_host);
	if (step_ptr->job_ptr->front_end_ptr)
		agent_args->protocol_version =
			step_ptr->job_ptr->front_end_ptr->protocol_version;
	hostlist_push_host(agent_args->hostlist, step_ptr->job_ptr->batch_host);
	agent_args->node_count = 1;
#else
	agent_args->protocol_version = SLURM_PROTOCOL_VERSION;
	for (int i = 0;
	     (node_ptr = next_node_bitmap(step_ptr->step_node_bitmap, &i));
	     i++) {
		if (agent_args->protocol_version > node_ptr->protocol_version)
			agent_args->protocol_version =
				node_ptr->protocol_version;
		hostlist_push_host(agent_args->hostlist, node_ptr->name);
		agent_args->node_count++;
	}
#endif

	if (agent_args->node_count == 0) {
		xfree(signal_tasks_msg);
		hostlist_destroy(agent_args->hostlist);
		xfree(agent_args);
		return;
	}

	agent_args->msg_args = signal_tasks_msg;
	set_agent_arg_r_uid(agent_args, SLURM_AUTH_UID_ANY);
	agent_queue_request(agent_args);
	return;
}

/*
 * signal_step_tasks_on_node - send specific signal to specific job step
 *                             on a specific node.
 * IN node_name - name of node on which to signal tasks
 * IN step_ptr - step record pointer
 * IN signal - signal to send
 * IN msg_type - message type to send
 */
void signal_step_tasks_on_node(char* node_name, step_record_t *step_ptr,
			       uint16_t signal, slurm_msg_type_t msg_type)
{
	signal_tasks_msg_t *signal_tasks_msg;
	agent_arg_t *agent_args = NULL;

	xassert(step_ptr);
	agent_args = xmalloc(sizeof(agent_arg_t));
	agent_args->msg_type = msg_type;
	agent_args->retry    = 1;
#ifdef HAVE_FRONT_END
	xassert(step_ptr->job_ptr->batch_host);
	agent_args->node_count++;
	if (step_ptr->job_ptr->front_end_ptr)
		agent_args->protocol_version =
			step_ptr->job_ptr->front_end_ptr->protocol_version;
	agent_args->hostlist = hostlist_create(step_ptr->job_ptr->batch_host);
	if (!agent_args->hostlist)
		fatal("Invalid batch_host: %s", step_ptr->job_ptr->batch_host);
#else
	node_record_t *node_ptr;
	if ((node_ptr = find_node_record(node_name)))
		agent_args->protocol_version = node_ptr->protocol_version;
	agent_args->node_count++;
	agent_args->hostlist = hostlist_create(node_name);
	if (!agent_args->hostlist)
		fatal("Invalid node_name: %s", node_name);
#endif
	signal_tasks_msg = xmalloc(sizeof(signal_tasks_msg_t));
	memcpy(&signal_tasks_msg->step_id, &step_ptr->step_id,
	       sizeof(signal_tasks_msg->step_id));
	signal_tasks_msg->signal      = signal;
	agent_args->msg_args = signal_tasks_msg;
	set_agent_arg_r_uid(agent_args, SLURM_AUTH_UID_ANY);
	agent_queue_request(agent_args);
	return;
}

typedef struct {
	int config_start_count;
	int start_count;
	time_t max_age;
} wake_steps_args_t;

static int _wake_steps(void *x, void *arg)
{
	step_record_t *step_ptr = (step_record_t *) x;
	wake_steps_args_t *args = (wake_steps_args_t *) arg;

	if (step_ptr->state != JOB_PENDING)
		return 0;

	if ((args->start_count < args->config_start_count) ||
	    (step_ptr->time_last_active <= args->max_age)) {
		srun_step_signal(step_ptr, 0);
		args->start_count++;
		return 1;
	}

	return 0;
}

/* A step just completed, signal srun processes with pending steps to retry */
static void _wake_pending_steps(job_record_t *job_ptr)
{
	static int config_start_count = -1, config_max_age = -1;
	wake_steps_args_t args;

	if (!IS_JOB_RUNNING(job_ptr))
		return;

	if (!job_ptr->step_list)
		return;

	if (config_start_count == -1) {
		char *tmp_ptr;
		long int param;
		config_start_count = 8;
		config_max_age = 60;

		if ((tmp_ptr = xstrcasestr(slurm_conf.sched_params,
					   "step_retry_count="))) {
			param = strtol(tmp_ptr + 17, NULL, 10);
			if ((param >= 1) && (param != LONG_MIN) &&
			    (param != LONG_MAX))
				config_start_count = param;
		}
		if ((tmp_ptr = xstrcasestr(slurm_conf.sched_params,
					   "step_retry_time="))) {
			param = strtol(tmp_ptr + 16, NULL, 10);
			if ((param >= 1) && (param != LONG_MIN) &&
			    (param != LONG_MAX))
				config_max_age = param;
		}
	}
	args.max_age = time(NULL) - config_max_age;

	/* We do not know which steps can use currently available resources.
	 * Try to start a bit more based upon step sizes. Effectiveness
	 * varies with step sizes, constraints and order. */
	args.config_start_count = config_start_count;
	args.start_count = 0;
	list_delete_all(job_ptr->step_list, _wake_steps, &args);
}

/* Pick nodes to be allocated to a job step. If a CPU count is also specified,
 * then select nodes with a sufficient CPU count.
 * IN job_ptr - job to contain step allocation
 * IN/OUT node_bitmap - nodes available (IN), selectect for use (OUT)
 * IN node_cnt - step node count specification
 * IN cpu_cnt - step CPU count specification
 * IN usable_cpu_cnt - count of usable CPUs on each node in node_bitmap
 */
static bitstr_t *_pick_step_nodes_cpus(job_record_t *job_ptr,
				       bitstr_t *nodes_bitmap, int node_cnt,
				       int cpu_cnt, uint32_t *usable_cpu_cnt)
{
	bitstr_t *picked_node_bitmap = NULL;
	int *usable_cpu_array;
	int cpu_target;	/* Target number of CPUs per allocated node */
	int rem_nodes, rem_cpus, save_rem_nodes, save_rem_cpus;
	int i;

	xassert(node_cnt > 0);
	xassert(nodes_bitmap);
	xassert(usable_cpu_cnt);
	cpu_target = (cpu_cnt + node_cnt - 1) / node_cnt;
	if (cpu_target > 1024)
		info("%s: high cpu_target (%d)", __func__, cpu_target);
	if ((cpu_cnt <= node_cnt) || (cpu_target > 1024))
		return bit_pick_cnt(nodes_bitmap, node_cnt);

	/* Need to satisfy both a node count and a cpu count */
	picked_node_bitmap = bit_alloc(node_record_count);
	usable_cpu_array = xcalloc(cpu_target, sizeof(int));
	rem_nodes = node_cnt;
	rem_cpus  = cpu_cnt;
	for (i = 0; next_node_bitmap(nodes_bitmap, &i); i++) {
		if (usable_cpu_cnt[i] < cpu_target) {
			usable_cpu_array[usable_cpu_cnt[i]]++;
			continue;
		}
		bit_set(picked_node_bitmap, i);
		rem_cpus -= usable_cpu_cnt[i];
		rem_nodes--;
		if ((rem_cpus <= 0) && (rem_nodes <= 0)) {
			/* Satisfied request */
			xfree(usable_cpu_array);
			return picked_node_bitmap;
		}
		if (rem_nodes == 0) {	/* Reached node limit, not CPU limit */
			xfree(usable_cpu_array);
			FREE_NULL_BITMAP(picked_node_bitmap);
			return NULL;
		}
	}

	/* Need more resources. Determine what CPU counts per node to use */
	save_rem_nodes = rem_nodes;
	save_rem_cpus  = rem_cpus;
	usable_cpu_array[0] = 0;
	for (i = (cpu_target - 1); i > 0; i--) {
		if (usable_cpu_array[i] == 0)
			continue;
		if (usable_cpu_array[i] > rem_nodes)
			usable_cpu_array[i] = rem_nodes;
		if (rem_nodes > 0) {
			rem_nodes -= usable_cpu_array[i];
			rem_cpus  -= (usable_cpu_array[i] * i);
		}
	}
	if ((rem_cpus > 0) || (rem_nodes > 0)){	/* Can not satisfy request */
		xfree(usable_cpu_array);
		FREE_NULL_BITMAP(picked_node_bitmap);
		return NULL;
	}
	rem_nodes = save_rem_nodes;
	rem_cpus  = save_rem_cpus;

	/* Pick nodes with CPU counts below original target */
	for (i = 0; next_node_bitmap(nodes_bitmap, &i); i++) {
		if (usable_cpu_cnt[i] >= cpu_target)
			continue;	/* already picked */
		if (usable_cpu_array[usable_cpu_cnt[i]] == 0)
			continue;
		usable_cpu_array[usable_cpu_cnt[i]]--;
		bit_set(picked_node_bitmap, i);
		rem_cpus -= usable_cpu_cnt[i];
		rem_nodes--;
		if ((rem_cpus <= 0) && (rem_nodes <= 0)) {
			/* Satisfied request */
			xfree(usable_cpu_array);
			return picked_node_bitmap;
		}
		if (rem_nodes == 0)	/* Reached node limit */
			break;
	}

	/* Can not satisfy request */
	xfree(usable_cpu_array);
	FREE_NULL_BITMAP(picked_node_bitmap);
	return NULL;
}

static int _mark_busy_nodes(void *x, void *arg)
{
	step_record_t *step_ptr = (step_record_t *) x;
	bitstr_t *busy = (bitstr_t *) arg;

	if (step_ptr->state < JOB_RUNNING)
		return 0;

	/*
	 * Don't consider the batch and extern steps when
	 * looking for "idle" nodes.
	 */
	if ((step_ptr->step_id.step_id == SLURM_BATCH_SCRIPT) ||
	    (step_ptr->step_id.step_id == SLURM_EXTERN_CONT) ||
	    (step_ptr->step_id.step_id == SLURM_INTERACTIVE_STEP))
		return 0;

	if (!step_ptr->step_node_bitmap) {
		error("%s: %pS has no step_node_bitmap",
		      __func__, step_ptr);
		return 0;
	}

	bit_or(busy, step_ptr->step_node_bitmap);

	if (slurm_conf.debug_flags & DEBUG_FLAG_STEPS) {
		char *temp;
		temp = bitmap2node_name(step_ptr->step_node_bitmap);
		log_flag(STEPS, "%s: %pS has nodes %s",
			 __func__, step_ptr, temp);
		xfree(temp);
	}

	return 0;
}

static void _step_test_gres(job_step_create_request_msg_t *step_spec,
			    gres_ctld_step_test_args_t *gres_test_args,
			    job_record_t *job_ptr,
			    uint32_t *node_usable_cpu_cnt,
			    uint32_t *total_cpus,
			    uint32_t *avail_cpus,
			    int *gres_invalid_nodes,
			    int *fail_mode)
{
	uint64_t gres_cpus;
	int err_code = SLURM_SUCCESS;

	gres_test_args->err_code = &err_code;

	/* ignore current step allocations */
	gres_test_args->ignore_alloc = true;
	gres_cpus = gres_ctld_step_test(gres_test_args);
	*total_cpus = MIN(*total_cpus, gres_cpus);

	/*
	 * consider current step allocations if
	 * not --overlap=force
	 */
	if (!(step_spec->flags & SSF_OVERLAP_FORCE)) {
		gres_test_args->ignore_alloc = false;
		gres_cpus = gres_ctld_step_test(gres_test_args);
	}
	if (gres_cpus < *avail_cpus) {
		log_flag(STEPS, "%s: %pJ Usable CPUs for GRES %"PRIu64" from %d previously available",
			 __func__, job_ptr, gres_cpus,
			 *avail_cpus);
		*avail_cpus = gres_cpus;
		*node_usable_cpu_cnt = *avail_cpus;
		if (err_code != SLURM_SUCCESS)
			*fail_mode = err_code;
		else
			*fail_mode = ESLURM_INVALID_GRES;
		if (*total_cpus == 0) {
			/*
			 * total_cpus == 0 is set from this:
			 *   MIN(*total_cpus, gres_cpus);
			 * This means that it is impossible to run this step on
			 * this node due to GRES.
			 */
			*gres_invalid_nodes = *gres_invalid_nodes + 1;
		}
	}
}

/*
 * _pick_step_nodes - select nodes for a job step that satisfy its requirements
 *	we satisfy the super-set of constraints.
 * IN job_ptr - pointer to job to have new step started
 * IN step_spec - job step specification
 * IN step_gres_list - job step's gres requirement details
 * IN cpus_per_task - NOTE could be zero
 * IN node_count - How many real nodes a select plugin should be looking for
 * OUT return_code - exit code or SLURM_SUCCESS
 * global: node_record_table_ptr - pointer to global node table
 * NOTE: returns all of a job's nodes if step_spec->node_count == INFINITE
 * NOTE: returned bitmap must be freed by the caller using FREE_NULL_BITMAP()
 */
static bitstr_t *_pick_step_nodes(job_record_t *job_ptr,
				  job_step_create_request_msg_t *step_spec,
				  List step_gres_list, int cpus_per_task,
				  uint32_t node_count,
				  dynamic_plugin_data_t *select_jobinfo,
				  int *return_code)
{
	node_record_t *node_ptr;
	bitstr_t *nodes_avail = NULL, *nodes_idle = NULL;
	bitstr_t *select_nodes_avail = NULL;
	bitstr_t *nodes_picked = NULL, *node_tmp = NULL;
	int error_code, nodes_picked_cnt = 0, cpus_picked_cnt = 0;
	int cpu_cnt, i;
	int mem_blocked_nodes = 0, mem_blocked_cpus = 0;
	int job_blocked_nodes = 0, job_blocked_cpus = 0;
	int gres_invalid_nodes = 0;
	job_resources_t *job_resrcs_ptr = job_ptr->job_resrcs;
	uint32_t *usable_cpu_cnt = NULL;
	gres_ctld_step_test_args_t gres_test_args = {
		.cpus_per_task = cpus_per_task,
		.first_step_node = true,
		.job_gres_list = job_ptr->gres_list_alloc,
		.job_id = job_ptr->job_id,
		.job_resrcs_ptr = job_resrcs_ptr,
		.max_rem_nodes = step_spec->max_nodes,
		.step_gres_list = step_gres_list,
		.step_id = NO_VAL,
		.test_mem = false,
	};

	xassert(job_resrcs_ptr);
	xassert(job_resrcs_ptr->cpus);
	xassert(job_resrcs_ptr->cpus_used);

	*return_code = SLURM_SUCCESS;
	if (job_ptr->node_bitmap == NULL) {
		*return_code = ESLURM_REQUESTED_NODE_CONFIG_UNAVAILABLE;
		return NULL;
	}

	if (step_spec->max_nodes == 0)
		step_spec->max_nodes = job_ptr->node_cnt;

	if (step_spec->max_nodes < step_spec->min_nodes) {
		*return_code = ESLURM_INVALID_NODE_COUNT;
		return NULL;
	}

	/*
	 * If we have a select plugin that selects step resources, then use it
	 * and return (does not happen today). Otherwise select step resources
	 * in this function.
	 */
	if ((nodes_picked = select_g_step_pick_nodes(job_ptr, select_jobinfo,
						     node_count,
						     &select_nodes_avail)))
		return nodes_picked;

	if (!nodes_avail)
		nodes_avail = bit_copy (job_ptr->node_bitmap);
	bit_and(nodes_avail, up_node_bitmap);

	if (step_spec->exc_nodes) {
		bitstr_t *exc_bitmap = NULL;
		error_code = node_name2bitmap(step_spec->exc_nodes, false,
					      &exc_bitmap);
		if (error_code) {
			*return_code = ESLURM_INVALID_NODE_NAME;
			FREE_NULL_BITMAP(exc_bitmap);
			goto cleanup;
		}
		bit_and_not(nodes_avail, exc_bitmap);

		if (step_spec->node_list) {
			bitstr_t *req_nodes = NULL;
			error_code = node_name2bitmap(
				step_spec->node_list, false,
				&req_nodes);
			if (error_code) {
				info("%s: invalid requested node list %s",
				     __func__,
				     step_spec->node_list);
				FREE_NULL_BITMAP(exc_bitmap);
				FREE_NULL_BITMAP(req_nodes);
				goto cleanup;
			}
			if (bit_overlap_any(req_nodes, exc_bitmap)) {
				info("%s: %ps requested nodes %s is also excluded %s",
				     __func__, &step_spec->step_id,
				     step_spec->node_list,
				     step_spec->exc_nodes);
				FREE_NULL_BITMAP(exc_bitmap);
				FREE_NULL_BITMAP(req_nodes);
				goto cleanup;
			}
			FREE_NULL_BITMAP(req_nodes);
		}
		FREE_NULL_BITMAP(exc_bitmap);
	}

	if (step_spec->features &&
	    (!job_ptr->details ||
	     xstrcmp(step_spec->features, job_ptr->details->features_use))) {
		/*
		 * We only select for a single feature name here.
		 * Ignore step features if equal to job features.
		 * FIXME: Add support for AND, OR, etc. here if desired
		 */
		node_feature_t *feat_ptr;
		feat_ptr = list_find_first(active_feature_list,
					   list_find_feature,
					   (void *) step_spec->features);
		if (feat_ptr && feat_ptr->node_bitmap)
			bit_and(nodes_avail, feat_ptr->node_bitmap);
		else
			bit_clear_all(nodes_avail);
	}

	if (step_spec->pn_min_memory &&
	    ((job_resrcs_ptr->memory_allocated == NULL) ||
	     (job_resrcs_ptr->memory_used == NULL))) {
		error("%s: job lacks memory allocation details to enforce memory limits for %pJ",
		      __func__, job_ptr);
		step_spec->pn_min_memory = 0;
	} else if (step_spec->pn_min_memory == MEM_PER_CPU)
		step_spec->pn_min_memory = 0;	/* clear MEM_PER_CPU flag */

	if (job_ptr->next_step_id == 0) {
		for (int i = 0;
		     (node_ptr = next_node_bitmap(job_ptr->node_bitmap, &i));
		     i++) {
			if (IS_NODE_POWERED_DOWN(node_ptr) ||
			    IS_NODE_FUTURE(node_ptr) ||
			    IS_NODE_NO_RESPOND(node_ptr)) {
				/*
				 * Node is/was powered down. Need to wait
				 * for it to start responding again.
				 */
				FREE_NULL_BITMAP(nodes_avail);
				FREE_NULL_BITMAP(select_nodes_avail);
				*return_code = ESLURM_NODES_BUSY;
				return NULL;
			}
		}
		if (IS_JOB_CONFIGURING(job_ptr)) {
			info("%s: Configuration for %pJ is complete",
			     __func__, job_ptr);
			job_config_fini(job_ptr);
		}
	}

	if (_is_mem_resv() && step_spec->pn_min_memory &&
	    ((step_spec->pn_min_memory & MEM_PER_CPU) == 0) &&
	    job_ptr->details && job_ptr->details->pn_min_memory &&
	    ((job_ptr->details->pn_min_memory & MEM_PER_CPU) == 0) &&
	    (step_spec->pn_min_memory >
	     job_ptr->details->pn_min_memory)) {
		FREE_NULL_BITMAP(nodes_avail);
		FREE_NULL_BITMAP(select_nodes_avail);
		*return_code = ESLURM_INVALID_TASK_MEMORY;
		return NULL;
	}

	usable_cpu_cnt = xcalloc(node_record_count, sizeof(uint32_t));
	for (int i = 0, node_inx = -1;
	     (node_ptr = next_node_bitmap(job_resrcs_ptr->node_bitmap, &i));
	     i++) {
		node_inx++;
		if (!bit_test(nodes_avail, i))
			continue;	/* node now DOWN */

		usable_cpu_cnt[i] = job_resrcs_ptr->cpus[node_inx];

		log_flag(STEPS, "%s: %pJ Currently running steps use %d of allocated %d CPUs on node %s",
			 __func__, job_ptr,
			 job_resrcs_ptr->cpus_used[node_inx],
			 usable_cpu_cnt[i], node_record_table_ptr[i]->name);

		/* Don't do this test if --overlap=force */
		if (!(step_spec->flags & SSF_OVERLAP_FORCE)) {
			/*
			 * If whole is given and
			 * job_resrcs_ptr->cpus_used[node_inx]
			 * we can't use this node.
			 */
			if ((step_spec->flags & SSF_WHOLE) &&
			    job_resrcs_ptr->cpus_used[node_inx]) {
				log_flag(STEPS, "%s: %pJ Node requested --whole node while other step running here.",
					 __func__, job_ptr);
				job_blocked_cpus +=
					job_resrcs_ptr->cpus_used[node_inx];
				job_blocked_nodes++;
				usable_cpu_cnt[i] = 0;
			} else {
				usable_cpu_cnt[i] -=
					job_resrcs_ptr->cpus_used[node_inx];
				job_blocked_cpus +=
					job_resrcs_ptr->cpus_used[node_inx];
				if (!usable_cpu_cnt[i]) {
					job_blocked_nodes++;
					log_flag(STEPS, "%s: %pJ Skipping node %s. Not enough CPUs to run step here.",
						 __func__,
						 job_ptr,
						 node_record_table_ptr[i]->name);
				}
			}
		}

		if (!usable_cpu_cnt[i]) {
			bit_clear(nodes_avail, i);
			continue;
		}

		if ((step_spec->pn_min_memory && _is_mem_resv()) ||
		    step_gres_list) {
			int fail_mode = ESLURM_NODES_BUSY;
			uint64_t tmp_mem;
			uint32_t tmp_cpus, avail_cpus, total_cpus;
			uint32_t avail_tasks, total_tasks;

			gres_test_args.node_offset = node_inx;
			gres_test_args.test_mem = false;

			avail_cpus = total_cpus = usable_cpu_cnt[i];;
			if (_is_mem_resv() &&
			    step_spec->pn_min_memory & MEM_PER_CPU) {
				uint64_t mem_use = step_spec->pn_min_memory;
				mem_use &= (~MEM_PER_CPU);
				/* ignore current step allocations */
				tmp_mem    = job_resrcs_ptr->
					memory_allocated[node_inx];
				tmp_cpus   = tmp_mem / mem_use;
				total_cpus = MIN(total_cpus, tmp_cpus);
				/*
				 * consider current step allocations if
				 * not --overlap=force
				 */
				if (!(step_spec->flags & SSF_OVERLAP_FORCE)) {
					tmp_mem   -= job_resrcs_ptr->
						memory_used[node_inx];
					tmp_cpus   = tmp_mem / mem_use;
				}
				if (tmp_cpus < avail_cpus) {
					avail_cpus = tmp_cpus;
					usable_cpu_cnt[i] = avail_cpus;
					fail_mode = ESLURM_INVALID_TASK_MEMORY;
				}
				log_flag(STEPS, "%s: %pJ Based on --mem-per-cpu=%"PRIu64" we have %d/%d usable of available cpus on node %s, usable memory was: %"PRIu64,
					 __func__, job_ptr, mem_use, tmp_cpus,
					 avail_cpus, node_ptr->name, tmp_mem);
			} else if (_is_mem_resv() && step_spec->pn_min_memory) {
				uint64_t mem_use = step_spec->pn_min_memory;
				/* ignore current step allocations */
				tmp_mem    = job_resrcs_ptr->
					memory_allocated[node_inx];
				if (tmp_mem < mem_use)
					total_cpus = 0;
				/*
				 * consider current step allocations if
				 * not --overlap=force
				 */
				if (!(step_spec->flags & SSF_OVERLAP_FORCE)) {
					tmp_mem   -= job_resrcs_ptr->
						memory_used[node_inx];
				}
				if ((tmp_mem < mem_use) && (avail_cpus > 0)) {
					log_flag(STEPS, "%s: %pJ Usable memory on node %s: %"PRIu64" is less than requested %"PRIu64" skipping the node",
						 __func__, job_ptr,
						 node_ptr->name,
						 tmp_mem,
						 mem_use);
					avail_cpus = 0;
					usable_cpu_cnt[i] = avail_cpus;
					fail_mode = ESLURM_INVALID_TASK_MEMORY;
				}
			} else if (_is_mem_resv())
				gres_test_args.test_mem = true;

			_step_test_gres(step_spec, &gres_test_args, job_ptr,
					&usable_cpu_cnt[i],
					&total_cpus, &avail_cpus,
					&gres_invalid_nodes,
					&fail_mode);

			avail_tasks = avail_cpus;
			total_tasks = total_cpus;
			if (cpus_per_task > 0) {
				avail_tasks /= cpus_per_task;
				total_tasks /= cpus_per_task;
			}
			if (avail_tasks == 0) {
				log_flag(STEPS, "%s: %pJ No task can start on node %s",
					 __func__, job_ptr, node_ptr->name);
				if ((step_spec->min_nodes == INFINITE) ||
				    (step_spec->min_nodes ==
				     job_ptr->node_cnt)) {
					log_flag(STEPS, "%s: %pJ All nodes in allocation required, but can't use them now",
						 __func__, job_ptr);
					FREE_NULL_BITMAP(nodes_avail);
					FREE_NULL_BITMAP(select_nodes_avail);
					xfree(usable_cpu_cnt);
					*return_code = ESLURM_NODES_BUSY;
					if (total_tasks == 0) {
						*return_code = fail_mode;
						log_flag(STEPS, "%s: %pJ Step cannot ever run in the allocation: %s",
							 __func__,
							 job_ptr,
							 slurm_strerror(
								 fail_mode));
					}
					return NULL;
				}
				bit_clear(nodes_avail, i);
				mem_blocked_nodes++;
				mem_blocked_cpus += (total_cpus - avail_cpus);
			} else {
				mem_blocked_cpus += (total_cpus - avail_cpus);
				gres_test_args.first_step_node = false;
			}
		}
	}

	if (gres_invalid_nodes >
	    (job_resrcs_ptr->nhosts - step_spec->min_nodes)) {
		*return_code = ESLURM_INVALID_GRES;
		log_flag(STEPS, "%s: Never able to satisfy the GRES request for this step",
			 __func__);
		FREE_NULL_BITMAP(nodes_avail);
		FREE_NULL_BITMAP(select_nodes_avail);
		xfree(usable_cpu_cnt);
		return NULL;
	}

	if (step_spec->min_nodes == INFINITE) {	/* use all nodes */
		xfree(usable_cpu_cnt);
		FREE_NULL_BITMAP(select_nodes_avail);
		return nodes_avail;
	}

	if (select_nodes_avail) {
		/*
		 * The select plugin told us these were the only ones we could
		 * choose from.  If it doesn't fit here then defer request
		 */
		bit_and(nodes_avail, select_nodes_avail);
		FREE_NULL_BITMAP(select_nodes_avail);
	}

	/*
	 * An allocating srun will send in the same node_list that was already
	 * used to construct the job allocation. In that case, we can assume
	 * that the job allocation already satifies those requirements.
	 */
	if (step_spec->node_list && xstrcmp(step_spec->node_list,
					    job_ptr->details->req_nodes)) {
		bitstr_t *selected_nodes = NULL;
		log_flag(STEPS, "%s: selected nodelist is %s",
			 __func__, step_spec->node_list);
		error_code = node_name2bitmap(step_spec->node_list, false,
					      &selected_nodes);
		if (error_code) {
			log_flag(STEPS, "%s: invalid node list %s", __func__,
				 step_spec->node_list);
			FREE_NULL_BITMAP(selected_nodes);
			goto cleanup;
		}
		if (!bit_super_set(selected_nodes, job_ptr->node_bitmap)) {
			log_flag(STEPS, "%s: requested nodes %s not part of %pJ",
				 __func__, step_spec->node_list, job_ptr);
			FREE_NULL_BITMAP(selected_nodes);
			goto cleanup;
		}
		if (!bit_super_set(selected_nodes, nodes_avail)) {
			/*
			 * If some nodes still have some memory or CPUs
			 * allocated to other steps, just defer the execution
			 * of the step
			 */
			if (job_blocked_nodes) {
				*return_code = ESLURM_NODES_BUSY;
				log_flag(STEPS, "%s: some requested nodes %s still have CPUs used by other steps",
					 __func__, step_spec->node_list);
			} else if (mem_blocked_nodes == 0) {
				*return_code = ESLURM_INVALID_TASK_MEMORY;
				log_flag(STEPS, "%s: requested nodes %s have inadequate memory",
					 __func__, step_spec->node_list);
			} else {
				*return_code = ESLURM_NODES_BUSY;
				log_flag(STEPS, "%s: some requested nodes %s still have memory used by other steps",
					 __func__, step_spec->node_list);
			}
			FREE_NULL_BITMAP(selected_nodes);
			goto cleanup;
		}
		if ((step_spec->task_dist & SLURM_DIST_STATE_BASE) ==
		    SLURM_DIST_ARBITRARY) {
			step_spec->min_nodes = bit_set_count(selected_nodes);
		}
		if (selected_nodes) {
			int node_cnt = 0;
			/*
			 * Use selected nodes to run the step and
			 * mark them unavailable for future use
			 */

			/*
			 * If we have selected more than we requested
			 * make the available nodes equal to the
			 * selected nodes and we will pick from that
			 * list later on in the function.
			 * Other than that copy the nodes selected as
			 * the nodes we want.
			 */
			node_cnt = bit_set_count(selected_nodes);
			if (node_cnt > step_spec->max_nodes) {
				log_flag(STEPS, "%s: requested nodes %s exceed max node count for %pJ (%d > %u)",
					 __func__, step_spec->node_list,
					 job_ptr, node_cnt,
					 step_spec->max_nodes);
				FREE_NULL_BITMAP(selected_nodes);
				goto cleanup;
			} else if (step_spec->min_nodes &&
				   (node_cnt > step_spec->min_nodes)) {
				nodes_picked = bit_alloc(bit_size(nodes_avail));
				FREE_NULL_BITMAP(nodes_avail);
				nodes_avail = selected_nodes;
				selected_nodes = NULL;
			} else {
				nodes_picked = bit_copy(selected_nodes);
				bit_and_not(nodes_avail, selected_nodes);
				FREE_NULL_BITMAP(selected_nodes);
			}
		}
	} else {
		nodes_picked = bit_alloc(bit_size(nodes_avail));
	}

	/* If gres_per_step then filter nodes_avail to nodes that fill req */
	gres_ctld_step_test_per_step(step_gres_list, job_ptr,
				     nodes_avail, step_spec->min_nodes);

	/*
	 * In case we are in relative mode, do not look for idle nodes
	 * as we will not try to get idle nodes first but try to get
	 * the relative node first
	 */
	if (step_spec->relative != NO_VAL16) {
		/*
		 * Remove first (step_spec->relative) nodes from
		 * available list
		 */
		bitstr_t *relative_nodes = NULL;
		relative_nodes = bit_pick_cnt(job_ptr->node_bitmap,
					      step_spec->relative);
		if (relative_nodes == NULL) {
			log_flag(STEPS, "%s: Invalid relative value (%u) for %pJ",
				 __func__, step_spec->relative, job_ptr);
			goto cleanup;
		}
		bit_and_not(nodes_avail, relative_nodes);
		FREE_NULL_BITMAP(relative_nodes);
	} else {
		nodes_idle = bit_alloc (bit_size (nodes_avail) );
		list_for_each(job_ptr->step_list, _mark_busy_nodes, nodes_idle);
		bit_not(nodes_idle);
		bit_and(nodes_idle, nodes_avail);
	}

	if (slurm_conf.debug_flags & DEBUG_FLAG_STEPS) {
		char *temp1, *temp2, *temp3;
		temp1 = bitmap2node_name(nodes_avail);
		temp2 = bitmap2node_name(nodes_idle);
		if (step_spec->node_list)
			temp3 = step_spec->node_list;
		else
			temp3 = "NONE";
		log_flag(STEPS, "%s: step pick %u-%u nodes, avail:%s idle:%s picked:%s",
			 __func__, step_spec->min_nodes, step_spec->max_nodes,
			 temp1, temp2, temp3);
		xfree(temp1);
		xfree(temp2);
	}

	/*
	 * If user specifies step needs a specific processor count and
	 * all nodes have the same processor count, just translate this to
	 * a node count
	 */
	if (step_spec->cpu_count && job_ptr->job_resrcs &&
	    (job_ptr->job_resrcs->cpu_array_cnt == 1) &&
	    (job_ptr->job_resrcs->cpu_array_value)) {
		uint32_t cpu_count = step_spec->cpu_count;
		uint16_t req_tpc = NO_VAL16;

		/*
		 * Expand cpu account to account for blocked/used threads when
		 * using threads-per-core. See _step_[de]alloc_lps() for similar
		 * code.
		 */
		if (step_spec->threads_per_core &&
		    (step_spec->threads_per_core != NO_VAL16))
			req_tpc = step_spec->threads_per_core;
		else if (job_ptr->details->mc_ptr->threads_per_core &&
			 (job_ptr->details->mc_ptr->threads_per_core !=
			  NO_VAL16))
			req_tpc = job_ptr->details->mc_ptr->threads_per_core;

		/*
		 * Only process this differently if the allocation requested
		 * more threads per core than the step is requesting as
		 * job_resrcs->cpu_array_value is already processed with the
		 * threads per core the allocation requested so you don't need
		 * to do this again. See src/common/job_resources.c
		 * build_job_resources_cpu_array().
		 */
		if ((req_tpc != NO_VAL16) &&
		    (req_tpc < job_ptr->job_resrcs->threads_per_core)) {
			int first_inx = bit_ffs(job_resrcs_ptr->node_bitmap);
			if (first_inx == -1) {
				error("%s: Job %pJ doesn't have any nodes in it! This should never happen",
				      __func__, job_ptr);
				*return_code = ESLURM_INVALID_NODE_COUNT;
				goto cleanup;
			}
			if (req_tpc < node_record_table_ptr[first_inx]->tpc) {
				cpu_count += req_tpc - 1;
				cpu_count /= req_tpc;
				cpu_count *=
					node_record_table_ptr[first_inx]->tpc;
			} else if (req_tpc >
				   node_record_table_ptr[first_inx]->tpc) {
				log_flag(STEPS, "%s: requested more threads per core than possible in allocation (%u > %u) for %pJ",
					 __func__,
					 req_tpc,
					 node_record_table_ptr[first_inx]->tpc,
					 job_ptr);
				*return_code = ESLURM_BAD_THREAD_PER_CORE;
				goto cleanup;
			}
		}

		i = (cpu_count +
		     (job_ptr->job_resrcs->cpu_array_value[0] - 1)) /
			job_ptr->job_resrcs->cpu_array_value[0];
		step_spec->min_nodes = (i > step_spec->min_nodes) ?
			i : step_spec->min_nodes ;

		/*
		 * If we are trying to pack the nodes we only want the minimum
		 * it takes to satisfy the request.
		 */
		if (step_spec->task_dist & SLURM_DIST_PACK_NODES)
			step_spec->max_nodes = step_spec->min_nodes;

		if (step_spec->max_nodes < step_spec->min_nodes) {
			log_flag(STEPS, "%s: %pJ max node less than min node count (%u < %u)",
				 __func__, job_ptr, step_spec->max_nodes,
				 step_spec->min_nodes);
			*return_code = ESLURM_TOO_MANY_REQUESTED_CPUS;
			goto cleanup;
		}
	}

	if (step_spec->min_nodes) {
		int cpus_needed, node_avail_cnt, nodes_needed;

		nodes_picked_cnt = bit_set_count(nodes_picked);
		log_flag(STEPS, "%s: step picked %d of %u nodes",
			 __func__, nodes_picked_cnt, step_spec->min_nodes);

		/*
		 * First do a basic test - if there aren't enough nodes for
		 * this step to run on then we need to defer execution of this
		 * step. As long as there aren't enough nodes for this
		 * step we can never test if the step requested too
		 * many CPUs, too much memory, etc. so we just bail right here.
		 */
		if (nodes_avail)
			node_avail_cnt = bit_set_count(nodes_avail);
		else
			node_avail_cnt = 0;
		if ((node_avail_cnt + nodes_picked_cnt) <
		    step_spec->min_nodes) {
			log_flag(STEPS, "%s: Step requested more nodes (%u) than are available (%d), deferring step until enough nodes are available.",
				 __func__, step_spec->min_nodes,
				 node_avail_cnt);
			*return_code = ESLURM_NODES_BUSY;
			goto cleanup;
		}

		if (nodes_idle)
			node_avail_cnt = bit_set_count(nodes_idle);
		else
			node_avail_cnt = 0;
		nodes_needed = step_spec->min_nodes - nodes_picked_cnt;
		if ((nodes_needed > 0) &&
		    (node_avail_cnt >= nodes_needed)) {
			cpus_needed = _opt_cpu_cnt(step_spec->cpu_count,
						   nodes_picked,
						   usable_cpu_cnt);
			nodes_needed = _opt_node_cnt(step_spec->min_nodes,
						     step_spec->max_nodes,
						     node_avail_cnt,
						     nodes_picked_cnt);
			node_tmp = _pick_step_nodes_cpus(job_ptr, nodes_idle,
							 nodes_needed,
							 cpus_needed,
							 usable_cpu_cnt);
			if (node_tmp) {
				bit_or(nodes_picked, node_tmp);
				bit_and_not(nodes_idle, node_tmp);
				bit_and_not(nodes_avail, node_tmp);
				FREE_NULL_BITMAP(node_tmp);
				nodes_picked_cnt = step_spec->min_nodes;
				nodes_needed = 0;
			}
		}
		if (nodes_avail)
			node_avail_cnt = bit_set_count(nodes_avail);
		else
			node_avail_cnt = 0;
		if ((nodes_needed > 0) &&
		    (node_avail_cnt >= nodes_needed)) {
			cpus_needed = _opt_cpu_cnt(step_spec->cpu_count,
						   nodes_picked,
						   usable_cpu_cnt);
			nodes_needed = _opt_node_cnt(step_spec->min_nodes,
						     step_spec->max_nodes,
						     node_avail_cnt,
						     nodes_picked_cnt);
			node_tmp = _pick_step_nodes_cpus(job_ptr, nodes_avail,
							 nodes_needed,
							 cpus_needed,
							 usable_cpu_cnt);
			if (node_tmp == NULL) {
				/* Count of nodes already picked for step */
				int pick_node_cnt = bit_set_count(nodes_avail);
				pick_node_cnt += nodes_picked_cnt;
				if ((step_spec->max_nodes <= pick_node_cnt) &&
				    (mem_blocked_cpus == 0) &&
				    (job_blocked_cpus == 0)) {
					*return_code =
						ESLURM_TOO_MANY_REQUESTED_CPUS;
				} else if ((mem_blocked_cpus > 0) ||
					   (step_spec->min_nodes <=
					    (pick_node_cnt + mem_blocked_nodes +
					     job_blocked_nodes))) {
					*return_code = ESLURM_NODES_BUSY;
				} else if (!bit_super_set(job_ptr->node_bitmap,
							  up_node_bitmap)) {
					*return_code = ESLURM_NODE_NOT_AVAIL;
				}
				goto cleanup;
			}
			bit_or(nodes_picked, node_tmp);
			bit_and_not(nodes_avail, node_tmp);
			FREE_NULL_BITMAP(node_tmp);
			nodes_picked_cnt = step_spec->min_nodes;
		} else if (nodes_needed > 0) {
			if ((step_spec->max_nodes <= nodes_picked_cnt) &&
			    (mem_blocked_cpus == 0) &&
			    (job_blocked_cpus == 0)) {
				*return_code = ESLURM_TOO_MANY_REQUESTED_CPUS;
			} else if ((mem_blocked_cpus > 0) ||
				   (step_spec->min_nodes <=
				    (nodes_picked_cnt + mem_blocked_nodes +
				     job_blocked_nodes))) {
				*return_code = ESLURM_NODES_BUSY;
			} else if (!bit_super_set(job_ptr->node_bitmap,
						  up_node_bitmap)) {
				*return_code = ESLURM_NODE_NOT_AVAIL;
			}
			goto cleanup;
		}
	}
	if (step_spec->cpu_count) {
		/* make sure the selected nodes have enough cpus */
		cpus_picked_cnt = _count_cpus(job_ptr, nodes_picked,
					      usable_cpu_cnt);
		if ((step_spec->cpu_count > cpus_picked_cnt) &&
		    (step_spec->max_nodes > nodes_picked_cnt)) {
			/* Attempt to add more nodes to allocation */
			nodes_picked_cnt = bit_set_count(nodes_picked);
			while (step_spec->cpu_count > cpus_picked_cnt) {
				node_tmp = bit_pick_cnt(nodes_avail, 1);
				if (node_tmp == NULL)
					break;

				cpu_cnt = _count_cpus(job_ptr, node_tmp,
						      usable_cpu_cnt);
				if (cpu_cnt == 0) {
					/*
					 * Node not usable (memory insufficient
					 * to allocate any CPUs, etc.)
					 */
					bit_and_not(nodes_avail, node_tmp);
					FREE_NULL_BITMAP(node_tmp);
					continue;
				}

				bit_or(nodes_picked, node_tmp);
				bit_and_not(nodes_avail, node_tmp);
				FREE_NULL_BITMAP(node_tmp);
				nodes_picked_cnt += 1;
				if (step_spec->min_nodes)
					step_spec->min_nodes = nodes_picked_cnt;

				cpus_picked_cnt += cpu_cnt;
				if (nodes_picked_cnt >= step_spec->max_nodes)
					break;
			}
		}

		/*
		 * User is requesting more cpus than we got from the
		 * picked nodes. We should return with an error
		 */
		if (step_spec->cpu_count > cpus_picked_cnt) {
			if (step_spec->cpu_count &&
			    (step_spec->cpu_count <=
			     (cpus_picked_cnt + mem_blocked_cpus +
			      job_blocked_cpus))) {
				*return_code = ESLURM_NODES_BUSY;
			} else if (!bit_super_set(job_ptr->node_bitmap,
						  up_node_bitmap)) {
				*return_code = ESLURM_NODE_NOT_AVAIL;
			}
			log_flag(STEPS, "Have %d nodes with %d cpus which is less than what the user is asking for (%d cpus) aborting.",
				 nodes_picked_cnt,
				 cpus_picked_cnt,
				 step_spec->cpu_count);
			goto cleanup;
		}
	}

	FREE_NULL_BITMAP(nodes_avail);
	FREE_NULL_BITMAP(select_nodes_avail);
	FREE_NULL_BITMAP(nodes_idle);
	xfree(usable_cpu_cnt);
	return nodes_picked;

cleanup:
	FREE_NULL_BITMAP(nodes_avail);
	FREE_NULL_BITMAP(select_nodes_avail);
	FREE_NULL_BITMAP(nodes_idle);
	FREE_NULL_BITMAP(nodes_picked);
	xfree(usable_cpu_cnt);
	if (*return_code == SLURM_SUCCESS) {
		*return_code = ESLURM_REQUESTED_NODE_CONFIG_UNAVAILABLE;
	} else if (*return_code == ESLURM_NODE_NOT_AVAIL) {
		/*
		 * Return ESLURM_NODES_BUSY if the node is not responding.
		 * The node will eventually either come back UP or go DOWN.
		 */
		nodes_picked = bit_copy(up_node_bitmap);
		bit_not(nodes_picked);
		bit_and(nodes_picked, job_ptr->node_bitmap);
		for (i = 0; (node_ptr = next_node_bitmap(
				     job_resrcs_ptr->node_bitmap, &i));
		     i++) {
			if (!IS_NODE_NO_RESPOND(node_ptr)) {
				*return_code = ESLURM_NODES_BUSY;
				break;
			}
		}
		FREE_NULL_BITMAP(nodes_picked);
	}
	return NULL;
}

/*
 * _count_cpus - report how many cpus are allocated to this job for the
 *		 identified nodes
 * IN job_ptr - point to job
 * IN bitmap - map of nodes to tally
 * IN usable_cpu_cnt - count of usable CPUs based upon memory or gres specs
 *		NULL if not available
 * RET cpu count
 */
static int _count_cpus(job_record_t *job_ptr, bitstr_t *bitmap,
		       uint32_t *usable_cpu_cnt)
{
	int i, sum = 0;
	node_record_t *node_ptr;

	if (job_ptr->job_resrcs && job_ptr->job_resrcs->cpus &&
	    job_ptr->job_resrcs->node_bitmap) {
		int node_inx = -1;
		for (i = 0;
		     (node_ptr = next_node_bitmap(
			job_ptr->job_resrcs->node_bitmap, &i));
		     i++) {
			node_inx++;
			if (!bit_test(job_ptr->node_bitmap, node_ptr->index) ||
			    !bit_test(bitmap, node_ptr->index)) {
				/* absent from current job or step bitmap */
				continue;
			}
			if (usable_cpu_cnt)
				sum += usable_cpu_cnt[node_ptr->index];
			else
				sum += job_ptr->job_resrcs->cpus[node_inx];
		}
	} else {
		error("%pJ lacks cpus array", job_ptr);
		for (i = 0; (node_ptr = next_node_bitmap(bitmap, &i)); i++) {
			sum += node_ptr->config_ptr->cpus;
		}
	}

	return sum;
}

/* Clear avail_core_bitmap cores which are not bound to the allocated gres */
static int _gres_filter_avail_cores(void *x, void *arg)
{
	gres_state_t *gres_state_step = x;
	foreach_gres_filter_t *args = arg;
	gres_step_state_t *gres_ss = gres_state_step->gres_data;
	bitstr_t *filter_core_bitmap;
	gres_state_t *gres_state_node;
	gres_node_state_t *gres_ns;

	/* Bail early if this GRES isn't used on the node */
	if (!gres_ss->gres_cnt_node_alloc ||
	    !gres_ss->gres_cnt_node_alloc[args->job_node_inx])
		return 0;

	if (!(gres_state_node = list_find_first(args->node_gres_list,
						gres_find_id,
						&gres_state_step->plugin_id))) {
		error("No node gres when step gres is allocated. This should never happen.");
		return 0;
	}
	gres_ns = gres_state_node->gres_data;

	if (!gres_ns->topo_cnt) /* No topology info */
		return 0;

	filter_core_bitmap = bit_copy(args->all_gres_core_bitmap);

	/* Determine which specific cores can be used */
	for (int i = 0; i < gres_ns->topo_cnt; i++) {
		/* Is this gres allocated to the step? */
		if (gres_ss->gres_bit_alloc &&
		    !bit_overlap_any(
			    gres_ss->gres_bit_alloc[args->job_node_inx],
			    gres_ns->topo_gres_bitmap[i]))
			continue;
		/* Does it specifify which cores which can use it */
		if (!gres_ns->topo_core_bitmap[i]) {
			bit_nset(args->any_gres_core_bitmap,
				 args->core_start_bit, args->core_end_bit);
			continue;
		}
		bit_nclear(filter_core_bitmap, args->core_start_bit,
			   args->core_end_bit);
		for (int j = 0;
		     j < bit_size(gres_ns->topo_core_bitmap[i]);
		     j++) {
			if (bit_test(gres_ns->topo_core_bitmap[i], j)) {
				bit_set(filter_core_bitmap,
					args->core_start_bit + j);
			}
		}
		bit_or(args->any_gres_core_bitmap, filter_core_bitmap);
		bit_and(args->all_gres_core_bitmap, filter_core_bitmap);
	}
	FREE_NULL_BITMAP(filter_core_bitmap);
	return 0;
}

/* Return true if a core was picked, false if not */
static bool _pick_step_core(step_record_t *step_ptr,
			    job_resources_t *job_resrcs_ptr,
			    bitstr_t *avail_core_bitmap, int job_node_inx,
			    int sock_inx, int core_inx, bool use_all_cores,
			    bool oversubscribing_cpus)
{
	int bit_offset;

	bit_offset = get_job_resources_offset(job_resrcs_ptr,
					      job_node_inx,
					      sock_inx,
					      core_inx);
	if (bit_offset < 0)
		fatal("get_job_resources_offset");

	if (!bit_test(avail_core_bitmap, bit_offset))
		return false;

	if (oversubscribing_cpus) {
		/* Already allocated CPUs, now we are oversubscribing CPUs */
		if (bit_test(step_ptr->core_bitmap_job, bit_offset))
			return false; /* already taken by this step */

		log_flag(STEPS, "%s: over-subscribe alloc Node:%d Socket:%d Core:%d",
			 __func__, job_node_inx, sock_inx, core_inx);
	} else {
		/* Check and set the job's used cores. */
		if (!(step_ptr->flags & SSF_OVERLAP_FORCE)) {
			if ((use_all_cores == false) &&
			    bit_test(job_resrcs_ptr->core_bitmap_used,
				     bit_offset))
				return false;
			bit_set(job_resrcs_ptr->core_bitmap_used, bit_offset);
		}

		log_flag(STEPS, "%s: alloc Node:%d Socket:%d Core:%d",
			 __func__, job_node_inx, sock_inx, core_inx);
	}

	bit_set(step_ptr->core_bitmap_job, bit_offset);

	return true;
}

static bool _handle_core_select(step_record_t *step_ptr,
				job_resources_t *job_resrcs_ptr,
				bitstr_t *avail_core_bitmap,
				int job_node_inx, uint16_t sockets,
				uint16_t cores, bool use_all_cores,
				bool oversubscribing_cpus, int *core_cnt,
				uint16_t cores_per_task)
{
	int core_inx, i, sock_inx;
	static int last_core_inx;

	xassert(core_cnt);

	if (*core_cnt <= 0)
		return true;

	/*
	 * Use last_core_inx to avoid putting all of the extra
	 * work onto core zero when oversubscribing cpus.
	 */
	if (oversubscribing_cpus)
		last_core_inx = (last_core_inx + 1) % cores;

	/*
	 * Figure out the task distribution. The default is to cyclically
	 * distribute to sockets.
	 */
	if (step_ptr->step_layout &&
	    ((step_ptr->step_layout->task_dist & SLURM_DIST_SOCKMASK) ==
	     SLURM_DIST_SOCKBLOCK)) {
		/* Fill sockets before allocating to the next socket */
		for (sock_inx=0; sock_inx < sockets; sock_inx++) {
			for (i=0; i < cores; i++) {
				if (oversubscribing_cpus)
					core_inx = (last_core_inx + i) % cores;
				else
					core_inx = i;

				if (!_pick_step_core(step_ptr, job_resrcs_ptr,
						     avail_core_bitmap,
						     job_node_inx, sock_inx,
						     core_inx, use_all_cores,
						     oversubscribing_cpus))
					continue;

				if (--(*core_cnt) == 0)
					return true;
			}
		}
	} else if (step_ptr->step_layout &&
		   ((step_ptr->step_layout->task_dist & SLURM_DIST_SOCKMASK) ==
		    SLURM_DIST_SOCKCFULL)) {
		for (i = 0; i < cores; i++) {
			if (oversubscribing_cpus)
				core_inx = (last_core_inx + i) % cores;
			else
				core_inx = i;
			for (sock_inx = 0; sock_inx < sockets; sock_inx++) {
				if (!_pick_step_core(step_ptr, job_resrcs_ptr,
						     avail_core_bitmap,
						     job_node_inx, sock_inx,
						     core_inx, use_all_cores,
						     oversubscribing_cpus)) {
						if (sock_inx == sockets)
							sock_inx = 0;
						continue;
				}
				if (--(*core_cnt) == 0)
					return true;
			}
		}
	} else { /* SLURM_DIST_SOCKCYCLIC */
		int task_alloc_cores = 0;
		int *next_core = xcalloc(sockets, sizeof(int));
		bool nothing_allocated = false;
		while (!nothing_allocated) {
			nothing_allocated = true;
			for (sock_inx = 0; sock_inx < sockets; sock_inx++) {
				for (i = next_core[sock_inx]; i < cores;
				     i++) {
					if (oversubscribing_cpus)
						core_inx = (last_core_inx + i) %
							   cores;
					else
						core_inx = i;

					next_core[sock_inx] = i + 1;
					if (!_pick_step_core(
						step_ptr,
						job_resrcs_ptr,
						avail_core_bitmap,
						job_node_inx,
						sock_inx,
						core_inx,
						use_all_cores,
						oversubscribing_cpus))
						continue;
					nothing_allocated = false;
					if (--(*core_cnt) == 0) {
						xfree(next_core);
						return true;
					}
					if (++task_alloc_cores ==
					    cores_per_task) {
						task_alloc_cores = 0;
						break;
					}
				}
			}
		}
		xfree(next_core);
	}
	return false;
}

/* Update the step's core bitmaps, create as needed.
 *	Add the specified task count for a specific node in the job's
 *	and step's allocation */
static int _pick_step_cores(step_record_t *step_ptr,
			    job_resources_t *job_resrcs_ptr, int job_node_inx,
			    uint16_t task_cnt, uint16_t cpus_per_core,
			    int node_inx, int ntasks_per_core,
			    int gres_cpus_alloc)
{
	uint16_t sockets, cores, cores_per_task, tasks_per_node;
	int core_cnt = (int) task_cnt;
	bool use_all_cores;
	bitstr_t *all_gres_core_bitmap = NULL, *any_gres_core_bitmap = NULL;

	xassert(task_cnt);

	if (!step_ptr->core_bitmap_job)
		step_ptr->core_bitmap_job =
			bit_alloc(bit_size(job_resrcs_ptr->core_bitmap));

	if (get_job_resources_cnt(job_resrcs_ptr, job_node_inx,
				  &sockets, &cores))
		fatal("get_job_resources_cnt");

	if (ntasks_per_core != INFINITE16)
		tasks_per_node = cores * ntasks_per_core * sockets;
	else
		tasks_per_node = cores * cpus_per_core * sockets;

	if (((step_ptr->flags & SSF_WHOLE) || task_cnt == (cores * sockets)) &&
	    (task_cnt <= tasks_per_node || (step_ptr->flags & SSF_OVERCOMMIT)))
	{
		use_all_cores = true;
		core_cnt = job_resrcs_ptr->cpus[job_node_inx];
		core_cnt += (cpus_per_core - 1);
		core_cnt /= cpus_per_core;
	} else {
		use_all_cores = false;

<<<<<<< HEAD
		if (gres_cpus_alloc) {
			core_cnt = gres_cpus_alloc;
			core_cnt += (cpus_per_core - 1);
			core_cnt /= cpus_per_core;
		} else if (step_ptr->cpus_per_task > 0) {
			if (((ntasks_per_core == INFINITE16) ||
			     (ntasks_per_core == 1)) &&
			    (step_ptr->cpus_per_task > cpus_per_core)) {
				int cores_per_task = step_ptr->cpus_per_task;
				cores_per_task += (cpus_per_core - 1);
				cores_per_task /= cpus_per_core;
				core_cnt *= cores_per_task;
			} else {
				core_cnt *= step_ptr->cpus_per_task;
				core_cnt += (cpus_per_core - 1);
				core_cnt /= cpus_per_core;
			}
=======
		if (step_ptr->cpus_per_task > 0) {
			cpu_cnt *= step_ptr->cpus_per_task;
			cpu_cnt += (cpus_per_core - 1);
			cpu_cnt /= cpus_per_core;
>>>>>>> a4245a3c
		}

		log_flag(STEPS, "%s: For step %pS required cores:%u on node: %d available cores: %u",
			 __func__, step_ptr, core_cnt, job_node_inx,
			 job_resrcs_ptr->cpus[job_node_inx]);

		if (core_cnt * cpus_per_core >
		    job_resrcs_ptr->cpus[job_node_inx] &&
		    !(step_ptr->flags & SSF_OVERCOMMIT)) {
			/* Node can never fullfill step request */
			return ESLURM_TOO_MANY_REQUESTED_CPUS;
		}
	}

	all_gres_core_bitmap = bit_copy(job_resrcs_ptr->core_bitmap);
	any_gres_core_bitmap = bit_copy(job_resrcs_ptr->core_bitmap);
	if (step_ptr->gres_list_alloc) {
		foreach_gres_filter_t args = {
			.all_gres_core_bitmap = all_gres_core_bitmap,
			.any_gres_core_bitmap = any_gres_core_bitmap,
			.core_start_bit = get_job_resources_offset(
				job_resrcs_ptr, job_node_inx, 0, 0),
			.core_end_bit = get_job_resources_offset(
				job_resrcs_ptr, job_node_inx, sockets - 1,
				cores - 1),
			.job_node_inx = job_node_inx,
			.node_gres_list =
				node_record_table_ptr[node_inx]->gres_list,
		};

		if ((args.core_start_bit > bit_size(all_gres_core_bitmap)) ||
		    (args.core_end_bit > bit_size(all_gres_core_bitmap)))
			error("coremap offsets fall outside core_bitmap size. This should never happen.");
		else if (!args.node_gres_list)
			error("No node gres when step gres is allocated. This should never happen.");
		else {
			bit_nclear(any_gres_core_bitmap, args.core_start_bit,
				   args.core_end_bit);
			list_for_each(step_ptr->gres_list_alloc,
				      _gres_filter_avail_cores, &args);
			bit_and(any_gres_core_bitmap,
				job_resrcs_ptr->core_bitmap);
		}
	}
	cores_per_task = core_cnt / task_cnt;
	/* select idle cores that fit all gres binding first */
	if (_handle_core_select(step_ptr, job_resrcs_ptr,
				all_gres_core_bitmap, job_node_inx,
				sockets, cores, use_all_cores, false, &core_cnt,
				cores_per_task))
		goto cleanup;

	/* select idle cores that fit any gres binding second */
	if (!bit_equal(all_gres_core_bitmap, any_gres_core_bitmap) &&
	    _handle_core_select(step_ptr, job_resrcs_ptr,
				any_gres_core_bitmap, job_node_inx,
				sockets, cores, use_all_cores, false, &core_cnt,
				cores_per_task))
		goto cleanup;

	/* select any idle cores */
	if (!(step_ptr->job_ptr->bit_flags & GRES_ENFORCE_BIND) &&
	    !bit_equal(any_gres_core_bitmap, job_resrcs_ptr->core_bitmap)) {
		log_flag(STEPS, "gres topology sub-optimal for %ps",
			&(step_ptr->step_id));
		if (_handle_core_select(step_ptr, job_resrcs_ptr,
					job_resrcs_ptr->core_bitmap,
					job_node_inx, sockets, cores,
					use_all_cores, false, &core_cnt,
					cores_per_task))
			goto cleanup;
	}

	/* The test for cores==0 is just to avoid CLANG errors.
	 * It should never happen */
	if (use_all_cores || (cores == 0))
		goto cleanup;


	if (!(step_ptr->flags & SSF_OVERCOMMIT)) {
		FREE_NULL_BITMAP(all_gres_core_bitmap);
		FREE_NULL_BITMAP(any_gres_core_bitmap);
		return ESLURM_NODES_BUSY;
	}

	/* We need to over-subscribe one or more cores. */
	log_flag(STEPS, "%s: %pS needs to over-subscribe cores required:%u assigned:%u/%"PRIu64 " overcommit:%c exclusive:%c",
		 __func__, step_ptr, cores,
		 bit_set_count(job_resrcs_ptr->core_bitmap),
		 bit_size(job_resrcs_ptr->core_bitmap),
		 ((step_ptr->flags & SSF_OVERCOMMIT) ? 'T' : 'F'),
		 ((step_ptr->flags & SSF_EXCLUSIVE) ? 'T' : 'F'));

	/* oversubscribe cores that fit all gres binding first */
	if (_handle_core_select(step_ptr, job_resrcs_ptr,
				all_gres_core_bitmap, job_node_inx,
				sockets, cores, use_all_cores, true, &core_cnt,
				cores_per_task))
		goto cleanup;

	/* oversubscribe cores that fit any gres binding second */
	if (!bit_equal(all_gres_core_bitmap, any_gres_core_bitmap) &&
	    _handle_core_select(step_ptr, job_resrcs_ptr,
				any_gres_core_bitmap, job_node_inx,
				sockets, cores, use_all_cores, true, &core_cnt,
				cores_per_task))
		goto cleanup;

	/* oversubscribe any cores */
	if (!(step_ptr->job_ptr->bit_flags & GRES_ENFORCE_BIND) &&
	    !bit_equal(any_gres_core_bitmap, job_resrcs_ptr->core_bitmap) &&
	    _handle_core_select(step_ptr, job_resrcs_ptr,
				job_resrcs_ptr->core_bitmap, job_node_inx,
				sockets, cores, use_all_cores, true, &core_cnt,
				cores_per_task))
		goto cleanup;


cleanup:
	FREE_NULL_BITMAP(all_gres_core_bitmap);
	FREE_NULL_BITMAP(any_gres_core_bitmap);
	return SLURM_SUCCESS;
}

static bool _use_one_thread_per_core(step_record_t *step_ptr)
{
	job_record_t *job_ptr = step_ptr->job_ptr;
	job_resources_t *job_resrcs_ptr = job_ptr->job_resrcs;

	if ((step_ptr->threads_per_core == 1) ||
	    ((step_ptr->threads_per_core == NO_VAL16) &&
	     (job_ptr->details->mc_ptr->threads_per_core == 1)) ||
	    ((job_resrcs_ptr->whole_node != 1) &&
	     (slurm_conf.select_type_param & (CR_CORE | CR_SOCKET)) &&
	     (job_ptr->details &&
	      (job_ptr->details->cpu_bind_type != NO_VAL16) &&
	      (job_ptr->details->cpu_bind_type &
	       CPU_BIND_ONE_THREAD_PER_CORE))))
		return true;
	return false;
}

/* Update a job's record of allocated CPUs when a job step gets scheduled */
static int _step_alloc_lps(step_record_t *step_ptr, char **err_msg)
{
	job_record_t *job_ptr = step_ptr->job_ptr;
	job_resources_t *job_resrcs_ptr = job_ptr->job_resrcs;
	node_record_t *node_ptr;
	slurm_step_layout_t *step_layout = step_ptr->step_layout;
	int cpus_alloc, cpus_alloc_mem, cpu_array_inx = 0;
	int job_node_inx = -1, step_node_inx = -1, node_cnt = 0;
	bool first_step_node = true, pick_step_cores = true;
	bool all_job_mem = false;
	uint32_t rem_nodes;
	int rc = SLURM_SUCCESS, final_rc = SLURM_SUCCESS;
	uint16_t req_tpc = NO_VAL16;
	multi_core_data_t *mc_ptr = job_ptr->details->mc_ptr;
	uint16_t orig_cpus_per_task = step_ptr->cpus_per_task;
	uint16_t ntasks_per_core = step_ptr->ntasks_per_core;
	char *err_msg_pos = NULL;

	xassert(job_resrcs_ptr);
	xassert(job_resrcs_ptr->cpus);
	xassert(job_resrcs_ptr->cpus_used);

	if (!step_layout) /* batch step */
		return rc;

	if (!bit_set_count(job_resrcs_ptr->node_bitmap))
		return rc;

	xfree(*err_msg);

	if (step_ptr->threads_per_core &&
	    (step_ptr->threads_per_core != NO_VAL16))
		req_tpc = step_ptr->threads_per_core;
	else if (mc_ptr->threads_per_core &&
		 (mc_ptr->threads_per_core != NO_VAL16))
		req_tpc = mc_ptr->threads_per_core;

	xassert(job_resrcs_ptr->core_bitmap);
	xassert(job_resrcs_ptr->core_bitmap_used);
	if (step_ptr->core_bitmap_job) {
		/* "scontrol reconfig" of live system */
		pick_step_cores = false;
	} else if (!(step_ptr->flags & SSF_OVERCOMMIT) &&
		   (step_ptr->cpu_count == job_ptr->total_cpus) &&
		   ((ntasks_per_core == mc_ptr->threads_per_core) ||
		    (ntasks_per_core == INFINITE16))) {
		/*
		 * If the step isn't overcommitting and uses all of job's cores
		 * Just copy the bitmap to save time
		 */
		step_ptr->core_bitmap_job = bit_copy(
			job_resrcs_ptr->core_bitmap);
		pick_step_cores = false;
	}

	if (step_ptr->pn_min_memory && _is_mem_resv() &&
	    ((job_resrcs_ptr->memory_allocated == NULL) ||
	     (job_resrcs_ptr->memory_used == NULL))) {
		error("%s: lack memory allocation details to enforce memory limits for %pJ",
		      __func__, job_ptr);
		step_ptr->pn_min_memory = 0;
	}

	if (!step_ptr->pn_min_memory)
		all_job_mem = true;

	rem_nodes = bit_set_count(step_ptr->step_node_bitmap);
	step_ptr->memory_allocated = xcalloc(rem_nodes, sizeof(uint64_t));
	for (int i = 0;
	     (node_ptr = next_node_bitmap(job_resrcs_ptr->node_bitmap, &i));
	     i++) {
		/*
		 * gres_cpus_alloc - if cpus_per_gres is requested, this is
		 * cpus_per_gres * gres_alloc on this node
		 */
		int gres_cpus_alloc = 0;
		uint16_t cpus_per_task = orig_cpus_per_task;
		uint64_t gres_step_node_mem_alloc = 0;
		uint16_t vpus, avail_cpus_per_core, alloc_cpus_per_core;
		uint16_t task_cnt;
		bitstr_t *unused_core_bitmap;
		job_node_inx++;
		if (!bit_test(step_ptr->step_node_bitmap, i))
			continue;
		step_node_inx++;
		if (job_node_inx >= job_resrcs_ptr->nhosts)
			fatal("%s: node index bad", __func__);

		if (!(task_cnt = step_layout->tasks[step_node_inx])) {
			/* This should have been caught earlier */
			error("Bad step layout: no tasks placed on node %d (%s)\n",
			      job_node_inx,
			      node_ptr->name);
			final_rc = ESLURM_BAD_TASK_COUNT;
			/*
			 * Finish allocating resources to all nodes to avoid
			 * underflow errors in _step_alloc_lps
			 */
			continue;
		}

		/*
		 * NOTE: The --overcommit option can result in
		 * cpus_used[] having a higher value than cpus[]
		 */

		/*
		 * If whole allocate all cpus here instead of just the ones
		 * requested
		 */
		if (first_step_node)
			step_ptr->cpu_count = 0;

		if ((++node_cnt) >
		    job_resrcs_ptr->cpu_array_reps[cpu_array_inx]) {
			cpu_array_inx++;
			node_cnt = 0;
		}

		vpus = node_ptr->tpc;

		if (req_tpc != NO_VAL16)
			avail_cpus_per_core = req_tpc;
		else
			avail_cpus_per_core = vpus;

		/*
		 * If the step requested cpus_per_gres, this is mutually
		 * exclusive with cpus_per_task. We need to calculate total
		 * gres times cpus_per_gres to get a total cpu count.
		 */
		unused_core_bitmap = bit_copy(job_resrcs_ptr->core_bitmap);
		bit_and_not(unused_core_bitmap,
			    job_resrcs_ptr->core_bitmap_used);
		rc = gres_ctld_step_alloc(step_ptr->gres_list_req,
					  &step_ptr->gres_list_alloc,
					  job_ptr->gres_list_alloc,
					  job_node_inx, first_step_node,
					  task_cnt,
					  rem_nodes, job_ptr->job_id,
					  step_ptr->step_id.step_id,
					  !(step_ptr->flags &
					    SSF_OVERLAP_FORCE),
					  &gres_step_node_mem_alloc,
					  node_ptr->gres_list,
					  unused_core_bitmap,
					  &gres_cpus_alloc);
		FREE_NULL_BITMAP(unused_core_bitmap);
		if (rc != SLURM_SUCCESS) {
			log_flag(STEPS, "unable to allocate step GRES for job node %d (%s): %s",
				 job_node_inx,
				 node_ptr->name,
				 slurm_strerror(rc));
			/*
			 * We need to set alloc resources before we continue to
			 * avoid underflow in _step_dealloc_lps()
			 */
			final_rc = rc;
		}
		first_step_node = false;
		rem_nodes--;

		if (gres_cpus_alloc) {
			if (task_cnt > gres_cpus_alloc) {
				if (!(step_ptr->flags & SSF_OVERCOMMIT)) {
					xstrfmtcatat(*err_msg, &err_msg_pos,
						     "Requested fewer cpus (%d) than tasks (%u) on node %d (%s); request enough cpus for at least one cpu per task or use --overcommit\n",
						     gres_cpus_alloc,
						     task_cnt,
						     job_node_inx,
						     node_ptr->name);
					rc = ESLURM_INVALID_CPU_COUNT;
					final_rc = rc;
					/*
					 * We need to set alloc resources
					 * before we continue to avoid
					 * underflow in _step_dealloc_lps()
					 */
				} else
					cpus_per_task = 1;
			} else {
				cpus_per_task = gres_cpus_alloc / task_cnt;
			}
		}

		/*
		 * Modify cpus-per-task to request full cores if they can't
		 * be shared
		*/
		if ((ntasks_per_core != INFINITE16) && ntasks_per_core) {
			alloc_cpus_per_core = avail_cpus_per_core /
					      ntasks_per_core;
			if ((alloc_cpus_per_core > 1) &&
			    (cpus_per_task % alloc_cpus_per_core)) {
				cpus_per_task += alloc_cpus_per_core -
					(cpus_per_task % alloc_cpus_per_core);
				/*
				 * Modify gres_cpus_alloc to account for
				 * ntasks_per_core. If this results in
				 * requesting more cores than are available,
				 * then _pick_step_cores() will fail.
				 *
				 * Make sure to use this same logic in
				 * _step_dealloc_lps() to know how many
				 * cpus were allocated to this step on this
				 * node.
				 */
				if (gres_cpus_alloc)
					gres_cpus_alloc = task_cnt *
						cpus_per_task;
			}
		}
		step_ptr->cpus_per_task = cpus_per_task;
		step_layout->cpus_per_task[step_node_inx] = cpus_per_task;
		log_flag(STEPS, "%s: %pS node %d (%s) gres_cpus_alloc=%d tasks=%u cpus_per_task=%u",
			 __func__, step_ptr, job_node_inx, node_ptr->name,
			 gres_cpus_alloc, task_cnt,
			 step_layout->cpus_per_task[step_node_inx]);

		if (step_ptr->flags & SSF_WHOLE) {
			cpus_alloc_mem = cpus_alloc =
				job_resrcs_ptr->cpus[job_node_inx];

			/*
			 * If we are requesting all the memory in the job
			 * (--mem=0) we get it all, otherwise we use what was
			 * requested specifically for the step.
			 *
			 * Else factor in the tpc so we get the correct amount
			 * of memory.
			 */
			if (all_job_mem)
				cpus_alloc_mem =
					job_resrcs_ptr->
					cpu_array_value[cpu_array_inx];
			else if ((req_tpc != NO_VAL16) &&
				 (req_tpc < vpus)) {
				cpus_alloc_mem += vpus - 1;
				cpus_alloc_mem /= vpus;
				cpus_alloc_mem *= req_tpc;
			}
		} else {
			if (gres_cpus_alloc)
				cpus_alloc = gres_cpus_alloc;
			else
				cpus_alloc = task_cnt * cpus_per_task;

			/*
			 * If we are requesting all the memory in the job
			 * (--mem=0) we get it all, otherwise we use what was
			 * requested specifically for the step.
			 */
			if (all_job_mem)
				cpus_alloc_mem =
					job_resrcs_ptr->
					cpu_array_value[cpu_array_inx];
			else
				cpus_alloc_mem = cpus_alloc;

			/*
			 * If we are doing threads per core we need the whole
			 * core allocated even though we are only using what was
			 * requested. Don't worry about cpus_alloc_mem, it's
			 * already correct.
			 */
			if ((job_resrcs_ptr->cr_type & (CR_CORE | CR_SOCKET)) &&
			    (req_tpc != NO_VAL16) && (req_tpc < vpus)) {
				cpus_alloc += req_tpc - 1;
				cpus_alloc /= req_tpc;
				cpus_alloc *= vpus;
			}

			/*
			 * TODO: We need ntasks-per-* sent to the ctld to make
			 * more decisions on allocation cores.
			 */
		}
		step_ptr->cpu_count += cpus_alloc;

		/*
		 * Don't count this step against the allocation if
		 * --overlap=force
		 */
		if (!(step_ptr->flags & SSF_OVERLAP_FORCE))
			job_resrcs_ptr->cpus_used[job_node_inx] += cpus_alloc;

		if (!step_ptr->pn_min_memory && !gres_step_node_mem_alloc) {
			/* If we aren't requesting memory get it from the job */
			step_ptr->pn_min_memory =
				job_resrcs_ptr->memory_allocated[job_node_inx];
			step_ptr->flags |= SSF_MEM_ZERO;
		}

		if (step_ptr->pn_min_memory && _is_mem_resv()) {
			uint64_t mem_use;
			if (step_ptr->pn_min_memory & MEM_PER_CPU) {
				mem_use = step_ptr->pn_min_memory;
				mem_use &= (~MEM_PER_CPU);
				mem_use *= cpus_alloc_mem;
			} else if (step_ptr->flags & SSF_MEM_ZERO) {
				mem_use = job_resrcs_ptr->
					memory_allocated[job_node_inx];
			} else {
				mem_use = step_ptr->pn_min_memory;
			}
			step_ptr->memory_allocated[step_node_inx] = mem_use;
			/*
			 * Do not count against the job's memory allocation if
			 * --mem=0 or --overlap=force were requested.
			 */
			if (!(step_ptr->flags & SSF_MEM_ZERO) &&
			    !(step_ptr->flags & SSF_OVERLAP_FORCE))
				job_resrcs_ptr->memory_used[job_node_inx] +=
					mem_use;
		} else if (_is_mem_resv()) {
			step_ptr->memory_allocated[step_node_inx] =
				gres_step_node_mem_alloc;
			/*
			 * Don't count this step against the allocation if
			 * --overlap=force
			 */
			if (!(step_ptr->flags & SSF_OVERLAP_FORCE))
				job_resrcs_ptr->memory_used[job_node_inx] +=
					gres_step_node_mem_alloc;
		}

		/*
		 * Now that we have set cpus and memory used for this node,
		 * we can check if there was an error, and continue to the
		 * next node. If any node had an error, we can also skip
		 * picking cores and skip to the next node.
		 *
		 */
		if (final_rc != SLURM_SUCCESS) {
			continue;
		}

		if (pick_step_cores) {
			uint16_t cpus_per_core = 1;
			/*
			 * Here we're setting number of CPUs per core
			 * if we don't enforce 1 thread per core
			 *
			 * TODO: move cpus_per_core to slurm_step_layout_t
			 */
			if (!_use_one_thread_per_core(step_ptr) &&
			    (!(node_ptr->cpus == node_ptr->tot_cores))) {
				if (step_ptr->threads_per_core != NO_VAL16)
					cpus_per_core =
						step_ptr->threads_per_core;
				else if (mc_ptr->threads_per_core != NO_VAL16)
					cpus_per_core =
						mc_ptr->threads_per_core;
				else {
					cpus_per_core = node_ptr->threads;
				}
			}
			if ((rc = _pick_step_cores(step_ptr, job_resrcs_ptr,
						   job_node_inx,
						   task_cnt,
						   cpus_per_core, i,
						   ntasks_per_core,
						   gres_cpus_alloc))) {
				log_flag(STEPS, "unable to pick step cores for job node %d (%s): %s",
					 job_node_inx,
					 node_ptr->name,
					 slurm_strerror(rc));
				final_rc = rc;
				/* Finish allocating resources to all nodes */
				continue;
			}
		}
		if (slurm_conf.debug_flags & DEBUG_FLAG_CPU_BIND)
			_dump_step_layout(step_ptr);

		if (step_ptr->flags & SSF_OVERLAP_FORCE)
			log_flag(STEPS, "step alloc on job node %d (%s); does not count against job allocation",
				 job_node_inx,
				 node_ptr->name);

		else
			log_flag(STEPS, "step alloc on job node %d (%s) used %u of %u CPUs",
				 job_node_inx,
				 node_ptr->name,
				 job_resrcs_ptr->cpus_used[job_node_inx],
				 job_resrcs_ptr->cpus[job_node_inx]);

		if (step_node_inx == (step_layout->node_cnt - 1))
			break;
	}
	gres_step_state_log(step_ptr->gres_list_req, job_ptr->job_id,
			    step_ptr->step_id.step_id);
	if ((slurm_conf.debug_flags & DEBUG_FLAG_GRES) &&
	    step_ptr->gres_list_alloc)
		info("Step Alloc GRES:");
	gres_step_state_log(step_ptr->gres_list_alloc, job_ptr->job_id,
			    step_ptr->step_id.step_id);

	/*
	 * If we failed to allocate resources on at least one of the nodes, we
	 * need to deallocate resources.
	 * Creating a backup of the resources then restoring in case of an
	 * error does not work - this method leaves cpus allocated to the node
	 * after the job completes. Instead, we try to allocate resources on
	 * all nodes in the job even if one of the nodes resulted in a failure.
	 */
	if (final_rc != SLURM_SUCCESS)
		_step_dealloc_lps(step_ptr);

	return final_rc;
}

/* Dump a job step's CPU binding information.
 * NOTE: The core_bitmap_job and node index are based upon
 * the _job_ allocation */
static void _dump_step_layout(step_record_t *step_ptr)
{
	job_record_t *job_ptr = step_ptr->job_ptr;
	job_resources_t *job_resrcs_ptr = job_ptr->job_resrcs;
	int i, bit_inx, core_inx, node_inx, rep, sock_inx;

	if ((step_ptr->core_bitmap_job == NULL) ||
	    (job_resrcs_ptr == NULL) ||
	    (job_resrcs_ptr->cores_per_socket == NULL))
		return;

	info("====================");
	info("%pS", step_ptr);
	for (i=0, bit_inx=0, node_inx=0; node_inx<job_resrcs_ptr->nhosts; i++) {
		for (rep=0; rep<job_resrcs_ptr->sock_core_rep_count[i]; rep++) {
			for (sock_inx=0;
			     sock_inx<job_resrcs_ptr->sockets_per_node[i];
			     sock_inx++) {
				for (core_inx=0;
				     core_inx<job_resrcs_ptr->cores_per_socket[i];
				     core_inx++) {
					if (bit_test(step_ptr->
						     core_bitmap_job,
						     bit_inx++)) {
						info("JobNode[%d] Socket[%d] "
						     "Core[%d] is allocated",
						     node_inx, sock_inx,
						     core_inx);
					}
				}
			}
			node_inx++;
		}
	}
	info("====================");
}

static void _step_dealloc_lps(step_record_t *step_ptr)
{
	job_record_t *job_ptr = step_ptr->job_ptr;
	job_resources_t *job_resrcs_ptr = job_ptr->job_resrcs;
	int cpus_alloc;
	int job_node_inx = -1, step_node_inx = -1;
	uint16_t req_tpc = NO_VAL16;
	uint32_t step_id = step_ptr->step_id.step_id;
	node_record_t *node_ptr;

	xassert(job_resrcs_ptr);
	if (!job_resrcs_ptr) {
		error("%s: job_resrcs is NULL for %pS; this should never happen",
		      __func__, step_ptr);
		return;
	}

	xassert(job_resrcs_ptr->cpus);
	xassert(job_resrcs_ptr->cpus_used);

	/* These special steps do not allocate any resources */
	if ((step_id == SLURM_EXTERN_CONT) ||
	    (step_id == SLURM_BATCH_SCRIPT) ||
	    (step_id == SLURM_INTERACTIVE_STEP)) {
		log_flag(STEPS, "Skip %s for %pS", __func__, step_ptr);
		return;
	}

	if (!bit_set_count(job_resrcs_ptr->node_bitmap))
		return;

	if (step_ptr->memory_allocated && _is_mem_resv() &&
	    ((job_resrcs_ptr->memory_allocated == NULL) ||
	     (job_resrcs_ptr->memory_used == NULL))) {
		error("%s: lack memory allocation details to enforce memory limits for %pJ",
		      __func__, job_ptr);
	}

	if (step_ptr->threads_per_core &&
	    (step_ptr->threads_per_core != NO_VAL16))
		req_tpc = step_ptr->threads_per_core;
	else if (job_ptr->details->mc_ptr->threads_per_core &&
		 (job_ptr->details->mc_ptr->threads_per_core != NO_VAL16))
		req_tpc = job_ptr->details->mc_ptr->threads_per_core;

	for (int i = 0;
	     (node_ptr = next_node_bitmap(job_resrcs_ptr->node_bitmap, &i));
	     i++) {
		int gres_cpus_alloc = 0;

		job_node_inx++;
		if (!bit_test(step_ptr->step_node_bitmap, i))
			continue;
		step_node_inx++;
		if (job_node_inx >= job_resrcs_ptr->nhosts)
			fatal("_step_dealloc_lps: node index bad");

		/*
		 * We need to free GRES structures regardless of overlap.
		 * Also, if cpus_per_gres was requested, get total cpus
		 * allocated for gres (cpus_per_gres * gres_alloc count)
		 */
		gres_ctld_step_dealloc(step_ptr->gres_list_alloc,
				       job_ptr->gres_list_alloc, job_ptr->job_id,
				       step_ptr->step_id.step_id,
				       job_node_inx,
				       !(step_ptr->flags & SSF_OVERLAP_FORCE),
				       &gres_cpus_alloc);

		if (step_ptr->flags & SSF_OVERLAP_FORCE) {
			log_flag(STEPS, "step dealloc on job node %d (%s); did not count against job allocation",
				 job_node_inx,
				 node_ptr->name);
			continue; /* Next node */
		}

		/*
		 * If zero tasks, then _step_alloc_lps() error'd and did not
		 * allocate any resources, so we should not deallocate anything.
		 */
		if (!step_ptr->step_layout->tasks[step_node_inx])
			continue;

		if (step_ptr->flags & SSF_WHOLE)
			cpus_alloc = job_resrcs_ptr->cpus[job_node_inx];
		else {
			slurm_step_layout_t *step_layout =
				step_ptr->step_layout;
			uint16_t *cpt_array = step_layout->cpus_per_task;
			uint16_t *tasks = step_layout->tasks;
			uint16_t cpus_per_task;
			uint16_t vpus = node_ptr->tpc;

			if (step_ptr->start_protocol_ver >=
			    SLURM_23_11_PROTOCOL_VERSION) {
				xassert (cpt_array);

				cpus_per_task = cpt_array[step_node_inx];
			} else
				cpus_per_task = step_ptr->cpus_per_task;

			/*
			 * gres_cpus_alloc being set is new in 23.11, so we
			 * only want to use this logic if it was set at step
			 * allocation time, which means only for steps started
			 * with 23.11.
			 * Two versions after 23.11, we can remove just the
			 * protocol version check, so this will turn into:
			 *   if (gres_cpus_alloc) {
			 *   ...
			 *   } else
			 */
			if (gres_cpus_alloc &&
			    (step_ptr->start_protocol_ver >=
			     SLURM_23_11_PROTOCOL_VERSION)) {
				/*
				 * allocated cpus may be modified if
				 * ntasks_per_core was requested: use the same
				 * logic here as in _step_alloc_lps().
				 */
				if (step_ptr->ntasks_per_core != NO_VAL16)
					cpus_alloc =
						tasks[step_node_inx] *
						cpus_per_task;
				else
					cpus_alloc = gres_cpus_alloc;
			} else
				cpus_alloc =
					tasks[step_node_inx] * cpus_per_task;

			/*
			 * If we are doing threads per core we need the whole
			 * core allocated even though we are only using what was
			 * requested.
			 */
			if ((req_tpc != NO_VAL16) && (req_tpc < vpus)) {
				cpus_alloc += req_tpc - 1;
				cpus_alloc /= req_tpc;
				cpus_alloc *= vpus;
			}

			/*
			 * TODO: We need ntasks-per-* sent to the ctld to make
			 * more decisions on allocation cores.
			 */
		}
		if (job_resrcs_ptr->cpus_used[job_node_inx] >= cpus_alloc) {
			job_resrcs_ptr->cpus_used[job_node_inx] -= cpus_alloc;
		} else {
			error("%s: CPU underflow for %pS (%u<%u on job node %d)",
			      __func__, step_ptr,
			      job_resrcs_ptr->cpus_used[job_node_inx],
			      cpus_alloc, job_node_inx);
			job_resrcs_ptr->cpus_used[job_node_inx] = 0;
		}
		if (step_ptr->memory_allocated && _is_mem_resv() &&
		    !(step_ptr->flags & SSF_MEM_ZERO)) {
			uint64_t mem_use =
				step_ptr->memory_allocated[step_node_inx];
			if (job_resrcs_ptr->memory_used[job_node_inx] >=
			    mem_use) {
				job_resrcs_ptr->memory_used[job_node_inx] -=
					mem_use;
				log_flag(STEPS, "Deallocating %"PRIu64"MB of memory on node %d (%s) now used: %"PRIu64" of %"PRIu64,
					 mem_use,
					 job_node_inx,
					 node_ptr->name,
					 job_resrcs_ptr->
					 memory_used[job_node_inx],
					 job_resrcs_ptr->
					 memory_allocated[job_node_inx]);
			} else {
				error("%s: Allocated memory underflow for %pS (freed memeory=%"PRIu64")",
				      __func__, step_ptr, mem_use);
				job_resrcs_ptr->memory_used[job_node_inx] = 0;
			}
		}
		log_flag(STEPS, "step dealloc on job node %d (%s) used: %u of %u CPUs",
			 job_node_inx, node_ptr->name,
			 job_resrcs_ptr->cpus_used[job_node_inx],
			 job_resrcs_ptr->cpus[job_node_inx]);
		if (step_node_inx == (step_ptr->step_layout->node_cnt - 1))
			break;
	}

	xassert(job_resrcs_ptr->core_bitmap);
	xassert(job_resrcs_ptr->core_bitmap_used);
	if (step_ptr->core_bitmap_job) {
		/* Mark the job's cores as no longer in use */
		int job_core_size, step_core_size;
		job_core_size  = bit_size(job_resrcs_ptr->core_bitmap_used);
		step_core_size = bit_size(step_ptr->core_bitmap_job);
		/*
		 * Don't remove step's used cores from job core_bitmap_used if
		 * SSF_OVERLAP_FORCE
		 */
		if (job_core_size == step_core_size) {
			if (!(step_ptr->flags & SSF_OVERLAP_FORCE))
				bit_and_not(job_resrcs_ptr->core_bitmap_used,
					    step_ptr->core_bitmap_job);
		} else if (job_ptr->bit_flags & JOB_RESIZED) {
			/*
			 * If a job is resized, the core bitmap will differ in
			 * the step. See rebuild_step_bitmaps(). The problem
			 * will go away when we have per-node core bitmaps.
			 */
			info("%s: %pS ending, unable to update job's core use information due to job resizing",
			     __func__, step_ptr);
		} else {
			error("%s: %pS core_bitmap size mismatch (%d != %d)",
			      __func__, step_ptr, job_core_size,
			      step_core_size);
		}
		FREE_NULL_BITMAP(step_ptr->core_bitmap_job);
	}
}

static int _test_strlen(char *test_str, char *str_name, int max_str_len)
{
	int i = 0;

	if (test_str)
		i = strlen(test_str);
	if (i > max_str_len) {
		info("step_create_request: strlen(%s) too big (%d > %d)",
		     str_name, i, max_str_len);
		return ESLURM_PATHNAME_TOO_LONG;
	}
	return SLURM_SUCCESS;
}

/* Calculate a step's cpus_per_task value. Set to zero if we can't distributed
 * the tasks evenly over the nodes (heterogeneous job allocation). */
static int _calc_cpus_per_task(job_step_create_request_msg_t *step_specs,
			       job_record_t *job_ptr)
{
	int cpus_per_task = 0, i;
	int num_tasks;

	if (step_specs->cpus_per_tres)
		return 0;

	if ((step_specs->cpu_count == 0) ||
	    (step_specs->cpu_count % step_specs->num_tasks))
		return cpus_per_task;

	cpus_per_task = step_specs->cpu_count / step_specs->num_tasks;
	if (cpus_per_task < 1)
		cpus_per_task = 1;

	if (!job_ptr->job_resrcs)
		return cpus_per_task;

	num_tasks = step_specs->num_tasks;
	for (i = 0; i < job_ptr->job_resrcs->cpu_array_cnt; i++) {
		if (cpus_per_task > job_ptr->job_resrcs->cpu_array_value[i]) {
			cpus_per_task = 0;
			break;
		}
		num_tasks -= (job_ptr->job_resrcs->cpu_array_value[i] /
			      cpus_per_task) *
			job_ptr->job_resrcs->cpu_array_reps[i];
	}

	if (num_tasks > 0)
		return 0;

	return cpus_per_task;
}

/*
 * Set a job's default cpu_bind_type based upon configuration of allocated nodes,
 * partition or global TaskPluginParams
 */
static void _set_def_cpu_bind(job_record_t *job_ptr)
{
	job_resources_t *job_resrcs_ptr = job_ptr->job_resrcs;
	node_record_t *node_ptr;
	uint32_t bind_bits, bind_to_bits, node_bind = NO_VAL;
	bool node_fail = false;

	if (!job_ptr->details || !job_resrcs_ptr ||
	    !job_resrcs_ptr->node_bitmap)
		return;		/* No data structure */

	bind_to_bits = CPU_BIND_TO_SOCKETS | CPU_BIND_TO_CORES |
		CPU_BIND_TO_THREADS | CPU_BIND_TO_LDOMS;
	if ((job_ptr->details->cpu_bind_type != NO_VAL16) &&
	    (job_ptr->details->cpu_bind_type & bind_to_bits)) {
		if (slurm_conf.debug_flags & DEBUG_FLAG_CPU_BIND) {
			char tmp_str[128];
			slurm_sprint_cpu_bind_type(
				tmp_str, job_ptr->details->cpu_bind_type);
			log_flag(CPU_BIND, "%pJ CpuBind='%s' already set for job/allocation using it as a default for new step.",
				 job_ptr, tmp_str);
		}
		return;		/* Already set */
	}
	bind_bits = job_ptr->details->cpu_bind_type & CPU_BIND_VERBOSE;

	/*
	 * Set job's cpu_bind to the node's cpu_bind if all of the job's
	 * allocated nodes have the same cpu_bind (or it is not set)
	 */
	for (int i = 0;
	     (node_ptr = next_node_bitmap(job_resrcs_ptr->node_bitmap, &i));
	     i++) {
		if (node_bind == NO_VAL) {
			if (node_ptr->cpu_bind != 0)
				node_bind = node_ptr->cpu_bind;
		} else if ((node_ptr->cpu_bind != 0) &&
			   (node_bind != node_ptr->cpu_bind)) {
			node_fail = true;
			break;
		}
	}
	if (!node_fail && (node_bind != NO_VAL)) {
		job_ptr->details->cpu_bind_type = bind_bits | node_bind;
		if (slurm_conf.debug_flags & DEBUG_FLAG_CPU_BIND) {
			char tmp_str[128];
			slurm_sprint_cpu_bind_type(
				tmp_str, job_ptr->details->cpu_bind_type);
			log_flag(CPU_BIND, "%pJ setting default CpuBind to nodes default '%s' for new step.",
				 job_ptr, tmp_str);
		}
		return;
	}

	/* Use partition's cpu_bind (if any) */
	if (job_ptr->part_ptr && job_ptr->part_ptr->cpu_bind) {
		job_ptr->details->cpu_bind_type = bind_bits |
			job_ptr->part_ptr->cpu_bind;
		if (slurm_conf.debug_flags & DEBUG_FLAG_CPU_BIND) {
			char tmp_str[128];
			slurm_sprint_cpu_bind_type(
				tmp_str, job_ptr->details->cpu_bind_type);
			log_flag(CPU_BIND, "%pJ setting default CpuBind to partition default '%s' for new step.",
				 job_ptr, tmp_str);

		}
		return;
	}

	/* Use global default from TaskPluginParams */
	job_ptr->details->cpu_bind_type = bind_bits |
		slurm_conf.task_plugin_param;

	if (slurm_conf.debug_flags & DEBUG_FLAG_CPU_BIND) {
		char tmp_str[128];
		slurm_sprint_cpu_bind_type(tmp_str,
					   job_ptr->details->cpu_bind_type);
		log_flag(CPU_BIND, "%pJ setting default CpuBind to TaskPluginParam '%s' for new step.",
			 job_ptr, tmp_str);

	}

	return;
}

/*
 * A step may explicitly set a TRES count to zero in order to avoid making use
 * of the job's TRES specifications. At this point, clear the records with
 * zero counts.
 */
static void _clear_zero_tres(char **tres_spec)
{
	char *new_spec = NULL, *new_sep = "";
	char *tmp, *tok, *sep, *end_ptr = NULL, *save_ptr = NULL;
	long int cnt;

	if (*tres_spec == NULL)
		return;

	tmp = xstrdup(*tres_spec);
	tok = strtok_r(tmp, ",", &save_ptr);
	while (tok) {
		bool copy_rec = true;
		sep = strrchr(tok, ':');
		if (sep) {
			cnt = strtoll(sep+1, &end_ptr, 10);
			if ((cnt == 0) && (end_ptr[0] == '\0'))
				copy_rec = false;
		}
		if (copy_rec) {
			xstrfmtcat(new_spec, "%s%s", new_sep, tok);
			new_sep = ",";
		}
		tok = strtok_r(NULL, ",", &save_ptr);
	}
	xfree(tmp);
	xfree(*tres_spec);
	*tres_spec = new_spec;
}

/*
 * A step may explicitly request --gres=none in order to avoid making use
 * of the job's TRES specifications. At this point, clear all GRES records.
 */
static void _clear_gres_tres(char **tres_spec)
{
	char *new_spec = NULL, *new_sep = "";
	char *tmp, *tok, *save_ptr = NULL;

	if (*tres_spec == NULL)
		return;

	tmp = xstrdup(*tres_spec);
	tok = strtok_r(tmp, ",", &save_ptr);
	while (tok) {
		if (xstrncmp(tok, "gres", 4)) {
			xstrfmtcat(new_spec, "%s%s", new_sep, tok);
			new_sep = ",";
		}
		tok = strtok_r(NULL, ",", &save_ptr);
	}
	xfree(tmp);
	xfree(*tres_spec);
	*tres_spec = new_spec;
}

/*
 * If a job step specification does not include any GRES specification,
 * then copy those values from the job record.
 * Currently we only want to check if the step lacks a "gres" request.
 * "tres_per_[step|task]" has "cpu:<count>" in it, so we need to search for
 * "gres" in the strings.
 */
static void _copy_job_tres_to_step(job_step_create_request_msg_t *step_specs,
				   job_record_t *job_ptr)
{
	if (!xstrcasecmp(step_specs->tres_per_node, "NONE")) {
		xfree(step_specs->tres_per_node);
		_clear_gres_tres(&step_specs->tres_per_step);
		_clear_gres_tres(&step_specs->tres_per_socket);
		_clear_gres_tres(&step_specs->tres_per_task);
	} else if (xstrstr(step_specs->tres_per_step, "gres")	||
		   xstrstr(step_specs->tres_per_node, "gres")	||
		   xstrstr(step_specs->tres_per_socket, "gres")	||
		   xstrstr(step_specs->tres_per_task, "gres")) {
		_clear_zero_tres(&step_specs->tres_per_step);
		_clear_zero_tres(&step_specs->tres_per_node);
		_clear_zero_tres(&step_specs->tres_per_socket);
		_clear_zero_tres(&step_specs->tres_per_task);
	} else {
		xfree(step_specs->tres_per_step);
		xfree(step_specs->tres_per_node);
		xfree(step_specs->tres_per_socket);
		xfree(step_specs->tres_per_task);
		step_specs->tres_per_step   = xstrdup(job_ptr->tres_per_job);
		step_specs->tres_per_node   = xstrdup(job_ptr->tres_per_node);
		step_specs->tres_per_socket = xstrdup(job_ptr->tres_per_socket);
		step_specs->tres_per_task   = xstrdup(job_ptr->tres_per_task);
	}
}

static int _test_step_desc_fields(job_step_create_request_msg_t *step_specs)
{
	static time_t sched_update = 0;
	static int max_submit_line = DEFAULT_MAX_SUBMIT_LINE_SIZE;

	if (sched_update != slurm_conf.last_update) {
		char *tmp_ptr;
		sched_update = slurm_conf.last_update;

		if ((tmp_ptr = xstrcasestr(slurm_conf.sched_params,
		                           "max_submit_line_size="))) {
			max_submit_line = atoi(tmp_ptr + 16);
		} else {
			max_submit_line = DEFAULT_MAX_SUBMIT_LINE_SIZE;
		}
	}

	if (_test_strlen(step_specs->host, "host", 1024) ||
	    _test_strlen(step_specs->name, "name", 1024) ||
	    _test_strlen(step_specs->network, "network", 1024) ||
	    _test_strlen(step_specs->submit_line, "submit_line",
			 max_submit_line))
		return ESLURM_PATHNAME_TOO_LONG;
	return SLURM_SUCCESS;
}

extern int step_create(job_step_create_request_msg_t *step_specs,
		       step_record_t** new_step_record,
		       uint16_t protocol_version, char **err_msg)
{
	step_record_t *step_ptr;
	job_record_t *job_ptr;
	bitstr_t *nodeset;
	int cpus_per_task, ret_code, i;
	uint32_t node_count = 0;
	time_t now = time(NULL);
	char *step_node_list = NULL;
	uint32_t orig_cpu_count;
	List step_gres_list = (List) NULL;
	dynamic_plugin_data_t *select_jobinfo = NULL;
	uint32_t task_dist;
	uint32_t max_tasks;
	uint32_t jobid;
	uint32_t over_time_limit;
	slurm_step_layout_t *step_layout = NULL;
	bool tmp_step_layout_used = false;
#ifdef HAVE_NATIVE_CRAY
	slurm_step_layout_t tmp_step_layout;
#endif

	*new_step_record = NULL;
	if (step_specs->array_task_id != NO_VAL)
		job_ptr = find_job_array_rec(step_specs->step_id.job_id,
					     step_specs->array_task_id);
	else
		job_ptr = find_job_record(step_specs->step_id.job_id);

	if (job_ptr == NULL)
		return ESLURM_INVALID_JOB_ID ;

	/*
	 * NOTE: We have already confirmed the UID originating
	 * the request is identical with step_specs->user_id
	 */
	if (step_specs->user_id != job_ptr->user_id)
		return ESLURM_ACCESS_DENIED ;

	if (step_specs->step_id.step_id != NO_VAL) {
		if (list_delete_first(job_ptr->step_list,
				      _purge_duplicate_steps,
				      step_specs) < 0)
			return ESLURM_DUPLICATE_STEP_ID;
	}

	if ((job_ptr->details == NULL) || IS_JOB_SUSPENDED(job_ptr))
		return ESLURM_DISABLED;

	if (IS_JOB_PENDING(job_ptr)) {
		/* NOTE: LSF creates a job allocation for batch jobs.
		 * After the allocation has been made, LSF submits a
		 * job to run in that allocation (sbatch --jobid= ...).
		 * If that job is pending either LSF messed up or LSF is
		 * not being used. We have seen this problem with Moab. */
		return ESLURM_DUPLICATE_JOB_ID;
	}

	/* Get OverTimeLimit from job's partition if set, or globally. */
	if (job_ptr->part_ptr &&
	    (job_ptr->part_ptr->over_time_limit != NO_VAL16))
		over_time_limit = job_ptr->part_ptr->over_time_limit;
	else
		over_time_limit = slurm_conf.over_time_limit;

	if (over_time_limit == INFINITE16)
		over_time_limit = YEAR_MINUTES;

	if (IS_JOB_FINISHED(job_ptr) ||
	    (((job_ptr->end_time + (over_time_limit * 60)) <= time(NULL)) &&
	     !IS_JOB_CONFIGURING(job_ptr)))
		return ESLURM_ALREADY_DONE;

	if (job_ptr->details->prolog_running)
		return ESLURM_PROLOG_RUNNING;

	if (step_specs->flags & SSF_INTERACTIVE) {
		debug("%s: interactive step requested", __func__);
		*new_step_record = _build_interactive_step(job_ptr, step_specs,
							   protocol_version);
		if (*new_step_record)
			return SLURM_SUCCESS;
		else
			return ESLURM_DUPLICATE_STEP_ID;
	}

	/* A step cannot request more threads per core than its allocation. */
	if ((step_specs->threads_per_core != NO_VAL16) &&
	    (step_specs->threads_per_core >
	     job_ptr->job_resrcs->threads_per_core))
		return ESLURM_BAD_THREAD_PER_CORE;

	task_dist = step_specs->task_dist & SLURM_DIST_STATE_BASE;
	/* Set to block in the case that mem is 0. srun leaves the dist
	 * set to unknown if mem is 0. */
	if ((task_dist == SLURM_DIST_UNKNOWN) &&
	    (!(step_specs->pn_min_memory &(~MEM_PER_CPU)))) {
		step_specs->task_dist &= SLURM_DIST_STATE_FLAGS;
		step_specs->task_dist |= SLURM_DIST_BLOCK;
		task_dist = SLURM_DIST_BLOCK;
	}

	if ((task_dist != SLURM_DIST_CYCLIC) &&
	    (task_dist != SLURM_DIST_BLOCK) &&
	    (task_dist != SLURM_DIST_CYCLIC_CYCLIC) &&
	    (task_dist != SLURM_DIST_BLOCK_CYCLIC) &&
	    (task_dist != SLURM_DIST_CYCLIC_BLOCK) &&
	    (task_dist != SLURM_DIST_BLOCK_BLOCK) &&
	    (task_dist != SLURM_DIST_CYCLIC_CFULL) &&
	    (task_dist != SLURM_DIST_BLOCK_CFULL) &&
	    (task_dist != SLURM_DIST_CYCLIC_CYCLIC_CYCLIC) &&
	    (task_dist != SLURM_DIST_CYCLIC_CYCLIC_BLOCK) &&
	    (task_dist != SLURM_DIST_CYCLIC_CYCLIC_CFULL) &&
	    (task_dist != SLURM_DIST_CYCLIC_BLOCK_CYCLIC) &&
	    (task_dist != SLURM_DIST_CYCLIC_BLOCK_BLOCK) &&
	    (task_dist != SLURM_DIST_CYCLIC_BLOCK_CFULL) &&
	    (task_dist != SLURM_DIST_CYCLIC_CFULL_CYCLIC) &&
	    (task_dist != SLURM_DIST_CYCLIC_CFULL_BLOCK) &&
	    (task_dist != SLURM_DIST_CYCLIC_CFULL_CFULL) &&
	    (task_dist != SLURM_DIST_BLOCK_CYCLIC_CYCLIC) &&
	    (task_dist != SLURM_DIST_BLOCK_CYCLIC_BLOCK) &&
	    (task_dist != SLURM_DIST_BLOCK_CYCLIC_CFULL) &&
	    (task_dist != SLURM_DIST_BLOCK_BLOCK_CYCLIC) &&
	    (task_dist != SLURM_DIST_BLOCK_BLOCK_BLOCK) &&
	    (task_dist != SLURM_DIST_BLOCK_BLOCK_CFULL) &&
	    (task_dist != SLURM_DIST_BLOCK_CFULL_CYCLIC) &&
	    (task_dist != SLURM_DIST_BLOCK_CFULL_BLOCK) &&
	    (task_dist != SLURM_DIST_BLOCK_CFULL_CFULL) &&
	    (task_dist != SLURM_DIST_PLANE) &&
	    (task_dist != SLURM_DIST_ARBITRARY))
		return ESLURM_BAD_DIST;

	if (!valid_tres_cnt(step_specs->cpus_per_tres)	||
	    !valid_tres_cnt(step_specs->mem_per_tres)	||
	    tres_bind_verify_cmdline(step_specs->tres_bind) ||
	    tres_freq_verify_cmdline(step_specs->tres_freq) ||
	    !valid_tres_cnt(step_specs->tres_per_step)	||
	    (!valid_tres_cnt(step_specs->tres_per_node)	&&
	     xstrcasecmp(step_specs->tres_per_node, "NONE")) ||
	    !valid_tres_cnt(step_specs->tres_per_socket)||
	    !valid_tres_cnt(step_specs->tres_per_task))
		return ESLURM_INVALID_TRES;

	if ((ret_code = _test_step_desc_fields(step_specs)) != SLURM_SUCCESS)
		return ret_code;

	if (job_ptr->next_step_id >= slurm_conf.max_step_cnt)
		return ESLURM_STEP_LIMIT;

	/*
	 * If the overcommit flag is checked, we set cpu_count=0
	 * which makes it so we don't check to see the available cpus
	 */
	orig_cpu_count =  step_specs->cpu_count;

	if (step_specs->flags & SSF_OVERCOMMIT)
		step_specs->cpu_count = 0;

	if (!step_specs->ntasks_per_tres)
		step_specs->ntasks_per_tres = NO_VAL16;

	/* determine cpus_per_task value by reversing what srun does */
	if (step_specs->num_tasks < 1)
		return ESLURM_BAD_TASK_COUNT;

	cpus_per_task = _calc_cpus_per_task(step_specs, job_ptr);

	_copy_job_tres_to_step(step_specs, job_ptr);

	/* If whole is given we probably need to copy tres_per_* from the job */
	i = gres_step_state_validate(step_specs->cpus_per_tres,
				     step_specs->tres_per_step,
				     step_specs->tres_per_node,
				     step_specs->tres_per_socket,
				     step_specs->tres_per_task,
				     step_specs->mem_per_tres,
				     step_specs->ntasks_per_tres,
				     step_specs->min_nodes,
				     &step_gres_list,
				     job_ptr->gres_list_req, job_ptr->job_id,
				     NO_VAL, &step_specs->num_tasks,
				     &step_specs->cpu_count, err_msg);
	if (i != SLURM_SUCCESS) {
		FREE_NULL_LIST(step_gres_list);
		return i;
	}

	job_ptr->time_last_active = now;

	/* make sure select_jobinfo exists to avoid xassert */
	select_jobinfo = select_g_select_jobinfo_alloc();
	nodeset = _pick_step_nodes(job_ptr, step_specs, step_gres_list,
				   cpus_per_task, node_count, select_jobinfo,
				   &ret_code);
	if (nodeset == NULL) {
		FREE_NULL_LIST(step_gres_list);
		select_g_select_jobinfo_free(select_jobinfo);
		if ((ret_code == ESLURM_NODES_BUSY) ||
		    (ret_code == ESLURM_PORTS_BUSY) ||
		    (ret_code == ESLURM_INTERCONNECT_BUSY))
			_build_pending_step(job_ptr, step_specs);
		return ret_code;
	}
	_set_def_cpu_bind(job_ptr);

	node_count = bit_set_count(nodeset);
	if (step_specs->num_tasks == NO_VAL) {
		if (step_specs->cpu_count != NO_VAL)
			step_specs->num_tasks = step_specs->cpu_count;
		else
			step_specs->num_tasks = node_count;
	}

	max_tasks = node_count * slurm_conf.max_tasks_per_node;
	if (step_specs->num_tasks > max_tasks) {
		error("step has invalid task count: %u max is %u",
		      step_specs->num_tasks, max_tasks);
		FREE_NULL_LIST(step_gres_list);
		FREE_NULL_BITMAP(nodeset);
		select_g_select_jobinfo_free(select_jobinfo);
		return ESLURM_BAD_TASK_COUNT;
	}

	step_ptr = _create_step_record(job_ptr, protocol_version);
	if (step_ptr == NULL) {
		FREE_NULL_LIST(step_gres_list);
		FREE_NULL_BITMAP(nodeset);
		select_g_select_jobinfo_free(select_jobinfo);
		return ESLURMD_TOOMANYSTEPS;
	}
	step_ptr->start_time = time(NULL);
	step_ptr->state      = JOB_RUNNING;

	memcpy(&step_ptr->step_id, &step_specs->step_id,
	       sizeof(step_ptr->step_id));

	if (step_specs->array_task_id != NO_VAL)
		step_ptr->step_id.job_id = job_ptr->job_id;

	if (step_specs->step_id.step_id != NO_VAL) {
		if (step_specs->step_id.step_het_comp == NO_VAL) {
			job_ptr->next_step_id =
				MAX(job_ptr->next_step_id,
				    step_specs->step_id.step_id);
			job_ptr->next_step_id++;
		}
	} else if (job_ptr->het_job_id &&
		   (job_ptr->het_job_id != job_ptr->job_id)) {
		job_record_t *het_job;
		het_job = find_job_record(job_ptr->het_job_id);
		if (het_job)
			step_ptr->step_id.step_id = het_job->next_step_id++;
		else
			step_ptr->step_id.step_id = job_ptr->next_step_id++;
		job_ptr->next_step_id = MAX(job_ptr->next_step_id,
					    step_ptr->step_id.step_id);
	} else {
		step_ptr->step_id.step_id = job_ptr->next_step_id++;
	}

	/* Here is where the node list is set for the step */
	if (step_specs->node_list &&
	    ((step_specs->task_dist & SLURM_DIST_STATE_BASE) ==
	     SLURM_DIST_ARBITRARY)) {
		step_node_list = xstrdup(step_specs->node_list);
		xfree(step_specs->node_list);
		step_specs->node_list = bitmap2node_name(nodeset);
	} else {
		step_node_list = bitmap2node_name_sortable(nodeset, false);
		xfree(step_specs->node_list);
		step_specs->node_list = xstrdup(step_node_list);
	}
	log_flag(STEPS, "Picked nodes %s when accumulating from %s",
		 step_node_list, step_specs->node_list);
	step_ptr->step_node_bitmap = nodeset;

	switch (step_specs->task_dist & SLURM_DIST_NODESOCKMASK) {
	case SLURM_DIST_CYCLIC:
	case SLURM_DIST_CYCLIC_CYCLIC:
	case SLURM_DIST_CYCLIC_CFULL:
	case SLURM_DIST_CYCLIC_BLOCK:
		step_ptr->cyclic_alloc = 1;
		break;
	default:
		step_ptr->cyclic_alloc = 0;
		break;
	}

	step_ptr->container = xstrdup(step_specs->container);
	step_ptr->container_id = xstrdup(step_specs->container_id);
	step_ptr->gres_list_req = step_gres_list;
	step_gres_list      = (List) NULL;
	gres_step_state_log(step_ptr->gres_list_req, job_ptr->job_id,
			    step_ptr->step_id.step_id);
	if ((slurm_conf.debug_flags & DEBUG_FLAG_GRES) &&
	    step_ptr->gres_list_alloc)
		info("Step Alloc GRES:");
	gres_step_state_log(step_ptr->gres_list_alloc, job_ptr->job_id,
			    step_ptr->step_id.step_id);

	step_ptr->port = step_specs->port;
	step_ptr->srun_pid = step_specs->srun_pid;
	step_ptr->host = xstrdup(step_specs->host);
	if ((step_specs->cpu_freq_min == NO_VAL) &&
	    (step_specs->cpu_freq_max == NO_VAL) &&
	    (step_specs->cpu_freq_gov == NO_VAL)) {
		step_ptr->cpu_freq_min = job_ptr->details->cpu_freq_min;
		step_ptr->cpu_freq_max = job_ptr->details->cpu_freq_max;
		step_ptr->cpu_freq_gov = job_ptr->details->cpu_freq_gov;
	} else {
		step_ptr->cpu_freq_min = step_specs->cpu_freq_min;
		step_ptr->cpu_freq_max = step_specs->cpu_freq_max;
		step_ptr->cpu_freq_gov = step_specs->cpu_freq_gov;
	}
	step_ptr->cpus_per_task = (uint16_t)cpus_per_task;
	step_ptr->ntasks_per_core = step_specs->ntasks_per_core;
	step_ptr->pn_min_memory = step_specs->pn_min_memory;
	/*
	 * cpu_count can be updated by gres_step_state_validate() if OVERCOMMIT
	 * is not used. If so, use the updated value.
	 */
	if (step_specs->flags & SSF_OVERCOMMIT)
		step_ptr->cpu_count = orig_cpu_count;
	else
		step_ptr->cpu_count = step_specs->cpu_count;
	step_ptr->exit_code = NO_VAL;
	step_ptr->flags = step_specs->flags;
	step_ptr->ext_sensors = ext_sensors_alloc();

	step_ptr->cpus_per_tres = xstrdup(step_specs->cpus_per_tres);
	step_ptr->mem_per_tres = xstrdup(step_specs->mem_per_tres);
	step_ptr->submit_line = xstrdup(step_specs->submit_line);
	step_ptr->tres_bind = xstrdup(step_specs->tres_bind);
	step_ptr->tres_freq = xstrdup(step_specs->tres_freq);
	step_ptr->tres_per_step = xstrdup(step_specs->tres_per_step);
	step_ptr->tres_per_node = xstrdup(step_specs->tres_per_node);
	step_ptr->tres_per_socket = xstrdup(step_specs->tres_per_socket);
	step_ptr->tres_per_task = xstrdup(step_specs->tres_per_task);

	step_ptr->threads_per_core = step_specs->threads_per_core;

	/*
	 * step's name and network default to job's values if not
	 * specified in the step specification
	 */
	if (step_specs->name && step_specs->name[0])
		step_ptr->name = xstrdup(step_specs->name);
	else
		step_ptr->name = xstrdup(job_ptr->name);
	if (step_specs->network && step_specs->network[0])
		step_ptr->network = xstrdup(step_specs->network);
	else
		step_ptr->network = xstrdup(job_ptr->network);

	step_ptr->select_jobinfo = select_jobinfo;
	select_jobinfo = NULL;

	/*
	 * the step time_limit is recorded as submitted (INFINITE
	 * or partition->max_time by default), but the allocation
	 * time limits may cut it short
	 */
	if (step_specs->time_limit == NO_VAL || step_specs->time_limit == 0 ||
	    step_specs->time_limit == INFINITE) {
		step_ptr->time_limit = INFINITE;
	} else {
		/* enforce partition limits if necessary */
		if ((step_specs->time_limit > job_ptr->part_ptr->max_time) &&
		    slurm_conf.enforce_part_limits) {
			info("%s: %pS time greater than partition's (%u > %u)",
			     __func__, step_ptr, step_specs->time_limit,
			     job_ptr->part_ptr->max_time);
			delete_step_record(job_ptr, step_ptr);
			xfree(step_node_list);
			return ESLURM_INVALID_TIME_LIMIT;
		}
		step_ptr->time_limit = step_specs->time_limit;
	}

	step_ptr->step_layout =
		step_layout_create(step_ptr,
				   step_node_list, node_count,
				   step_specs->num_tasks,
				   (uint16_t)cpus_per_task,
				   step_specs->task_dist,
				   step_specs->plane_size);
	xfree(step_node_list);
	if (!step_ptr->step_layout) {
		delete_step_record(job_ptr, step_ptr);
		if (step_specs->pn_min_memory)
			return ESLURM_INVALID_TASK_MEMORY;
		return SLURM_ERROR;
	}
	if (step_specs->resv_port_cnt == NO_VAL16 && slurm_conf.mpi_params) {
		step_specs->resv_port_cnt = 0;
		/*
		 * reserved port count set to maximum task count on
		 * any node plus one
		 */
		for (i = 0; i < step_ptr->step_layout->node_cnt; i++) {
			step_specs->resv_port_cnt =
				MAX(step_specs->resv_port_cnt,
				    step_ptr->step_layout->tasks[i]);
		}
		step_specs->resv_port_cnt++;
	}
	if ((step_specs->resv_port_cnt != NO_VAL16) &&
	    (step_specs->resv_port_cnt != 0)) {
		step_ptr->resv_port_cnt = step_specs->resv_port_cnt;
		i = resv_port_alloc(step_ptr);
		if (i != SLURM_SUCCESS) {
			delete_step_record(job_ptr, step_ptr);
			return i;
		}
	}

#ifdef HAVE_NATIVE_CRAY
	if (job_ptr->het_job_id && (job_ptr->het_job_id != NO_VAL)) {
		job_record_t *het_job_ptr;
		step_record_t *het_step_ptr;
		bitstr_t *het_grp_bits = NULL;
		uint32_t tmp_job_id = step_ptr->step_id.job_id;

		/*
		 * Het job compontents are sent across on the network
		 * variable.
		 */
		if (!step_specs->step_het_grps) {
			het_job_ptr = find_job_record(job_ptr->het_job_id);
			/*
			 * Temporarily set the job_id to that of the het_job_ptr
			 * or find_step_record will not work correctly.  This is
			 * only needed for a regular het job not for the
			 * het step code on the else below here.
			 */
			step_ptr->step_id.job_id = het_job_ptr->job_id;
		} else {
			int first_bit = 0;
			het_grp_bits = bit_alloc(MAX_HET_JOB_COMPONENTS);
			if (bit_unfmt_hexmask(het_grp_bits,
					      step_specs->step_het_grps)) {
				error("%s: bad het group given", __func__);
				FREE_NULL_BITMAP(het_grp_bits);
				delete_step_record(job_ptr, step_ptr);
				return ESLURM_INTERCONNECT_FAILURE;
			}
			if ((first_bit = bit_ffs(het_grp_bits)) == -1) {
				error("%s: no components given from srun for hetstep %pS",
				      __func__, step_ptr);
				delete_step_record(job_ptr, step_ptr);
				return ESLURM_INTERCONNECT_FAILURE;
			}
			/* The het step might not start on the 0 component. */
			het_job_ptr = find_het_job_record(
				job_ptr->het_job_id, first_bit);
		}

		/* Get the step record from the first component in the step */
		het_step_ptr = find_step_record(het_job_ptr,
						&step_ptr->step_id);

		step_ptr->step_id.job_id = tmp_job_id;
		jobid = job_ptr->het_job_id;
		if (!het_step_ptr || !het_step_ptr->switch_job) {
			job_record_t *het_job_comp_ptr;
			hostlist_t *hl = hostlist_create(NULL);
			ListIterator itr;

			/* Now let's get the real het_job_ptr */
			het_job_ptr = find_job_record(job_ptr->het_job_id);
			itr = list_iterator_create(het_job_ptr->het_job_list);
			while ((het_job_comp_ptr = list_next(itr))) {
				if (het_grp_bits &&
				    !bit_test(het_grp_bits,
					      het_job_comp_ptr->het_job_offset))
					continue;
				hostlist_push(hl, het_job_comp_ptr->nodes);
			}
			list_iterator_destroy(itr);
			FREE_NULL_BITMAP(het_grp_bits);

			hostlist_uniq(hl);

			memset(&tmp_step_layout, 0, sizeof(tmp_step_layout));
			step_layout = &tmp_step_layout;
			step_layout->node_list =
				hostlist_ranged_string_xmalloc(hl);
			step_layout->node_cnt = hostlist_count(hl);
			hostlist_destroy(hl);
			tmp_step_layout_used = true;
		} else {

			if (!het_step_ptr->switch_job) {
				delete_step_record(job_ptr, step_ptr);
				return ESLURM_INTERCONNECT_FAILURE;
			}

			switch_g_duplicate_jobinfo(het_step_ptr->switch_job,
						   &step_ptr->switch_job);
			/*
			 * Prevent switch_g_build_jobinfo from getting a new
			 * cookie below.
			 */
			step_layout = NULL;
		}
	} else if (step_specs->step_id.step_het_comp != NO_VAL) {
		slurm_step_id_t step_id = {
			.job_id = step_ptr->step_id.job_id,
			.step_id = step_ptr->step_id.step_id,
			.step_het_comp = 0,
		};
		/* get the first het step component */
		step_record_t *het_step_ptr =
			find_step_record(job_ptr, &step_id);

		jobid = job_ptr->job_id;
		if (!het_step_ptr || !het_step_ptr->switch_job) {
			memset(&tmp_step_layout, 0, sizeof(tmp_step_layout));
			step_layout = &tmp_step_layout;
			step_layout->node_list = xstrdup(job_ptr->nodes);
			step_layout->node_cnt = job_ptr->node_cnt;
			tmp_step_layout_used = true;
		} else {
			if (!het_step_ptr->switch_job) {
				delete_step_record(job_ptr, step_ptr);
				return ESLURM_INTERCONNECT_FAILURE;
			}

			switch_g_duplicate_jobinfo(het_step_ptr->switch_job,
						   &step_ptr->switch_job);
			/*
			 * Prevent switch_g_build_jobinfo from getting a new
			 * cookie below.
			 */
			step_layout = NULL;
		}
	} else {
		step_layout = step_ptr->step_layout;
		jobid = job_ptr->job_id;
	}
#else
	step_layout = step_ptr->step_layout;
	jobid = job_ptr->job_id;
#endif

	if (step_layout) {
		if (switch_g_alloc_jobinfo(&step_ptr->switch_job,
					   jobid,
					   step_ptr->step_id.step_id) < 0)
			fatal("%s: switch_g_alloc_jobinfo error", __func__);

		if (switch_g_build_jobinfo(step_ptr->switch_job,
					   step_layout, step_ptr) < 0) {
			delete_step_record(job_ptr, step_ptr);
			if (tmp_step_layout_used)
				xfree(step_layout->node_list);
			if (errno == ESLURM_INTERCONNECT_BUSY)
				return errno;
			return ESLURM_INTERCONNECT_FAILURE;
		}
	}

	if (tmp_step_layout_used)
		xfree(step_layout->node_list);

	if ((ret_code = _step_alloc_lps(step_ptr, err_msg))) {
		delete_step_record(job_ptr, step_ptr);
		return ret_code;
	}

	xassert(bit_set_count(step_ptr->core_bitmap_job) != 0);

	*new_step_record = step_ptr;

	select_g_step_start(step_ptr);


	step_set_alloc_tres(step_ptr, node_count, false, true);
	jobacct_storage_g_step_start(acct_db_conn, step_ptr);
	return SLURM_SUCCESS;
}

extern slurm_step_layout_t *step_layout_create(step_record_t *step_ptr,
					       char *step_node_list,
					       uint32_t node_count,
					       uint32_t num_tasks,
					       uint16_t cpus_per_task,
					       uint32_t task_dist,
					       uint16_t plane_size)
{
	slurm_step_layout_t *step_layout = NULL;
	uint16_t cpus_per_node[node_count];
	uint16_t cpus_per_task_array[node_count];
	job_record_t *job_ptr = step_ptr->job_ptr;
	job_resources_t *job_resrcs_ptr = job_ptr->job_resrcs;
	slurm_step_layout_req_t step_layout_req;
	uint64_t gres_cpus;
	int cpu_inx = -1, cpus_task_inx = -1;
	int usable_cpus, usable_mem;
	int set_nodes = 0/* , set_tasks = 0 */;
	int pos = -1;
	uint32_t cpu_count_reps[node_count];
	uint32_t cpus_task_reps[node_count];
	uint32_t cpus_task = 0;
	uint16_t ntasks_per_core = step_ptr->ntasks_per_core;
	uint16_t ntasks_per_socket = 0;
	node_record_t *node_ptr;
	gres_ctld_step_test_args_t gres_test_args = {
		.cpus_per_task = step_ptr->cpus_per_task,
		.first_step_node = true,
		.job_gres_list = job_ptr->gres_list_alloc,
		.job_id = job_ptr->job_id,
		.job_resrcs_ptr = job_resrcs_ptr,
		.node_offset = -1,
		.step_gres_list = step_ptr->gres_list_req,
		.step_id = step_ptr->step_id.step_id,
		.test_mem = false,
	};

	xassert(job_resrcs_ptr);
	xassert(job_resrcs_ptr->cpus);
	xassert(job_resrcs_ptr->cpus_used);

	if (step_ptr->pn_min_memory && _is_mem_resv() &&
	    ((job_resrcs_ptr->memory_allocated == NULL) ||
	     (job_resrcs_ptr->memory_used == NULL))) {
		error("%s: lack memory allocation details to enforce memory limits for %pJ",
		      __func__, job_ptr);
		step_ptr->pn_min_memory = 0;
	} else if (step_ptr->pn_min_memory == MEM_PER_CPU)
		step_ptr->pn_min_memory = 0;	/* clear MEM_PER_CPU flag */

#ifdef HAVE_FRONT_END
	if (step_ptr->job_ptr->front_end_ptr &&
	    (step_ptr->start_protocol_ver >
	     step_ptr->job_ptr->front_end_ptr->protocol_version))
		step_ptr->start_protocol_ver =
			step_ptr->job_ptr->front_end_ptr->protocol_version;
#endif

	/* build cpus-per-node arrays for the subset of nodes used by step */
	gres_test_args.max_rem_nodes =
		bit_set_count(step_ptr->step_node_bitmap);
	for (int i = 0; (node_ptr = next_node_bitmap(job_ptr->node_bitmap, &i));
	     i++) {
		uint16_t cpus, cpus_used;
		int err_code = SLURM_SUCCESS;
		node_record_t *node_ptr;

		gres_test_args.test_mem = false;
		gres_test_args.err_code = &err_code;
		gres_test_args.node_offset++;
		if (!bit_test(step_ptr->step_node_bitmap, i))
			continue;
		node_ptr = node_record_table_ptr[i];

#ifndef HAVE_FRONT_END
		if (step_ptr->start_protocol_ver > node_ptr->protocol_version)
			step_ptr->start_protocol_ver =
				node_ptr->protocol_version;
#endif

		/* find out the position in the job */
		if (!bit_test(job_resrcs_ptr->node_bitmap, i))
			return NULL;
		pos = bit_set_count_range(job_resrcs_ptr->node_bitmap, 0, i);
		if (pos >= job_resrcs_ptr->nhosts)
			fatal("%s: node index bad", __func__);

		cpus = job_resrcs_ptr->cpus[pos];
		cpus_used = job_resrcs_ptr->cpus_used[pos];
		/*
		 * Here we are trying to figure out the number
		 * of cpus available if we only want to run 1
		 * thread per core.
		 */
		if (_use_one_thread_per_core(step_ptr)) {
			uint16_t threads;
			threads = node_ptr->config_ptr->threads;

			cpus /= threads;
			cpus_used /= threads;
			cpus_per_task_array[0] = cpus_per_task;
			cpus_task_reps[0] = node_count;
		} else {
			/*
			 * Here we are trying to figure out how many
			 * CPUs each task really needs. This really
			 * only becomes an issue if the job requested
			 * ntasks_per_core|socket=1. We just increase
			 * the number of cpus_per_task to the thread
			 * count. Since the system could be
			 * heterogeneous, we needed to make this an
			 * array.
			 */
			uint16_t threads_per_core;
			multi_core_data_t *mc_ptr = NULL;

			if (job_ptr->details)
				mc_ptr = job_ptr->details->mc_ptr;

			if (step_ptr->threads_per_core != NO_VAL16)
				threads_per_core = step_ptr->threads_per_core;
			else if (mc_ptr &&
				 (mc_ptr->threads_per_core != NO_VAL16))
				threads_per_core = mc_ptr->threads_per_core;
			else
				threads_per_core =
					node_ptr->config_ptr->threads;
			if (ntasks_per_socket == 1) {
				uint16_t threads_per_socket;
				threads_per_socket =
					node_ptr->config_ptr->cores;
				threads_per_socket *= threads_per_core;

				if (cpus_per_task < threads_per_socket)
					cpus_task = threads_per_socket;
			} else if ((ntasks_per_core == 1) &&
				   (cpus_per_task < threads_per_core))
				cpus_task = threads_per_core;
			else
				cpus_task = cpus_per_task;

			if ((cpus_task_inx == -1) ||
			    (cpus_per_task_array[cpus_task_inx] != cpus_task)) {
				cpus_task_inx++;
				cpus_per_task_array[cpus_task_inx] = cpus_task;
				cpus_task_reps[cpus_task_inx] = 1;
			} else
				cpus_task_reps[cpus_task_inx]++;
		}

		if (step_ptr->flags & SSF_OVERLAP_FORCE)
			usable_cpus = cpus;
		else
			usable_cpus = cpus - cpus_used;

		if (usable_cpus <= 0)
			continue;

		if ((step_ptr->pn_min_memory & MEM_PER_CPU) && _is_mem_resv()) {
			uint64_t mem_use = step_ptr->pn_min_memory;
			mem_use &= (~MEM_PER_CPU);
			usable_mem = job_resrcs_ptr->memory_allocated[pos] -
				     job_resrcs_ptr->memory_used[pos];
			usable_mem /= mem_use;
			usable_cpus = MIN(usable_cpus, usable_mem);
		} else if ((!step_ptr->pn_min_memory) && _is_mem_resv()) {
			gres_test_args.test_mem = true;
		}

		if (step_ptr->flags & SSF_OVERLAP_FORCE)
			gres_test_args.ignore_alloc = true;
		else
			gres_test_args.ignore_alloc = false;

		gres_cpus = gres_ctld_step_test(&gres_test_args);
		if (usable_cpus > gres_cpus)
			usable_cpus = gres_cpus;
		if (usable_cpus <= 0) {
			error("%s: no usable CPUs", __func__);
			return NULL;
		}
		debug3("step_layout cpus = %d pos = %d", usable_cpus, pos);

		if ((cpu_inx == -1) ||
		    (cpus_per_node[cpu_inx] != usable_cpus)) {
			cpu_inx++;

			cpus_per_node[cpu_inx] = usable_cpus;
			cpu_count_reps[cpu_inx] = 1;
		} else
			cpu_count_reps[cpu_inx]++;
		set_nodes++;
		gres_test_args.first_step_node = false;
		gres_test_args.max_rem_nodes--;

#if 0
		/*
		 * FIXME: on a heterogeneous system running the
		 * select/linear plugin we could get a node that doesn't
		 * have as many CPUs as we decided we needed for each
		 * task. This would result in not getting a task for
		 * the node we selected. This is usually in error. This
		 * only happens when the person doesn't specify how many
		 * cpus_per_task they want, and we have to come up with
		 * a number, in this case it is wrong.
		 */
		if (cpus_per_task > 0) {
			set_tasks +=
				(uint16_t)usable_cpus / cpus_per_task;
		} else {
			/*
			 * Since cpus_per_task is 0, we just add the
			 * count of CPUs available for this job
			 */
			set_tasks += usable_cpus;
		}
		info("usable_cpus is %d and set_tasks %d %d",
		     usable_cpus, set_tasks, cpus_per_task);
#endif
		if (set_nodes == node_count)
			break;
	}

	/* if (set_tasks < num_tasks) { */
	/*	error("Resources only available for %u of %u tasks", */
	/*	     set_tasks, num_tasks); */
	/*	return NULL; */
	/* } */

	/* layout the tasks on the nodes */
	memset(&step_layout_req, 0, sizeof(slurm_step_layout_req_t));
	step_layout_req.node_list = step_node_list;
	step_layout_req.cpus_per_node = cpus_per_node;
	step_layout_req.cpu_count_reps = cpu_count_reps;
	step_layout_req.cpus_per_task = cpus_per_task_array;
	step_layout_req.cpus_task_reps = cpus_task_reps;
	step_layout_req.num_hosts = node_count;
	step_layout_req.num_tasks = num_tasks;
	step_layout_req.task_dist = task_dist;
	step_layout_req.plane_size = plane_size;

	if ((step_layout = slurm_step_layout_create(&step_layout_req))) {
		step_layout->start_protocol_ver = step_ptr->start_protocol_ver;
	}

	return step_layout;
}

typedef struct {
	slurm_step_id_t *step_id;
	uint16_t show_flags;
	uid_t uid;
	uint32_t steps_packed;
	buf_t *buffer;
	bool privileged;
	uint16_t proto_version;
	bool valid_job;
	part_record_t **visible_parts;
} pack_step_args_t;

/* Pack the data for a specific job step record */
static int _pack_ctld_job_step_info(void *x, void *arg)
{
	step_record_t *step_ptr = (step_record_t *) x;
	pack_step_args_t *args = (pack_step_args_t *) arg;
	buf_t *buffer = args->buffer;
	uint32_t task_cnt, cpu_cnt;
	char *node_list = NULL;
	time_t begin_time, run_time;
	bitstr_t *pack_bitstr;

#if defined HAVE_FRONT_END
	/* On front-end systems, the steps only execute on one node.
	 * We need to make them appear like they are running on the job's
	 * entire allocation (which they really are). */
	task_cnt = step_ptr->job_ptr->cpu_cnt;
	node_list = step_ptr->job_ptr->nodes;
	pack_bitstr = step_ptr->job_ptr->node_bitmap;

	if (step_ptr->job_ptr->total_cpus)
		cpu_cnt = step_ptr->job_ptr->total_cpus;
	else if (step_ptr->job_ptr->details)
		cpu_cnt = step_ptr->job_ptr->details->min_cpus;
	else
		cpu_cnt = step_ptr->job_ptr->cpu_cnt;
#else
	pack_bitstr = step_ptr->step_node_bitmap;
	if (step_ptr->step_layout) {
		task_cnt = step_ptr->step_layout->task_cnt;
		node_list = step_ptr->step_layout->node_list;
	} else {
		task_cnt = step_ptr->cpu_count;
		node_list = step_ptr->job_ptr->nodes;
	}
	cpu_cnt = step_ptr->cpu_count;
#endif

	if (args->proto_version >= SLURM_23_02_PROTOCOL_VERSION) {
		pack32(step_ptr->job_ptr->array_job_id, buffer);
		pack32(step_ptr->job_ptr->array_task_id, buffer);

		pack_step_id(&step_ptr->step_id, buffer, args->proto_version);

		pack32(step_ptr->job_ptr->user_id, buffer);
		pack32(cpu_cnt, buffer);
		pack32(step_ptr->cpu_freq_min, buffer);
		pack32(step_ptr->cpu_freq_max, buffer);
		pack32(step_ptr->cpu_freq_gov, buffer);
		pack32(task_cnt, buffer);
		if (step_ptr->step_layout)
			pack32(step_ptr->step_layout->task_dist, buffer);
		else
			pack32((uint32_t) SLURM_DIST_UNKNOWN, buffer);
		pack32(step_ptr->time_limit, buffer);
		pack32(step_ptr->state, buffer);
		pack32(step_ptr->srun_pid, buffer);

		pack_time(step_ptr->start_time, buffer);
		if (IS_JOB_SUSPENDED(step_ptr->job_ptr)) {
			run_time = step_ptr->pre_sus_time;
		} else {
			begin_time = MAX(step_ptr->start_time,
					 step_ptr->job_ptr->suspend_time);
			run_time = step_ptr->pre_sus_time +
				difftime(time(NULL), begin_time);
		}
		pack_time(run_time, buffer);

		packstr(slurm_conf.cluster_name, buffer);
		packstr(step_ptr->container, buffer);
		packstr(step_ptr->container_id, buffer);
		if (step_ptr->job_ptr->part_ptr)
			packstr(step_ptr->job_ptr->part_ptr->name, buffer);
		else
			packstr(step_ptr->job_ptr->partition, buffer);
		packstr(step_ptr->host, buffer);
		packstr(step_ptr->resv_ports, buffer);
		packstr(node_list, buffer);
		packstr(step_ptr->name, buffer);
		packstr(step_ptr->network, buffer);
		pack_bit_str_hex(pack_bitstr, buffer);
		packstr(step_ptr->tres_fmt_alloc_str, buffer);
		pack16(step_ptr->start_protocol_ver, buffer);

		packstr(step_ptr->cpus_per_tres, buffer);
		packstr(step_ptr->mem_per_tres, buffer);
		packstr(step_ptr->submit_line, buffer);
		packstr(step_ptr->tres_bind, buffer);
		packstr(step_ptr->tres_freq, buffer);
		packstr(step_ptr->tres_per_step, buffer);
		packstr(step_ptr->tres_per_node, buffer);
		packstr(step_ptr->tres_per_socket, buffer);
		packstr(step_ptr->tres_per_task, buffer);
	} else if (args->proto_version >= SLURM_MIN_PROTOCOL_VERSION) {
		pack32(step_ptr->job_ptr->array_job_id, buffer);
		pack32(step_ptr->job_ptr->array_task_id, buffer);

		pack_step_id(&step_ptr->step_id, buffer, args->proto_version);

		pack32(step_ptr->job_ptr->user_id, buffer);
		pack32(cpu_cnt, buffer);
		pack32(step_ptr->cpu_freq_min, buffer);
		pack32(step_ptr->cpu_freq_max, buffer);
		pack32(step_ptr->cpu_freq_gov, buffer);
		pack32(task_cnt, buffer);
		if (step_ptr->step_layout)
			pack32(step_ptr->step_layout->task_dist, buffer);
		else
			pack32((uint32_t) SLURM_DIST_UNKNOWN, buffer);
		pack32(step_ptr->time_limit, buffer);
		pack32(step_ptr->state, buffer);
		pack32(step_ptr->srun_pid, buffer);

		pack_time(step_ptr->start_time, buffer);
		if (IS_JOB_SUSPENDED(step_ptr->job_ptr)) {
			run_time = step_ptr->pre_sus_time;
		} else {
			begin_time = MAX(step_ptr->start_time,
					 step_ptr->job_ptr->suspend_time);
			run_time = step_ptr->pre_sus_time +
				difftime(time(NULL), begin_time);
		}
		pack_time(run_time, buffer);

		packstr(slurm_conf.cluster_name, buffer);
		packstr(step_ptr->container, buffer);
		if (step_ptr->job_ptr->part_ptr)
			packstr(step_ptr->job_ptr->part_ptr->name, buffer);
		else
			packstr(step_ptr->job_ptr->partition, buffer);
		packstr(step_ptr->host, buffer);
		packstr(step_ptr->resv_ports, buffer);
		packstr(node_list, buffer);
		packstr(step_ptr->name, buffer);
		packstr(step_ptr->network, buffer);
		pack_bit_str_hex(pack_bitstr, buffer);
		select_g_select_jobinfo_pack(NULL, buffer,
					     args->proto_version);
		packstr(step_ptr->tres_fmt_alloc_str, buffer);
		pack16(step_ptr->start_protocol_ver, buffer);

		packstr(step_ptr->cpus_per_tres, buffer);
		packstr(step_ptr->mem_per_tres, buffer);
		packstr(step_ptr->submit_line, buffer);
		packstr(step_ptr->tres_bind, buffer);
		packstr(step_ptr->tres_freq, buffer);
		packstr(step_ptr->tres_per_step, buffer);
		packstr(step_ptr->tres_per_node, buffer);
		packstr(step_ptr->tres_per_socket, buffer);
		packstr(step_ptr->tres_per_task, buffer);
	} else {
		error("%s: protocol_version %hu not supported",
		      __func__, args->proto_version);
	}

	args->steps_packed++;

	return 0;
}

static int _pack_job_steps(void *x, void *arg)
{
	job_record_t *job_ptr = (job_record_t *) x;
	pack_step_args_t *args = (pack_step_args_t *) arg;

	if ((args->step_id->job_id != NO_VAL) &&
	    (args->step_id->job_id != job_ptr->job_id) &&
	    (args->step_id->job_id != job_ptr->array_job_id))
		return 0;

	args->valid_job = 1;

	if (((args->show_flags & SHOW_ALL) == 0) && !args->privileged &&
	    (job_ptr->part_ptr) &&
	    part_not_on_list(args->visible_parts, job_ptr->part_ptr))
		return 0;

	if ((slurm_conf.private_data & PRIVATE_DATA_JOBS) &&
	    (job_ptr->user_id != args->uid) && !args->privileged) {
		if (slurm_mcs_get_privatedata()) {
			if (mcs_g_check_mcs_label(args->uid,
						  job_ptr->mcs_label, false))
				return 0;
		} else if (!assoc_mgr_is_user_acct_coord(acct_db_conn,
							 args->uid,
							 job_ptr->account)) {
			return 0;
		}
	}

	/*
	 * Pack a single requested step, or pack all steps.
	 */
	if (args->step_id->step_id != NO_VAL ) {
		step_record_t *step_ptr = find_step_record(job_ptr,
							   args->step_id);
		if (!step_ptr)
			return 0;
		_pack_ctld_job_step_info(step_ptr, args);
	} else {
		list_for_each(job_ptr->step_list,
			      _pack_ctld_job_step_info,
			      args);
	}

	return 0;
}

/*
 * pack_ctld_job_step_info_response_msg - packs job step info
 * IN step_id - specific id or NO_VAL/NO_VAL for all
 * IN uid - user issuing request
 * IN show_flags - job step filtering options
 * OUT buffer - location to store data, pointers automatically advanced
 * RET - 0 or error code
 * NOTE: MUST free_buf buffer
 */
extern int pack_ctld_job_step_info_response_msg(
	slurm_step_id_t *step_id, uid_t uid, uint16_t show_flags,
	buf_t *buffer, uint16_t protocol_version)
{
	int error_code = 0;
	uint32_t tmp_offset;
	time_t now = time(NULL);
	bool privileged = validate_operator(uid);
	bool skip_visible_parts = (show_flags & SHOW_ALL) || privileged;
	pack_step_args_t args = {
		.step_id = step_id,
		.show_flags = show_flags,
		.uid = uid,
		.steps_packed = 0,
		.buffer = buffer,
		.privileged = privileged,
		.proto_version = protocol_version,
		.valid_job = false,
		.visible_parts = build_visible_parts(uid, skip_visible_parts),
	};

	pack32(args.steps_packed, buffer);/* steps_packed placeholder */
	pack_time(now, buffer);

	list_for_each_ro(job_list, _pack_job_steps, &args);

	if (list_count(job_list) && !args.valid_job && !args.steps_packed)
		error_code = ESLURM_INVALID_JOB_ID;

	/* put the real record count in the message body header */
	tmp_offset = get_buf_offset(buffer);
	set_buf_offset(buffer, 0);
	pack32(args.steps_packed, buffer);

	set_buf_offset(buffer, tmp_offset);
	xfree(args.visible_parts);

	return error_code;
}

typedef struct {
	node_record_t *node_ptr;
	bool node_fail;
} kill_step_on_node_args_t;

static int _kill_step_on_node(void *x, void *arg)
{
	step_record_t *step_ptr = (step_record_t *) x;
	kill_step_on_node_args_t *args = (kill_step_on_node_args_t *) arg;
	int step_node_inx = 0;
	int bit_position = args->node_ptr->index;
	int rem = 0;
	uint32_t step_rc = 0;
	step_complete_msg_t req;

	if (step_ptr->state != JOB_RUNNING)
		return 0;
	if (!bit_test(step_ptr->step_node_bitmap, bit_position))
		return 0;

	/* Remove step allocation from the job's allocation */
	step_node_inx = bit_set_count_range(step_ptr->step_node_bitmap, 0,
					    bit_position);

	memset(&req, 0, sizeof(step_complete_msg_t));
	memcpy(&req.step_id, &step_ptr->step_id, sizeof(req.step_id));

	req.range_first = step_node_inx;
	req.range_last = step_node_inx;
	req.step_rc = 9;
	req.jobacct = NULL;	/* No accounting */
	(void) _step_partial_comp(step_ptr, &req, false, &rem, &step_rc);

	if (args->node_fail && !(step_ptr->flags & SSF_NO_KILL)) {
		info("Killing %pS due to failed node %s",
		     step_ptr, args->node_ptr->name);

		/*
		 * Never signal tasks on a front_end system.
		 * Otherwise signal step on all nodes
		 */
#ifndef HAVE_FRONT_END
		signal_step_tasks(step_ptr, SIGKILL, REQUEST_TERMINATE_TASKS);
#endif
	} else {
		info("Killing %pS on failed node %s",
		     step_ptr, args->node_ptr->name);
		signal_step_tasks_on_node(args->node_ptr->name, step_ptr,
					  SIGKILL, REQUEST_TERMINATE_TASKS);
	}

	return 0;
}

/*
 * kill_step_on_node - determine if the specified job has any job steps
 *	allocated to the specified node and kill them unless no_kill flag
 *	is set on the step
 * IN job_ptr - pointer to an active job record
 * IN node_ptr - pointer to a node record
 * IN node_fail - true of removed node has failed
 */
extern void kill_step_on_node(job_record_t *job_ptr, node_record_t *node_ptr,
			      bool node_fail)
{
	kill_step_on_node_args_t args = {
		.node_ptr = node_ptr,
		.node_fail = node_fail,
	};

	if (!job_ptr || !node_ptr)
		return;

	list_for_each(job_ptr->step_list, _kill_step_on_node, &args);
}

/*
 * step_partial_comp - Note the completion of a job step on at least
 *	some of its nodes
 * IN req     - step_completion_msg RPC from slurmstepd
 * IN uid     - UID issuing the request
 * IN finish  - If true, no error, and no rem is 0 finish the step.
 * OUT rem    - count of nodes for which responses are still pending
 * OUT max_rc - highest return code for any step thus far
 * RET 0 on success, otherwise ESLURM error code
 */
extern int step_partial_comp(step_complete_msg_t *req, uid_t uid, bool finish,
			     int *rem, uint32_t *max_rc)
{
	job_record_t *job_ptr;
	step_record_t *step_ptr;

	xassert(rem);

	/* find the job, step, and validate input */
	job_ptr = find_job_record(req->step_id.job_id);
	if (job_ptr == NULL) {
		info("%s: JobId=%u invalid", __func__, req->step_id.job_id);
		return ESLURM_INVALID_JOB_ID;
	}

	/* If we are requeuing the job the completing flag will be set
	 * but the state will be Pending, so don't use IS_JOB_PENDING
	 * which won't see the completing flag.
	 */
	if (job_ptr->job_state == JOB_PENDING) {
		info("%s: %pJ pending", __func__, job_ptr);
		return ESLURM_JOB_PENDING;
	}

	if ((!validate_slurm_user(uid)) && (uid != job_ptr->user_id)) {
		/* Normally from slurmstepd, from srun on some failures */
		error("Security violation: REQUEST_STEP_COMPLETE RPC for %pJ from uid=%u",
		      job_ptr, (unsigned int) uid);
		return ESLURM_USER_ID_MISSING;
	}

	step_ptr = find_step_record(job_ptr, &req->step_id);

	if (step_ptr == NULL) {
		info("step_partial_comp: %pJ StepID=%u invalid",
		     job_ptr, req->step_id.step_id);
		return ESLURM_INVALID_JOB_ID;
	}
	if (req->range_last < req->range_first) {
		error("%s: %pS range=%u-%u",
		      __func__, step_ptr, req->range_first, req->range_last);
		return EINVAL;
	}

	return _step_partial_comp(step_ptr, req, finish, rem, max_rc);
}

static void _recalloc_jobacct(jobacctinfo_t *from, uint32_t new_count)
{
	xrecalloc(from->tres_ids, new_count, sizeof(uint32_t));
	xrecalloc(from->tres_usage_in_max, new_count, sizeof(uint64_t));
	xrecalloc(from->tres_usage_in_max_nodeid, new_count, sizeof(uint64_t));
	xrecalloc(from->tres_usage_in_max_taskid, new_count, sizeof(uint64_t));
	xrecalloc(from->tres_usage_in_min, new_count, sizeof(uint64_t));
	xrecalloc(from->tres_usage_in_min_nodeid, new_count, sizeof(uint64_t));
	xrecalloc(from->tres_usage_in_min_taskid, new_count, sizeof(uint64_t));
	xrecalloc(from->tres_usage_in_tot, new_count, sizeof(uint64_t));
	xrecalloc(from->tres_usage_out_max, new_count, sizeof(uint64_t));
	xrecalloc(from->tres_usage_out_max_nodeid, new_count, sizeof(uint64_t));
	xrecalloc(from->tres_usage_out_max_taskid, new_count, sizeof(uint64_t));
	xrecalloc(from->tres_usage_out_min, new_count, sizeof(uint64_t));
	xrecalloc(from->tres_usage_out_min_nodeid, new_count, sizeof(uint64_t));
	xrecalloc(from->tres_usage_out_min_taskid, new_count, sizeof(uint64_t));
	xrecalloc(from->tres_usage_out_tot, new_count, sizeof(uint64_t));

	/* init the new ones if dest is larger than from */
	for (int i = from->tres_count; i < new_count; i++) {
		from->tres_ids[i] = NO_VAL;
		from->tres_usage_in_min[i] = INFINITE64;
		from->tres_usage_in_max[i] = INFINITE64;
		from->tres_usage_in_tot[i] = INFINITE64;
		from->tres_usage_out_max[i] = INFINITE64;
		from->tres_usage_out_min[i] = INFINITE64;
		from->tres_usage_out_tot[i] = INFINITE64;
		from->tres_usage_in_max_taskid[i] = INFINITE64;
		from->tres_usage_in_min_taskid[i] = INFINITE64;
		from->tres_usage_out_max_taskid[i] = INFINITE64;
		from->tres_usage_out_min_taskid[i] = INFINITE64;
		from->tres_usage_in_max_nodeid[i] = INFINITE64;
		from->tres_usage_in_min_nodeid[i] = INFINITE64;
		from->tres_usage_out_max_nodeid[i] = INFINITE64;
		from->tres_usage_out_min_nodeid[i] = INFINITE64;
	}
	from->tres_count = new_count;
}

static int _step_partial_comp(step_record_t *step_ptr,
			      step_complete_msg_t *req, bool finish,
			      int *rem, uint32_t *max_rc)
{
	int nodes, rem_nodes;
#ifndef HAVE_FRONT_END
	int range_bits, set_bits;
#endif

	if (step_ptr->step_id.step_id == SLURM_BATCH_SCRIPT) {
		error("%s: batch step received for %pJ. This should never happen.",
		      __func__, step_ptr->job_ptr);
		return ESLURM_INVALID_JOB_ID;
	}

	/* we have been adding task average frequencies for
	 * jobacct->act_cpufreq so we need to divide with the
	 * total number of tasks/cpus for the step average frequency */
	if (step_ptr->cpu_count && step_ptr->jobacct)
		step_ptr->jobacct->act_cpufreq /= step_ptr->cpu_count;

	if (!step_ptr->exit_node_bitmap) {
		/* initialize the node bitmap for exited nodes */
		nodes = bit_set_count(step_ptr->step_node_bitmap);
		step_ptr->exit_node_bitmap = bit_alloc(nodes);
		step_ptr->exit_code = req->step_rc;
	} else {
		nodes = bit_size(step_ptr->exit_node_bitmap);
		if ((req->step_rc == SIG_OOM) ||
		    (req->step_rc > step_ptr->exit_code))
			step_ptr->exit_code = req->step_rc;
	}
	if ((req->range_first >= nodes) || (req->range_last >= nodes) ||
	    (req->range_first > req->range_last)) {
		/* range is zero origin */
		error("%s: %pS range=%u-%u nodes=%d",
		      __func__, step_ptr, req->range_first, req->range_last,
		      nodes);
		return EINVAL;
	}

	if ((step_ptr->flags & SSF_NO_SIG_FAIL) && WIFSIGNALED(req->step_rc)) {
		step_ptr->exit_code = 0;
	}

#ifdef HAVE_FRONT_END
	bit_set_all(step_ptr->exit_node_bitmap);
	rem_nodes = 0;
#else
	range_bits = req->range_last + 1 - req->range_first;
	set_bits = bit_set_count_range(step_ptr->exit_node_bitmap,
				       req->range_first,
				       req->range_last + 1);

	/* Check if any stepd of the range was already received */
	if (set_bits) {
		/* If all are already received skip jobacctinfo_aggregate */
		if (set_bits == range_bits) {
			debug("Step complete from %d to %d was already processed. Probably a RPC was resent from a child.",
			      req->range_first, req->range_last);
			goto no_aggregate;
		}

		/*
		 * If partially received, we cannot recover the right gathered
		 * information. If we don't gather the new one we'll miss some
		 * information, and if we gather it some of the info will be
		 * duplicated. We log that error and chose to partially
		 * duplicate because it's probably a smaller error.
		 */
		error("Step complete from %d to %d was already processed (%d of %d). Probably a RPC was resent from a child and gathered information is partially duplicated.",
		      req->range_first, req->range_last,
		      set_bits, range_bits);
	}

	bit_nset(step_ptr->exit_node_bitmap,
		 req->range_first, req->range_last);

#endif

	ext_sensors_g_get_stependdata(step_ptr);

	/*
	 * Before 23.02 it was possible for the slurmd to send the wrong TRES
	 * count when starting a stepd if the TRES was changed in the slurmctld
	 * but the slurmd was never restarted. In this event we will ignore the
	 * accounting for the TRES coming in until the slurmd is restarted.
	 *
	 * This can be removed 2 versions after 23.02.
	 */
	if (step_ptr->jobacct && req->jobacct &&
	    (step_ptr->jobacct->tres_count != req->jobacct->tres_count)) {
		jobacctinfo_t *dest = step_ptr->jobacct, *from = req->jobacct;
		int i, j;

		/*
		 * If the controller is bigger we want to alter the size here
		 * before we swap things.
		 */
		if (dest->tres_count > from->tres_count)
			_recalloc_jobacct(from, dest->tres_count);

		for (i = 0, j = 0; i < dest->tres_count; i++, j++) {
			int j2, j_no_val = -1, found = -1;
			uint32_t tmp_id;
			uint32_t tmp_val;

			/* Skip the already correct ones. */
			if (dest->tres_ids[i] == from->tres_ids[j])
				continue;

			/*
			 * Here we are looking for the right spot and the first
			 * NO_VAL to put the mismatch from the stepd into a
			 * blank spot.
			 */
			for (j2 = j; j2 < from->tres_count; j2++) {
				if (from->tres_ids[j2] == NO_VAL) {
					j_no_val = j2;
					if (found)
						break;
				}
				if (dest->tres_ids[i] != from->tres_ids[j2]) {
					continue;
				}
				found = j2;
				if (j_no_val != -1)
					break;
			}

			if (found == -1)
				j2 = j_no_val;
			else
				j2 = found;

			if (j2 == -1) {
				error("Bad TRES from the stepd, this should never happen");
				continue;
			}

			/* swap j for j2 */
			tmp_id = from->tres_ids[j];
			from->tres_ids[j] = from->tres_ids[j2];
			from->tres_ids[j2] = tmp_id;

			tmp_val = from->tres_usage_in_min[j];
			from->tres_usage_in_min[j] =
				from->tres_usage_in_min[j2];
			from->tres_usage_in_min[j2] = tmp_val;

			tmp_val = from->tres_usage_in_max[j];
			from->tres_usage_in_max[j] =
				from->tres_usage_in_max[j2];
			from->tres_usage_in_max[j2] = tmp_val;

			tmp_val = from->tres_usage_in_tot[j];
			from->tres_usage_in_tot[j] =
				from->tres_usage_in_tot[j2];
			from->tres_usage_in_tot[j2] = tmp_val;

			tmp_val = from->tres_usage_out_max[j];
			from->tres_usage_out_max[j] =
				from->tres_usage_out_max[j2];
			from->tres_usage_out_max[j2] = tmp_val;

			tmp_val = from->tres_usage_out_min[j];
			from->tres_usage_out_min[j] =
				from->tres_usage_out_min[j2];
			from->tres_usage_out_min[j2] = tmp_val;

			tmp_val = from->tres_usage_out_tot[j];
			from->tres_usage_out_tot[j] =
				from->tres_usage_out_tot[j2];
			from->tres_usage_out_tot[j2] = tmp_val;

			tmp_val = from->tres_usage_in_max_taskid[j];
			from->tres_usage_in_max_taskid[j] =
				from->tres_usage_in_max_taskid[j2];
			from->tres_usage_in_max_taskid[j2] = tmp_val;

			tmp_val = from->tres_usage_in_min_taskid[j];
			from->tres_usage_in_min_taskid[j] =
				from->tres_usage_in_min_taskid[j2];
			from->tres_usage_in_min_taskid[j2] = tmp_val;

			tmp_val = from->tres_usage_out_max_taskid[j];
			from->tres_usage_out_max_taskid[j] =
				from->tres_usage_out_max_taskid[j2];
			from->tres_usage_out_max_taskid[j2] = tmp_val;

			tmp_val = from->tres_usage_out_min_taskid[j];
			from->tres_usage_out_min_taskid[j] =
				from->tres_usage_out_min_taskid[j2];
			from->tres_usage_out_min_taskid[j2] = tmp_val;

			tmp_val = from->tres_usage_in_max_nodeid[j];
			from->tres_usage_in_max_nodeid[j] =
				from->tres_usage_in_max_nodeid[j2];
			from->tres_usage_in_max_nodeid[j2] = tmp_val;

			tmp_val = from->tres_usage_in_min_nodeid[j];
			from->tres_usage_in_min_nodeid[j] =
				from->tres_usage_in_min_nodeid[j2];
			from->tres_usage_in_min_nodeid[j2] = tmp_val;

			tmp_val = from->tres_usage_out_max_nodeid[j];
			from->tres_usage_out_max_nodeid[j] =
				from->tres_usage_out_max_nodeid[j2];
			from->tres_usage_out_max_nodeid[j2] = tmp_val;

			tmp_val = from->tres_usage_out_min_nodeid[j];
			from->tres_usage_out_min_nodeid[j] =
				from->tres_usage_out_min_nodeid[j2];
			from->tres_usage_out_min_nodeid[j2] = tmp_val;
		}

		/*
		 * If the ctld has less tres we have swapped everything we can
		 * so we can now shrink the arrays.
		 */
		if (dest->tres_count < from->tres_count)
			_recalloc_jobacct(from, dest->tres_count);
	}

	jobacctinfo_aggregate(step_ptr->jobacct, req->jobacct);

#ifndef HAVE_FRONT_END
no_aggregate:
	rem_nodes = bit_clear_count(step_ptr->exit_node_bitmap);
#endif

	*rem = rem_nodes;
	if (rem_nodes == 0) {
		/* release all switch windows */
		if (step_ptr->switch_job) {
			debug2("full switch release for %pS, nodes %s",
			       step_ptr, step_ptr->step_layout->node_list);
			switch_g_job_step_complete(
				step_ptr->switch_job,
				step_ptr->step_layout->node_list);
			switch_g_free_jobinfo (step_ptr->switch_job);
			step_ptr->switch_job = NULL;
		}
	}

	if (max_rc)
		*max_rc = step_ptr->exit_code;

	/* The step has finished, finish it completely */
	if (!*rem && finish) {
		int remaining;
		job_record_t *job_ptr = step_ptr->job_ptr;

		if (step_ptr->step_id.step_id == SLURM_PENDING_STEP)
			return SLURM_SUCCESS;

		remaining = list_count(job_ptr->step_list);
		_internal_step_complete(step_ptr, remaining);
		delete_step_record(job_ptr, step_ptr);
		_wake_pending_steps(job_ptr);

		last_job_update = time(NULL);
	}

	return SLURM_SUCCESS;
}

/*
 * step_set_alloc_tres - set the tres up when allocating the step.
 * Only set when job is running.
 */
extern void step_set_alloc_tres(step_record_t *step_ptr, uint32_t node_count,
				bool assoc_mgr_locked, bool make_formatted)
{
	uint64_t cpu_count = 1, mem_count = 0;
	char *tmp_tres_str = NULL;
	assoc_mgr_lock_t locks = { .tres = READ_LOCK };
	job_record_t *job_ptr = step_ptr->job_ptr;

	xassert(step_ptr);
	xassert(verify_lock(JOB_LOCK, WRITE_LOCK));

	xfree(step_ptr->tres_alloc_str);
	xfree(step_ptr->tres_fmt_alloc_str);

	if ((step_ptr->step_id.step_id == SLURM_EXTERN_CONT) &&
	    job_ptr->tres_alloc_str) {
		/* get the tres from the whole job */
		step_ptr->tres_alloc_str =
			xstrdup(job_ptr->tres_alloc_str);
		if (make_formatted)
			step_ptr->tres_fmt_alloc_str =
				xstrdup(job_ptr->tres_fmt_alloc_str);
		return;
	}

	if (!assoc_mgr_locked)
		assoc_mgr_lock(&locks);

	if (((step_ptr->step_id.step_id == SLURM_BATCH_SCRIPT) ||
	     (step_ptr->step_id.step_id == SLURM_INTERACTIVE_STEP)) &&
	    job_ptr->job_resrcs) {
		int batch_inx = 0;

		/*
		 * Figure out the index for the batch_host in relation to the
		 * job specific job_resrcs structure.
		 */
		if (job_ptr->batch_host) {
			batch_inx = job_get_node_inx(
				job_ptr->batch_host, job_ptr->node_bitmap);
			if (batch_inx == -1) {
				error("%s: Invalid batch host %s for %pJ; this should never happen",
				      __func__, job_ptr->batch_host, job_ptr);
				batch_inx = 0;
			}
		}

		/* get the cpus and memory on the first node */
		if (job_ptr->job_resrcs->cpus)
			cpu_count = job_ptr->job_resrcs->cpus[batch_inx];
		if (job_ptr->job_resrcs->memory_allocated)
			mem_count = job_ptr->job_resrcs->
				memory_allocated[batch_inx];

		tmp_tres_str = gres_ctld_gres_on_node_as_tres(
			job_ptr->gres_list_alloc, 0, true);
	} else {
		if (!step_ptr->step_layout || !step_ptr->step_layout->task_cnt)
			cpu_count = (uint64_t)job_ptr->total_cpus;
		else
			cpu_count = (uint64_t)step_ptr->cpu_count;

		for (int i = 0; i < bit_set_count(step_ptr->step_node_bitmap);
		     i++)
			mem_count += step_ptr->memory_allocated[i];

		tmp_tres_str = gres_ctld_gres_2_tres_str(
			step_ptr->gres_list_alloc, true);
	}

	xstrfmtcat(step_ptr->tres_alloc_str,
		   "%s%u=%"PRIu64",%u=%"PRIu64",%u=%u",
		   step_ptr->tres_alloc_str ? "," : "",
		   TRES_CPU, cpu_count,
		   TRES_MEM, mem_count,
		   TRES_NODE, node_count);

	if (tmp_tres_str) {
		xstrfmtcat(step_ptr->tres_alloc_str, "%s%s",
			   step_ptr->tres_alloc_str ? "," : "",
			   tmp_tres_str);
		xfree(tmp_tres_str);
	}

	if (make_formatted)
		step_ptr->tres_fmt_alloc_str =
			slurmdb_make_tres_string_from_simple(
				step_ptr->tres_alloc_str, assoc_mgr_tres_list,
				NO_VAL, CONVERT_NUM_UNIT_EXACT, 0, NULL);

	if (!assoc_mgr_locked)
		assoc_mgr_unlock(&locks);

	return;
}

static int _suspend_job_step(void *x, void *arg)
{
	step_record_t *step_ptr = (step_record_t *) x;
	job_record_t *job_ptr = step_ptr->job_ptr;
	time_t *now = (time_t *) arg;

	if (step_ptr->state != JOB_RUNNING)
		return 0;

	if ((job_ptr->suspend_time) &&
	    (job_ptr->suspend_time > step_ptr->start_time)) {
		step_ptr->pre_sus_time +=
			difftime(*now, job_ptr->suspend_time);
	} else {
		step_ptr->pre_sus_time +=
			difftime(*now, step_ptr->start_time);
	}

	return 0;
}

/* Update time stamps for job step suspend */
extern void suspend_job_step(job_record_t *job_ptr)
{
	time_t now = time(NULL);
	list_for_each(job_ptr->step_list, _suspend_job_step, &now);
}

static int _resume_job_step(void *x, void *arg)
{
	step_record_t *step_ptr = (step_record_t *) x;
	job_record_t *job_ptr = (job_record_t *) step_ptr->job_ptr;
	time_t *now = (time_t *) arg;

	if (step_ptr->state != JOB_RUNNING)
		return 0;

	if ((job_ptr->suspend_time) &&
	    (job_ptr->suspend_time < step_ptr->start_time)) {
		step_ptr->tot_sus_time +=
			difftime(*now, step_ptr->start_time);
	} else {
		step_ptr->tot_sus_time +=
			difftime(*now, job_ptr->suspend_time);
	}

	return 0;
}

/* Update time stamps for job step resume */
extern void resume_job_step(job_record_t *job_ptr)
{
	time_t now = time(NULL);
	list_for_each(job_ptr->step_list, _resume_job_step, &now);
}


/*
 * dump_job_step_state - dump the state of a specific job step to a buffer,
 *	load with load_step_state
 * IN step_ptr - pointer to job step for which information is to be dumped
 * IN/OUT buffer - location to store data, pointers automatically advanced
 */
extern int dump_job_step_state(void *x, void *arg)
{
	step_record_t *step_ptr = (step_record_t *) x;
	buf_t *buffer = (buf_t *) arg;

	if (step_ptr->state < JOB_RUNNING)
		return 0;

	pack16((uint16_t) STEP_FLAG, buffer);

	pack32(step_ptr->step_id.step_id, buffer);
	pack32(step_ptr->step_id.step_het_comp, buffer);
	pack16(step_ptr->cyclic_alloc, buffer);
	pack32(step_ptr->srun_pid, buffer);
	pack16(step_ptr->port, buffer);
	pack16(step_ptr->cpus_per_task, buffer);
	packstr(step_ptr->container, buffer);
	packstr(step_ptr->container_id, buffer);
	pack16(step_ptr->resv_port_cnt, buffer);
	pack16(step_ptr->state, buffer);
	pack16(step_ptr->start_protocol_ver, buffer);

	pack32(step_ptr->flags, buffer);

	pack32(step_ptr->cpu_count, buffer);
	pack64(step_ptr->pn_min_memory, buffer);
	pack32(step_ptr->exit_code, buffer);
	if (step_ptr->exit_code != NO_VAL) {
		pack_bit_str_hex(step_ptr->exit_node_bitmap, buffer);
	}
	pack_bit_str_hex(step_ptr->core_bitmap_job, buffer);
	pack32(step_ptr->time_limit, buffer);
	pack32(step_ptr->cpu_freq_min, buffer);
	pack32(step_ptr->cpu_freq_max, buffer);
	pack32(step_ptr->cpu_freq_gov, buffer);

	pack_time(step_ptr->start_time, buffer);
	pack_time(step_ptr->pre_sus_time, buffer);
	pack_time(step_ptr->tot_sus_time, buffer);

	packstr(step_ptr->host,  buffer);
	packstr(step_ptr->resv_ports, buffer);
	packstr(step_ptr->name, buffer);
	packstr(step_ptr->network, buffer);

	(void) gres_step_state_pack(step_ptr->gres_list_req, buffer,
				    &step_ptr->step_id,
				    SLURM_PROTOCOL_VERSION);
	(void) gres_step_state_pack(step_ptr->gres_list_alloc, buffer,
				    &step_ptr->step_id,
				    SLURM_PROTOCOL_VERSION);

	pack_slurm_step_layout(step_ptr->step_layout, buffer,
			       SLURM_PROTOCOL_VERSION);

	if (step_ptr->switch_job) {
		pack8(1, buffer);
		switch_g_pack_jobinfo(step_ptr->switch_job, buffer,
				      SLURM_PROTOCOL_VERSION);
	} else
		pack8(0, buffer);

	select_g_select_jobinfo_pack(step_ptr->select_jobinfo, buffer,
				     SLURM_PROTOCOL_VERSION);
	packstr(step_ptr->tres_alloc_str, buffer);
	packstr(step_ptr->tres_fmt_alloc_str, buffer);

	packstr(step_ptr->cpus_per_tres, buffer);
	packstr(step_ptr->mem_per_tres, buffer);
	packstr(step_ptr->submit_line, buffer);
	packstr(step_ptr->tres_bind, buffer);
	packstr(step_ptr->tres_freq, buffer);
	packstr(step_ptr->tres_per_step, buffer);
	packstr(step_ptr->tres_per_node, buffer);
	packstr(step_ptr->tres_per_socket, buffer);
	packstr(step_ptr->tres_per_task, buffer);
	jobacctinfo_pack(step_ptr->jobacct, SLURM_PROTOCOL_VERSION,
	                 PROTOCOL_TYPE_SLURM, buffer);

	if (step_ptr->memory_allocated &&
	    step_ptr->step_layout &&
	    step_ptr->step_layout->node_cnt)
		pack64_array(step_ptr->memory_allocated,
			     step_ptr->step_layout->node_cnt, buffer);
	else
		pack64_array(step_ptr->memory_allocated, 0, buffer);

	return 0;
}

/*
 * Create a new job step from data in a buffer (as created by
 *	dump_job_step_state)
 * IN/OUT - job_ptr - point to a job for which the step is to be loaded.
 * IN/OUT buffer - location to get data from, pointers advanced
 */
/* NOTE: assoc_mgr tres and assoc read lock must be locked before calling */
extern int load_step_state(job_record_t *job_ptr, buf_t *buffer,
			   uint16_t protocol_version)
{
	step_record_t *step_ptr = NULL;
	bitstr_t *exit_node_bitmap = NULL, *core_bitmap_job = NULL;
	uint8_t uint8_tmp;
	uint16_t cyclic_alloc, port;
	uint16_t start_protocol_ver = SLURM_MIN_PROTOCOL_VERSION;
	uint16_t cpus_per_task, resv_port_cnt, state;
	uint32_t cpu_count, exit_code, name_len, srun_pid = 0, flags = 0;
	uint32_t time_limit, cpu_freq_min, cpu_freq_max, cpu_freq_gov;
	uint32_t tmp32;
	uint64_t pn_min_memory;
	uint64_t *memory_allocated = NULL;
	time_t start_time, pre_sus_time, tot_sus_time;
	char *host = NULL, *container = NULL, *container_id = NULL;
	char *core_job = NULL, *submit_line = NULL;
	char *resv_ports = NULL, *name = NULL, *network = NULL;
	char *tres_alloc_str = NULL, *tres_fmt_alloc_str = NULL;
	char *cpus_per_tres = NULL, *mem_per_tres = NULL, *tres_bind = NULL;
	char *tres_freq = NULL, *tres_per_step = NULL, *tres_per_node = NULL;
	char *tres_per_socket = NULL, *tres_per_task = NULL;
	dynamic_plugin_data_t *switch_tmp = NULL;
	slurm_step_layout_t *step_layout = NULL;
	List gres_list_req = NULL, gres_list_alloc = NULL;
	dynamic_plugin_data_t *select_jobinfo = NULL;
	jobacctinfo_t *jobacct = NULL;
	slurm_step_id_t step_id = {
		.job_id = job_ptr->job_id,
		.step_het_comp = NO_VAL,
	};

	if (protocol_version >= SLURM_23_02_PROTOCOL_VERSION) {
		safe_unpack32(&step_id.step_id, buffer);
		safe_unpack32(&step_id.step_het_comp, buffer);
		safe_unpack16(&cyclic_alloc, buffer);
		safe_unpack32(&srun_pid, buffer);
		safe_unpack16(&port, buffer);
		safe_unpack16(&cpus_per_task, buffer);
		safe_unpackstr(&container, buffer);
		safe_unpackstr(&container_id, buffer);
		safe_unpack16(&resv_port_cnt, buffer);
		safe_unpack16(&state, buffer);
		safe_unpack16(&start_protocol_ver, buffer);

		safe_unpack32(&flags, buffer);

		safe_unpack32(&cpu_count, buffer);
		safe_unpack64(&pn_min_memory, buffer);
		safe_unpack32(&exit_code, buffer);
		if (exit_code != NO_VAL) {
			unpack_bit_str_hex(&exit_node_bitmap, buffer);
		}
		unpack_bit_str_hex(&core_bitmap_job, buffer);

		safe_unpack32(&time_limit, buffer);
		safe_unpack32(&cpu_freq_min, buffer);
		safe_unpack32(&cpu_freq_max, buffer);
		safe_unpack32(&cpu_freq_gov, buffer);

		safe_unpack_time(&start_time, buffer);
		safe_unpack_time(&pre_sus_time, buffer);
		safe_unpack_time(&tot_sus_time, buffer);

		safe_unpackstr(&host, buffer);
		safe_unpackstr(&resv_ports, buffer);
		safe_unpackstr(&name, buffer);
		safe_unpackstr(&network, buffer);

		if (gres_step_state_unpack(&gres_list_req, buffer,
					   &step_id, protocol_version)
		    != SLURM_SUCCESS)
			goto unpack_error;
		if (gres_step_state_unpack(&gres_list_alloc, buffer,
					   &step_id, protocol_version)
		    != SLURM_SUCCESS)
			goto unpack_error;

		if (unpack_slurm_step_layout(&step_layout, buffer,
					     protocol_version))
			goto unpack_error;

		safe_unpack8(&uint8_tmp, buffer);
		if (uint8_tmp &&
		    (switch_g_unpack_jobinfo(&switch_tmp, buffer,
					     protocol_version)))
			goto unpack_error;

		if (select_g_select_jobinfo_unpack(&select_jobinfo, buffer,
						   protocol_version))
			goto unpack_error;
		safe_unpackstr(&tres_alloc_str, buffer);
		safe_unpackstr(&tres_fmt_alloc_str, buffer);

		safe_unpackstr(&cpus_per_tres, buffer);
		safe_unpackstr(&mem_per_tres, buffer);
		safe_unpackstr(&submit_line, buffer);
		safe_unpackstr(&tres_bind, buffer);
		safe_unpackstr(&tres_freq, buffer);
		safe_unpackstr(&tres_per_step, buffer);
		safe_unpackstr(&tres_per_node, buffer);
		safe_unpackstr(&tres_per_socket, buffer);
		safe_unpackstr(&tres_per_task, buffer);
		if (jobacctinfo_unpack(&jobacct, protocol_version,
				       PROTOCOL_TYPE_SLURM, buffer, true))
			goto unpack_error;
		safe_unpack64_array(&memory_allocated, &tmp32, buffer);
		if (tmp32 == 0)
			xfree(memory_allocated);
	} else if (protocol_version >= SLURM_MIN_PROTOCOL_VERSION) {
		safe_unpack32(&step_id.step_id, buffer);
		safe_unpack32(&step_id.step_het_comp, buffer);
		safe_unpack16(&cyclic_alloc, buffer);
		safe_unpack32(&srun_pid, buffer);
		safe_unpack16(&port, buffer);
		safe_unpack16(&cpus_per_task, buffer);
		safe_unpackstr_xmalloc(&container, &name_len, buffer);
		safe_unpack16(&resv_port_cnt, buffer);
		safe_unpack16(&state, buffer);
		safe_unpack16(&start_protocol_ver, buffer);

		safe_unpack32(&flags, buffer);

		safe_unpack32(&cpu_count, buffer);
		safe_unpack64(&pn_min_memory, buffer);
		safe_unpack32(&exit_code, buffer);
		if (exit_code != NO_VAL) {
			unpack_bit_str_hex(&exit_node_bitmap, buffer);
		}
		unpack_bit_str_hex(&core_bitmap_job, buffer);

		safe_unpack32(&time_limit, buffer);
		safe_unpack32(&cpu_freq_min, buffer);
		safe_unpack32(&cpu_freq_max, buffer);
		safe_unpack32(&cpu_freq_gov, buffer);

		safe_unpack_time(&start_time, buffer);
		safe_unpack_time(&pre_sus_time, buffer);
		safe_unpack_time(&tot_sus_time, buffer);

		safe_unpackstr_xmalloc(&host, &name_len, buffer);
		safe_unpackstr_xmalloc(&resv_ports, &name_len, buffer);
		safe_unpackstr_xmalloc(&name, &name_len, buffer);
		safe_unpackstr_xmalloc(&network, &name_len, buffer);

		if (gres_step_state_unpack(&gres_list_req, buffer,
					   &step_id, protocol_version)
		    != SLURM_SUCCESS)
			goto unpack_error;
		if (gres_step_state_unpack(&gres_list_alloc, buffer,
					   &step_id, protocol_version)
		    != SLURM_SUCCESS)
			goto unpack_error;

		if (unpack_slurm_step_layout(&step_layout, buffer,
					     protocol_version))
			goto unpack_error;

		safe_unpack8(&uint8_tmp, buffer);
		if (uint8_tmp &&
		    (switch_g_unpack_jobinfo(&switch_tmp, buffer,
					     protocol_version)))
			goto unpack_error;

		if (select_g_select_jobinfo_unpack(&select_jobinfo, buffer,
						   protocol_version))
			goto unpack_error;
		safe_unpackstr_xmalloc(&tres_alloc_str, &name_len, buffer);
		safe_unpackstr_xmalloc(&tres_fmt_alloc_str, &name_len, buffer);

		safe_unpackstr_xmalloc(&cpus_per_tres, &name_len, buffer);
		safe_unpackstr_xmalloc(&mem_per_tres, &name_len, buffer);
		safe_unpackstr_xmalloc(&submit_line, &name_len, buffer);
		safe_unpackstr_xmalloc(&tres_bind, &name_len, buffer);
		safe_unpackstr_xmalloc(&tres_freq, &name_len, buffer);
		safe_unpackstr_xmalloc(&tres_per_step, &name_len, buffer);
		safe_unpackstr_xmalloc(&tres_per_node, &name_len, buffer);
		safe_unpackstr_xmalloc(&tres_per_socket, &name_len, buffer);
		safe_unpackstr_xmalloc(&tres_per_task, &name_len, buffer);
		if (jobacctinfo_unpack(&jobacct, protocol_version,
				       PROTOCOL_TYPE_SLURM, buffer, true))
			goto unpack_error;
		safe_unpack64_array(&memory_allocated, &tmp32, buffer);
		if (tmp32 == 0)
			xfree(memory_allocated);
	} else {
		error("load_step_state: protocol_version "
		      "%hu not supported", protocol_version);
		goto unpack_error;
	}

	/* validity test as possible */
	if (cyclic_alloc > 1) {
		error("Invalid data for %pJ StepId=%u: cyclic_alloc=%u",
		      job_ptr, step_id.step_id, cyclic_alloc);
		goto unpack_error;
	}

	step_ptr = find_step_record(job_ptr, &step_id);
	if (step_ptr == NULL)
		step_ptr = _create_step_record(job_ptr, start_protocol_ver);
	if (step_ptr == NULL)
		goto unpack_error;

	/* set new values */
	memcpy(&step_ptr->step_id, &step_id, sizeof(step_ptr->step_id));

	step_ptr->container = container;
	step_ptr->container_id = container_id;
	step_ptr->cpu_count    = cpu_count;
	step_ptr->cpus_per_task= cpus_per_task;
	step_ptr->cyclic_alloc = cyclic_alloc;
	step_ptr->resv_port_cnt= resv_port_cnt;
	step_ptr->resv_ports   = resv_ports;
	step_ptr->memory_allocated = memory_allocated;
	memory_allocated = NULL;
	step_ptr->name         = name;
	step_ptr->network      = network;
	step_ptr->flags        = flags;
	step_ptr->gres_list_req = gres_list_req;
	step_ptr->gres_list_alloc = gres_list_alloc;
	step_ptr->srun_pid     = srun_pid;
	step_ptr->port         = port;
	step_ptr->pn_min_memory= pn_min_memory;
	step_ptr->host         = host;
	host                   = NULL;  /* re-used, nothing left to free */
	step_ptr->start_time   = start_time;
	step_ptr->time_limit   = time_limit;
	step_ptr->pre_sus_time = pre_sus_time;
	step_ptr->tot_sus_time = tot_sus_time;

	if (!select_jobinfo)
		select_jobinfo = select_g_select_jobinfo_alloc();
	step_ptr->select_jobinfo = select_jobinfo;
	select_jobinfo = NULL;

	slurm_step_layout_destroy(step_ptr->step_layout);
	step_ptr->step_layout  = step_layout;

	if ((step_ptr->step_id.step_id == SLURM_EXTERN_CONT) && switch_tmp) {
		switch_g_free_jobinfo(switch_tmp);
		switch_tmp = NULL;
	} else
		step_ptr->switch_job   = switch_tmp;

	xfree(step_ptr->tres_alloc_str);
	step_ptr->tres_alloc_str     = tres_alloc_str;
	tres_alloc_str = NULL;

	xfree(step_ptr->cpus_per_tres);
	step_ptr->cpus_per_tres = cpus_per_tres;
	cpus_per_tres = NULL;
	xfree(step_ptr->mem_per_tres);
	step_ptr->mem_per_tres = mem_per_tres;
	mem_per_tres = NULL;
	xfree(step_ptr->submit_line);
	step_ptr->submit_line = submit_line;
	submit_line = NULL;
	xfree(step_ptr->tres_bind);
	step_ptr->tres_bind = tres_bind;
	tres_bind = NULL;
	xfree(step_ptr->tres_freq);
	step_ptr->tres_freq = tres_freq;
	tres_freq = NULL;
	xfree(step_ptr->tres_per_step);
	step_ptr->tres_per_step = tres_per_step;
	tres_per_step = NULL;
	xfree(step_ptr->tres_per_node);
	step_ptr->tres_per_node = tres_per_node;
	tres_per_node = NULL;
	xfree(step_ptr->tres_per_socket);
	step_ptr->tres_per_socket = tres_per_socket;
	tres_per_socket = NULL;
	xfree(step_ptr->tres_per_task);
	step_ptr->tres_per_task = tres_per_task;
	tres_per_task = NULL;

	xfree(step_ptr->tres_fmt_alloc_str);
	step_ptr->tres_fmt_alloc_str = tres_fmt_alloc_str;
	tres_fmt_alloc_str = NULL;

	step_ptr->cpu_freq_min = cpu_freq_min;
	step_ptr->cpu_freq_max = cpu_freq_max;
	step_ptr->cpu_freq_gov = cpu_freq_gov;
	step_ptr->state        = state;

	step_ptr->start_protocol_ver = start_protocol_ver;

	if (!step_ptr->ext_sensors)
		step_ptr->ext_sensors = ext_sensors_alloc();

	step_ptr->exit_code    = exit_code;

	if (exit_node_bitmap) {
		step_ptr->exit_node_bitmap = exit_node_bitmap;
		exit_node_bitmap = NULL;
	}

	if (core_bitmap_job) {
		step_ptr->core_bitmap_job = core_bitmap_job;
		core_bitmap_job = NULL;
	}

	if (step_ptr->step_layout && switch_tmp)
		switch_g_job_step_allocated(switch_tmp,
					    step_ptr->step_layout->node_list);
	if (jobacct) {
		jobacctinfo_destroy(step_ptr->jobacct);
		step_ptr->jobacct = jobacct;
	}

	info("Recovered %pS", step_ptr);
	return SLURM_SUCCESS;

unpack_error:
	xfree(host);
	xfree(resv_ports);
	xfree(name);
	xfree(network);
	FREE_NULL_LIST(gres_list_req);
	FREE_NULL_LIST(gres_list_alloc);
	FREE_NULL_BITMAP(exit_node_bitmap);
	FREE_NULL_BITMAP(core_bitmap_job);
	xfree(core_job);
	if (switch_tmp)
		switch_g_free_jobinfo(switch_tmp);
	slurm_step_layout_destroy(step_layout);
	select_g_select_jobinfo_free(select_jobinfo);
	xfree(tres_alloc_str);
	xfree(tres_fmt_alloc_str);
	xfree(cpus_per_tres);
	xfree(mem_per_tres);
	xfree(memory_allocated);
	xfree(submit_line);
	xfree(tres_bind);
	xfree(tres_freq);
	xfree(tres_per_step);
	xfree(tres_per_node);
	xfree(tres_per_socket);
	xfree(tres_per_task);

	return SLURM_ERROR;
}

static void _signal_step_timelimit(step_record_t *step_ptr, time_t now)
{
#ifndef HAVE_FRONT_END
	node_record_t *node_ptr;
#endif
	job_record_t *job_ptr = step_ptr->job_ptr;
	kill_job_msg_t *kill_step;
	agent_arg_t *agent_args = NULL;

	step_ptr->state = JOB_TIMEOUT;

	xassert(step_ptr);
	agent_args = xmalloc(sizeof(agent_arg_t));
	agent_args->msg_type = REQUEST_KILL_TIMELIMIT;
	agent_args->retry = 1;
	agent_args->hostlist = hostlist_create(NULL);
	kill_step = xmalloc(sizeof(kill_job_msg_t));
	memcpy(&kill_step->step_id, &step_ptr->step_id,
	       sizeof(kill_step->step_id));
	kill_step->het_job_id = job_ptr->het_job_id;
	kill_step->job_state = job_ptr->job_state;
	kill_step->job_uid   = job_ptr->user_id;
	kill_step->job_gid   = job_ptr->group_id;
	kill_step->nodes     = xstrdup(job_ptr->nodes);
	kill_step->time      = now;
	kill_step->start_time = job_ptr->start_time;
	kill_step->details = xstrdup(job_ptr->state_desc);

#ifdef HAVE_FRONT_END
	xassert(job_ptr->batch_host);
	if (job_ptr->front_end_ptr)
		agent_args->protocol_version =
			job_ptr->front_end_ptr->protocol_version;
	hostlist_push_host(agent_args->hostlist, job_ptr->batch_host);
	agent_args->node_count++;
#else
	if (step_ptr->step_node_bitmap) {
		agent_args->protocol_version = SLURM_PROTOCOL_VERSION;
		for (int i = 0;
		     (node_ptr = next_node_bitmap(step_ptr->step_node_bitmap,
						  &i));
		     i++) {
			if (agent_args->protocol_version >
			    node_ptr->protocol_version) {
				agent_args->protocol_version =
					node_ptr->protocol_version;
			}
			hostlist_push_host(agent_args->hostlist,
					   node_ptr->name);
			agent_args->node_count++;
		}
	} else {
		/* Could happen on node failure */
		info("%s: %pJ Step %u has NULL node_bitmap", __func__,
		     job_ptr, step_ptr->step_id.step_id);
	}
#endif

	if (agent_args->node_count == 0) {
		hostlist_destroy(agent_args->hostlist);
		xfree(agent_args);
		slurm_free_kill_job_msg(kill_step);
		return;
	}

	agent_args->msg_args = kill_step;
	set_agent_arg_r_uid(agent_args, SLURM_AUTH_UID_ANY);
	agent_queue_request(agent_args);
	return;
}

extern int check_job_step_time_limit(void *x, void *arg)
{
	step_record_t *step_ptr = (step_record_t *) x;
	time_t *now = (time_t *) arg;
	uint32_t job_run_mins = 0;

	if (step_ptr->state != JOB_RUNNING)
		return 0;

	if (step_ptr->time_limit == INFINITE || step_ptr->time_limit == NO_VAL)
		return 0;

	job_run_mins = (uint32_t) (((*now - step_ptr->start_time) -
				    step_ptr->tot_sus_time) / 60);

	if (job_run_mins >= step_ptr->time_limit) {
		/* this step has timed out */
		info("%s: %pS has timed out (%u)",
		     __func__, step_ptr, step_ptr->time_limit);
		_signal_step_timelimit(step_ptr, *now);
	}

	return 0;
}

/* Return true if memory is a reserved resources, false otherwise */
static bool _is_mem_resv(void)
{
	static bool mem_resv_value  = false;
	static bool mem_resv_tested = false;

	if (!mem_resv_tested) {
		mem_resv_tested = true;
		if (slurm_conf.select_type_param & CR_MEMORY)
			mem_resv_value = true;
	}

	return mem_resv_value;
}

typedef struct {
	int mod_cnt;
	uint32_t time_limit;
} update_step_args_t;

static int _update_step(void *x, void *arg)
{
	step_record_t *step_ptr = (step_record_t *) x;
	update_step_args_t *args = (update_step_args_t *) arg;

	if (step_ptr->state != JOB_RUNNING)
		return 0;

	step_ptr->time_limit = args->time_limit;
	args->mod_cnt++;

	info("Updating %pS time limit to %u", step_ptr, args->time_limit);

	return 0;
}

/*
 * Process job step update request from specified user,
 * RET - 0 or error code
 */
extern int update_step(step_update_request_msg_t *req, uid_t uid)
{
	job_record_t *job_ptr;
	step_record_t *step_ptr = NULL;
	update_step_args_t args = { .mod_cnt = 0 };
	slurm_step_id_t step_id;

	job_ptr = find_job_record(req->job_id);
	if (job_ptr == NULL) {
		error("%s: invalid JobId=%u", __func__, req->job_id);
		return ESLURM_INVALID_JOB_ID;
	}

	step_id.job_id = job_ptr->job_id;
	step_id.step_id = req->step_id;
	step_id.step_het_comp = NO_VAL;

	if ((job_ptr->user_id != uid) && !validate_operator(uid) &&
	    !assoc_mgr_is_user_acct_coord(acct_db_conn, uid,
					  job_ptr->account)) {
		error("Security violation, STEP_UPDATE RPC from uid %u", uid);
		return ESLURM_USER_ID_MISSING;
	}

	/*
	 * No need to limit step time limit as job time limit will kill
	 * any steps with any time limit
	 */
	if (req->step_id == NO_VAL) {
		args.time_limit = req->time_limit;
		list_for_each(job_ptr->step_list, _update_step, &args);
	} else {
		step_ptr = find_step_record(job_ptr, &step_id);

		if (!step_ptr)
			return ESLURM_INVALID_JOB_ID;
		if (req->time_limit) {
			step_ptr->time_limit = req->time_limit;
			args.mod_cnt++;
			info("Updating %pS time limit to %u",
			     step_ptr, req->time_limit);
		}
	}
	if (args.mod_cnt)
		last_job_update = time(NULL);

	return SLURM_SUCCESS;
}

static int _rebuild_bitmaps(void *x, void *arg)
{
	int i_first, i_last, i_size;
	int old_core_offset = 0, new_core_offset = 0;
	bool old_node_set, new_node_set;
	bitstr_t *orig_step_core_bitmap;
	step_record_t *step_ptr = (step_record_t *) x;
	bitstr_t *orig_job_node_bitmap = (bitstr_t *) arg;
	job_record_t *job_ptr = step_ptr->job_ptr;

	if (step_ptr->state < JOB_RUNNING)
		return 0;

	gres_ctld_step_state_rebase(step_ptr->gres_list_alloc,
				    orig_job_node_bitmap,
				    job_ptr->job_resrcs->node_bitmap);
	if (!step_ptr->core_bitmap_job)
		return 0;

	orig_step_core_bitmap = step_ptr->core_bitmap_job;
	i_size = bit_size(job_ptr->job_resrcs->core_bitmap);
	step_ptr->core_bitmap_job = bit_alloc(i_size);
	i_first = MIN(bit_ffs(orig_job_node_bitmap),
		      bit_ffs(job_ptr->job_resrcs->node_bitmap));
	i_last  = MAX(bit_fls(orig_job_node_bitmap),
		      bit_fls(job_ptr->job_resrcs->node_bitmap));
	for (int i = i_first; i <= i_last; i++) {
		old_node_set = bit_test(orig_job_node_bitmap, i);
		new_node_set = bit_test(job_ptr->job_resrcs->node_bitmap, i);
		if (!old_node_set && !new_node_set)
			continue;
		if (old_node_set && new_node_set) {
			for (int j = 0; j < node_record_table_ptr[i]->tot_cores;
			     j++) {
				if (!bit_test(orig_step_core_bitmap,
					      old_core_offset + j))
					continue;
				bit_set(step_ptr->core_bitmap_job,
					new_core_offset + j);
				bit_set(job_ptr->job_resrcs->
					core_bitmap_used,
					new_core_offset + j);
			}
		}
		if (old_node_set)
			old_core_offset += node_record_table_ptr[i]->tot_cores;
		if (new_node_set)
			new_core_offset += node_record_table_ptr[i]->tot_cores;
	}
	FREE_NULL_BITMAP(orig_step_core_bitmap);

	return 0;
}

/*
 * Rebuild a job step's core_bitmap_job after a job has just changed size
 * job_ptr IN - job that was just re-sized
 * orig_job_node_bitmap IN - The job's original node bitmap
 */
extern void rebuild_step_bitmaps(job_record_t *job_ptr,
				 bitstr_t *orig_job_node_bitmap)
{
	if (job_ptr->step_list == NULL)
		return;

	list_for_each(job_ptr->step_list, _rebuild_bitmaps,
		      orig_job_node_bitmap);

}

extern step_record_t *build_extern_step(job_record_t *job_ptr)
{
	step_record_t *step_ptr = _create_step_record(job_ptr, 0);
	char *node_list;
	uint32_t node_cnt;

#ifdef HAVE_FRONT_END
	node_list = job_ptr->front_end_ptr->name;
	node_cnt = 1;
#else
	node_list = job_ptr->nodes;
	node_cnt = job_ptr->node_cnt;
#endif
	if (!step_ptr) {
		error("%s: Can't create step_record! This should never happen",
		      __func__);
		return NULL;
	}

	step_ptr->step_layout = fake_slurm_step_layout_create(
		node_list, NULL, NULL, node_cnt, node_cnt,
		SLURM_PROTOCOL_VERSION);

	step_ptr->ext_sensors = ext_sensors_alloc();
	step_ptr->name = xstrdup("extern");
	step_ptr->select_jobinfo = select_g_select_jobinfo_alloc();
	step_ptr->state = JOB_RUNNING;
	step_ptr->start_time = job_ptr->start_time;
	step_ptr->step_id.job_id = job_ptr->job_id;
	step_ptr->step_id.step_id = SLURM_EXTERN_CONT;
	step_ptr->step_id.step_het_comp = NO_VAL;
	if (job_ptr->node_bitmap)
		step_ptr->step_node_bitmap =
			bit_copy(job_ptr->node_bitmap);
	step_ptr->time_last_active = time(NULL);
	step_set_alloc_tres(step_ptr, 1, false, false);

	jobacct_storage_g_step_start(acct_db_conn, step_ptr);

	return step_ptr;
}

extern step_record_t *build_batch_step(job_record_t *job_ptr_in)
{
	job_record_t *job_ptr;
	step_record_t *step_ptr;
	char *host = NULL;

	if (job_ptr_in->het_job_id) {
		job_ptr = find_job_record(job_ptr_in->het_job_id);
		if (!job_ptr) {
			error("%s: hetjob leader is corrupt! This should never happen",
			      __func__);
			job_ptr = job_ptr_in;
		}
	} else
		job_ptr = job_ptr_in;

	step_ptr = _create_step_record(job_ptr, 0);

	if (!step_ptr) {
		error("%s: Can't create step_record! This should never happen",
		      __func__);
		return NULL;
	}

#ifdef HAVE_FRONT_END
	front_end_record_t *front_end_ptr =
		find_front_end_record(job_ptr->batch_host);
	if (front_end_ptr && front_end_ptr->name)
		host = front_end_ptr->name;
	else {
		error("%s: could not find front-end node for %pJ",__func__,
		      job_ptr);
		host = job_ptr->batch_host;
	}
#else
	host = job_ptr->batch_host;
#endif
	step_ptr->step_layout = fake_slurm_step_layout_create(
		host, NULL, NULL, 1, 1, SLURM_PROTOCOL_VERSION);
	step_ptr->ext_sensors = ext_sensors_alloc();
	step_ptr->name = xstrdup("batch");
	step_ptr->select_jobinfo = select_g_select_jobinfo_alloc();
	step_ptr->state = JOB_RUNNING;
	step_ptr->start_time = job_ptr->start_time;
	step_ptr->step_id.job_id = job_ptr->job_id;
	step_ptr->step_id.step_id = SLURM_BATCH_SCRIPT;
	step_ptr->step_id.step_het_comp = NO_VAL;
	step_ptr->container = xstrdup(job_ptr->container);
	step_ptr->container_id = xstrdup(job_ptr->container_id);

#ifndef HAVE_FRONT_END
	if (node_name2bitmap(job_ptr->batch_host, false,
			     &step_ptr->step_node_bitmap)) {
		error("%s: %pJ has invalid node list (%s)",
		      __func__, job_ptr, job_ptr->batch_host);
	}
#endif

	step_ptr->time_last_active = time(NULL);
	step_set_alloc_tres(step_ptr, 1, false, false);

	jobacct_storage_g_step_start(acct_db_conn, step_ptr);

	return step_ptr;
}

static step_record_t *_build_interactive_step(
	job_record_t *job_ptr_in,
	job_step_create_request_msg_t *step_specs,
	uint16_t protocol_version)
{
	job_record_t *job_ptr;
	step_record_t *step_ptr;
	char *host = NULL;
	slurm_step_id_t step_id = {0};

	if (job_ptr_in->het_job_id) {
		job_ptr = find_job_record(job_ptr_in->het_job_id);
		if (!job_ptr) {
			error("%s: hetjob leader is corrupt! This should never happen",
			      __func__);
			job_ptr = job_ptr_in;
		}
	} else
		job_ptr = job_ptr_in;

	step_id.job_id = job_ptr->job_id;
	step_id.step_id = SLURM_INTERACTIVE_STEP;
	step_id.step_het_comp = NO_VAL;
	step_ptr = find_step_record(job_ptr, &step_id);
	if (step_ptr) {
		debug("%s: interactive step for %pJ already exists",
		      __func__, job_ptr);
		return NULL;
	}

#ifdef HAVE_FRONT_END
	front_end_record_t *front_end_ptr =
		find_front_end_record(job_ptr->batch_host);
	if (front_end_ptr && front_end_ptr->name)
		host = front_end_ptr->name;
	else {
		error("%s: could not find front-end node for %pJ",__func__,
		      job_ptr);
		host = job_ptr->batch_host;
	}
#else
	host = job_ptr->batch_host;
#endif
	if (!host) {
		error("%s: %pJ batch_host is NULL! This should never happen",
		      __func__, job_ptr);
		return NULL;
	}

	step_ptr = _create_step_record(job_ptr, protocol_version);

	if (!step_ptr) {
		error("%s: Can't create step_record! This should never happen",
		      __func__);
		return NULL;
	}

	step_ptr->step_layout = fake_slurm_step_layout_create(
		host, NULL, NULL, 1, 1, protocol_version);
	step_ptr->ext_sensors = ext_sensors_alloc();
	step_ptr->name = xstrdup("interactive");
	step_ptr->select_jobinfo = select_g_select_jobinfo_alloc();
	step_ptr->state = JOB_RUNNING;
	step_ptr->start_time = job_ptr->start_time;
	step_ptr->step_id.job_id = job_ptr->job_id;
	step_ptr->step_id.step_id = SLURM_INTERACTIVE_STEP;
	step_ptr->step_id.step_het_comp = NO_VAL;
	step_ptr->container = xstrdup(job_ptr->container);
	step_ptr->container_id = xstrdup(job_ptr->container_id);

	step_ptr->port = step_specs->port;
	step_ptr->srun_pid = step_specs->srun_pid;
	step_ptr->host = xstrdup(step_specs->host);
	step_ptr->submit_line = xstrdup(step_specs->submit_line);

	step_ptr->core_bitmap_job = bit_copy(job_ptr->job_resrcs->core_bitmap);

#ifndef HAVE_FRONT_END
	if (node_name2bitmap(job_ptr->batch_host, false,
			     &step_ptr->step_node_bitmap)) {
		error("%s: %pJ has invalid node list (%s)",
		      __func__, job_ptr, job_ptr->batch_host);
		delete_step_record(job_ptr, step_ptr);
		return NULL;
	}
#endif

	step_ptr->time_last_active = time(NULL);
	step_set_alloc_tres(step_ptr, 1, false, false);

	jobacct_storage_g_step_start(acct_db_conn, step_ptr);

	return step_ptr;
}<|MERGE_RESOLUTION|>--- conflicted
+++ resolved
@@ -2069,30 +2069,14 @@
 	} else {
 		use_all_cores = false;
 
-<<<<<<< HEAD
 		if (gres_cpus_alloc) {
 			core_cnt = gres_cpus_alloc;
 			core_cnt += (cpus_per_core - 1);
 			core_cnt /= cpus_per_core;
 		} else if (step_ptr->cpus_per_task > 0) {
-			if (((ntasks_per_core == INFINITE16) ||
-			     (ntasks_per_core == 1)) &&
-			    (step_ptr->cpus_per_task > cpus_per_core)) {
-				int cores_per_task = step_ptr->cpus_per_task;
-				cores_per_task += (cpus_per_core - 1);
-				cores_per_task /= cpus_per_core;
-				core_cnt *= cores_per_task;
-			} else {
-				core_cnt *= step_ptr->cpus_per_task;
-				core_cnt += (cpus_per_core - 1);
-				core_cnt /= cpus_per_core;
-			}
-=======
-		if (step_ptr->cpus_per_task > 0) {
-			cpu_cnt *= step_ptr->cpus_per_task;
-			cpu_cnt += (cpus_per_core - 1);
-			cpu_cnt /= cpus_per_core;
->>>>>>> a4245a3c
+			core_cnt *= step_ptr->cpus_per_task;
+			core_cnt += (cpus_per_core - 1);
+			core_cnt /= cpus_per_core;
 		}
 
 		log_flag(STEPS, "%s: For step %pS required cores:%u on node: %d available cores: %u",
