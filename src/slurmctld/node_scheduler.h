--- conflicted
+++ resolved
@@ -132,7 +132,6 @@
 			bitstr_t **select_node_bitmap, char *unavail_node_str,
 			char **err_msg);
 
-<<<<<<< HEAD
 /*
  * get_node_cnts - determine the number of nodes for the requested job.
  * IN job_ptr - pointer to the job record.
@@ -148,11 +147,10 @@
 			 struct part_record *part_ptr,
 			 uint32_t *min_nodes,
 			 uint32_t *req_nodes, uint32_t *max_nodes);
-=======
+
 /* launch_prolog - launch job prolog script by slurmd on allocated nodes
  * IN job_ptr - pointer to the job record
  */
 extern void launch_prolog(struct job_record *job_ptr);
->>>>>>> 0bc04046
 
 #endif /* !_HAVE_NODE_SCHEDULER_H */