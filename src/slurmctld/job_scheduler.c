/*****************************************************************************\
 * job_scheduler.c - manage the scheduling of pending jobs in priority order
 *	Note there is a global job list (job_list)
 *****************************************************************************
 *  Copyright (C) 2002-2007 The Regents of the University of California.
 *  Copyright (C) 2008-2010 Lawrence Livermore National Security.
 *  Portions Copyright (C) 2010-2016 SchedMD <http://www.schedmd.com>.
 *  Produced at Lawrence Livermore National Laboratory (cf, DISCLAIMER).
 *  Written by Morris Jette <jette1@llnl.gov>
 *  CODE-OCEC-09-009. All rights reserved.
 *
 *  This file is part of SLURM, a resource management program.
 *  For details, see <http://slurm.schedmd.com/>.
 *  Please also read the included file: DISCLAIMER.
 *
 *  SLURM is free software; you can redistribute it and/or modify it under
 *  the terms of the GNU General Public License as published by the Free
 *  Software Foundation; either version 2 of the License, or (at your option)
 *  any later version.
 *
 *  In addition, as a special exception, the copyright holders give permission
 *  to link the code of portions of this program with the OpenSSL library under
 *  certain conditions as described in each individual source file, and
 *  distribute linked combinations including the two. You must obey the GNU
 *  General Public License in all respects for all of the code used other than
 *  OpenSSL. If you modify file(s) with this exception, you may extend this
 *  exception to your version of the file(s), but you are not obligated to do
 *  so. If you do not wish to do so, delete this exception statement from your
 *  version.  If you delete this exception statement from all source files in
 *  the program, then also delete it here.
 *
 *  SLURM is distributed in the hope that it will be useful, but WITHOUT ANY
 *  WARRANTY; without even the implied warranty of MERCHANTABILITY or FITNESS
 *  FOR A PARTICULAR PURPOSE.  See the GNU General Public License for more
 *  details.
 *
 *  You should have received a copy of the GNU General Public License along
 *  with SLURM; if not, write to the Free Software Foundation, Inc.,
 *  51 Franklin Street, Fifth Floor, Boston, MA 02110-1301  USA.
\*****************************************************************************/

#include "config.h"

#include <ctype.h>
#include <errno.h>
#include <poll.h>
#include <signal.h> /* for SIGKILL */
#include <stdio.h>
#include <stdlib.h>
#include <string.h>
#include <unistd.h>

#if HAVE_SYS_PRCTL_H
#  include <sys/prctl.h>
#endif

#include "src/common/assoc_mgr.h"
#include "src/common/env.h"
#include "src/common/gres.h"
#include "src/common/layouts_mgr.h"
#include "src/common/list.h"
#include "src/common/macros.h"
#include "src/common/node_features.h"
#include "src/common/node_select.h"
#include "src/common/power.h"
#include "src/common/slurm_accounting_storage.h"
#include "src/common/slurm_acct_gather.h"
#include "src/common/strlcpy.h"
#include "src/common/parse_time.h"
#include "src/common/timers.h"
#include "src/common/uid.h"
#include "src/common/xassert.h"
#include "src/common/xstring.h"

#include "src/slurmctld/acct_policy.h"
#include "src/slurmctld/agent.h"
#include "src/slurmctld/burst_buffer.h"
#include "src/slurmctld/fed_mgr.h"
#include "src/slurmctld/front_end.h"
#include "src/slurmctld/job_scheduler.h"
#include "src/slurmctld/licenses.h"
#include "src/slurmctld/locks.h"
#include "src/slurmctld/node_scheduler.h"
#include "src/slurmctld/power_save.h"
#include "src/slurmctld/preempt.h"
#include "src/slurmctld/proc_req.h"
#include "src/slurmctld/reservation.h"
#include "src/slurmctld/sched_plugin.h"
#include "src/slurmctld/slurmctld.h"
#include "src/slurmctld/srun_comm.h"
#include "src/slurmctld/state_save.h"
#include "src/slurmctld/powercapping.h"

#define _DEBUG 0
#ifndef CORRESPOND_ARRAY_TASK_CNT
#  define CORRESPOND_ARRAY_TASK_CNT 10
#endif
#define BUILD_TIMEOUT 2000000	/* Max build_job_queue() run time in usec */
#define MAX_FAILED_RESV 10
#define MAX_RETRIES 10

typedef struct epilog_arg {
	char *epilog_slurmctld;
	uint32_t job_id;
	char **my_env;
} epilog_arg_t;

static char **	_build_env(struct job_record *job_ptr, bool is_epilog);
static void	_depend_list_del(void *dep_ptr);
static void	_feature_list_delete(void *x);
static void	_job_queue_append(List job_queue, struct job_record *job_ptr,
				  struct part_record *part_ptr, uint32_t priority);
static void	_job_queue_rec_del(void *x);
static bool	_job_runnable_test1(struct job_record *job_ptr,
				    bool clear_start);
static bool	_job_runnable_test2(struct job_record *job_ptr,
				    bool check_min_time);
static void *	_run_epilog(void *arg);
static void *	_run_prolog(void *arg);
static bool	_scan_depend(List dependency_list, uint32_t job_id);
static void *	_sched_agent(void *args);
static int	_schedule(uint32_t job_limit);
static int	_valid_feature_list(struct job_record *job_ptr,
				    List feature_list);
static int	_valid_node_feature(char *feature, bool can_reboot);
#ifndef HAVE_FRONT_END
static void *	_wait_boot(void *arg);
#endif
static int	build_queue_timeout = BUILD_TIMEOUT;
static int	save_last_part_update = 0;

static pthread_mutex_t sched_mutex = PTHREAD_MUTEX_INITIALIZER;
static int sched_pend_thread = 0;
static bool sched_running = false;
static struct timeval sched_last = {0, 0};
static uint32_t max_array_size = NO_VAL;
#ifdef HAVE_ALPS_CRAY
static int sched_min_interval = 1000000;
#else
static int sched_min_interval = 0;
#endif

static int bb_array_stage_cnt = 10;
extern diag_stats_t slurmctld_diag_stats;

/*
 * Calculate how busy the system is by figuring out how busy each node is.
 */
static double _get_system_usage()
{
	static double sys_usage_per = 0.0;
	static time_t last_idle_update = 0;
	static uint16_t priority_flags = 0;
	static bool statics_inited = false;

	if (!statics_inited) {
		priority_flags = slurm_get_priority_flags();
		statics_inited = true;
	}

	if (last_idle_update < last_node_update) {
		int    i;
		double alloc_tres = 0;
		double tot_tres   = 0;

		select_g_select_nodeinfo_set_all();

		for (i = 0; i < node_record_count; i++) {
			struct node_record *node_ptr =
				&node_record_table_ptr[i];
			double node_alloc_tres = 0.0;
			double node_tot_tres   = 0.0;

			select_g_select_nodeinfo_get(
				node_ptr->select_nodeinfo,
				SELECT_NODEDATA_TRES_ALLOC_WEIGHTED,
				NODE_STATE_ALLOCATED, &node_alloc_tres);

			node_tot_tres =
				assoc_mgr_tres_weighted(
				node_ptr->tres_cnt,
				node_ptr->config_ptr->tres_weights,
				priority_flags, false);

			alloc_tres += node_alloc_tres;
			tot_tres   += node_tot_tres;
		}
		last_idle_update = last_node_update;

		if (tot_tres)
			sys_usage_per = (alloc_tres / tot_tres) * 100;
	}

	return sys_usage_per;
}

/*
 * _build_user_job_list - build list of jobs for a given user
 *			  and an optional job name
 * IN  user_id - user id
 * IN  job_name - job name constraint
 * RET the job queue
 * NOTE: the caller must call FREE_NULL_LIST() on RET value to free memory
 */
static List _build_user_job_list(uint32_t user_id, char* job_name)
{
	List job_queue;
	ListIterator job_iterator;
	struct job_record *job_ptr = NULL;

	job_queue = list_create(NULL);
	job_iterator = list_iterator_create(job_list);
	while ((job_ptr = (struct job_record *) list_next(job_iterator))) {
		xassert (job_ptr->magic == JOB_MAGIC);
		if (job_ptr->user_id != user_id)
			continue;
		if (job_name && job_ptr->name &&
		    xstrcmp(job_name, job_ptr->name))
			continue;
		list_append(job_queue, job_ptr);
	}
	list_iterator_destroy(job_iterator);

	return job_queue;
}

static void _job_queue_append(List job_queue, struct job_record *job_ptr,
			      struct part_record *part_ptr, uint32_t prio)
{
	job_queue_rec_t *job_queue_rec;

	job_queue_rec = xmalloc(sizeof(job_queue_rec_t));
	job_queue_rec->array_task_id = job_ptr->array_task_id;
	job_queue_rec->job_id   = job_ptr->job_id;
	job_queue_rec->job_ptr  = job_ptr;
	job_queue_rec->part_ptr = part_ptr;
	job_queue_rec->priority = prio;
	list_append(job_queue, job_queue_rec);
}

static void _job_queue_rec_del(void *x)
{
	xfree(x);
}

/* Return true if the job has some step still in a cleaning state, which
 * can happen on a Cray if a job is requeued and the step NHC is still running
 * after the requeued job is eligible to run again */
static uint16_t _is_step_cleaning(struct job_record *job_ptr)
{
	ListIterator step_iterator;
	struct step_record *step_ptr;
	uint16_t cleaning = 0;

	step_iterator = list_iterator_create(job_ptr->step_list);
	while ((step_ptr = (struct step_record *) list_next (step_iterator))) {
		/* Only check if not a pending step */
		if (step_ptr->step_id != SLURM_PENDING_STEP) {
			select_g_select_jobinfo_get(step_ptr->select_jobinfo,
						    SELECT_JOBDATA_CLEANING,
						    &cleaning);
			if (cleaning)
				break;
		}
	}
	list_iterator_destroy(step_iterator);

	return cleaning;
}

/* Job test for ability to run now, excludes partition specific tests */
static bool _job_runnable_test1(struct job_record *job_ptr, bool sched_plugin)
{
	bool job_indepen = false;
	uint16_t cleaning = 0;
	time_t now = time(NULL);

	xassert(job_ptr->magic == JOB_MAGIC);
	if (!IS_JOB_PENDING(job_ptr) || IS_JOB_COMPLETING(job_ptr))
		return false;

	if (job_ptr->fed_details && fed_mgr_is_tracker_only_job(job_ptr))
		return false;

	select_g_select_jobinfo_get(job_ptr->select_jobinfo,
				    SELECT_JOBDATA_CLEANING,
				    &cleaning);
	if (!cleaning)
		cleaning = _is_step_cleaning(job_ptr);
	if (cleaning ||
	    (job_ptr->details && job_ptr->details->prolog_running) ||
	    (job_ptr->step_list && list_count(job_ptr->step_list))) {
		/* Job's been requeued and the
		 * previous run hasn't finished yet */
		job_ptr->state_reason = WAIT_CLEANING;
		xfree(job_ptr->state_desc);
		debug3("sched: JobId=%u. State=PENDING. "
		       "Reason=Cleaning.",
		       job_ptr->job_id);
		return false;
	}

#ifdef HAVE_FRONT_END
	/* At least one front-end node up at this point */
	if (job_ptr->state_reason == WAIT_FRONT_END) {
		job_ptr->state_reason = WAIT_NO_REASON;
		xfree(job_ptr->state_desc);
		last_job_update = now;
	}
#endif

	job_indepen = job_independent(job_ptr, 0);
	if (sched_plugin)
		job_ptr->start_time = (time_t) 0;
	if (job_ptr->priority == 0)	{ /* held */
		if (job_ptr->state_reason != FAIL_BAD_CONSTRAINTS
		    && (job_ptr->state_reason != FAIL_BURST_BUFFER_OP)
		    && (job_ptr->state_reason != WAIT_HELD)
		    && (job_ptr->state_reason != WAIT_HELD_USER)
		    && job_ptr->state_reason != WAIT_MAX_REQUEUE) {
			job_ptr->state_reason = WAIT_HELD;
			xfree(job_ptr->state_desc);
			last_job_update = now;
		}
		debug3("sched: JobId=%u. State=%s. Reason=%s. Priority=%u.",
		       job_ptr->job_id,
		       job_state_string(job_ptr->job_state),
		       job_reason_string(job_ptr->state_reason),
		       job_ptr->priority);
		return false;
	}

	if (!job_indepen &&
	    ((job_ptr->state_reason == WAIT_HELD) ||
	     (job_ptr->state_reason == WAIT_HELD_USER))) {
		/* released behind active dependency? */
		job_ptr->state_reason = WAIT_DEPENDENCY;
		xfree(job_ptr->state_desc);
	}

	if (!job_indepen)	/* can not run now */
		return false;

	return true;
}

/*
 * Job and partition tests for ability to run now
 * IN job_ptr - job to test
 * IN check_min_time - If set, test job's minimum time limit
 *		otherwise test maximum time limit
 */
static bool _job_runnable_test2(struct job_record *job_ptr, bool check_min_time)
{
	int reason;

	reason = job_limits_check(&job_ptr, check_min_time);
	if ((reason != job_ptr->state_reason) &&
	    ((reason != WAIT_NO_REASON) ||
	     (!part_policy_job_runnable_state(job_ptr)))) {
		job_ptr->state_reason = reason;
		xfree(job_ptr->state_desc);
	}
	if (reason != WAIT_NO_REASON)
		return false;
	return true;
}

/* Return the number of micro-seconds between now and argument "tv",
 * Initialize tv to NOW if zero on entry */
static int _delta_tv(struct timeval *tv)
{
	struct timeval now = {0, 0};
	int delta_t;

	if (gettimeofday(&now, NULL))
		return 1;		/* Some error */

	if (tv->tv_sec == 0) {
		tv->tv_sec  = now.tv_sec;
		tv->tv_usec = now.tv_usec;
		return 0;
	}

	delta_t  = (now.tv_sec - tv->tv_sec) * 1000000;
	delta_t += (now.tv_usec - tv->tv_usec);
	return delta_t;
}
/*
 * build_job_queue - build (non-priority ordered) list of pending jobs
 * IN clear_start - if set then clear the start_time for pending jobs,
 *		    true when called from sched/backfill or sched/builtin
 * IN backfill - true if running backfill scheduler, enforce min time limit
 * RET the job queue
 * NOTE: the caller must call FREE_NULL_LIST() on RET value to free memory
 */
extern List build_job_queue(bool clear_start, bool backfill)
{
	static time_t last_log_time = 0;
	List job_queue;
	ListIterator depend_iter, job_iterator, part_iterator;
	struct job_record *job_ptr = NULL, *new_job_ptr;
	struct part_record *part_ptr;
	struct depend_spec *dep_ptr;
	int i, pend_cnt, reason, dep_corr;
	struct timeval start_tv = {0, 0};
	int tested_jobs = 0;
	char jobid_buf[32];
	int job_part_pairs = 0;
	time_t now = time(NULL);

	(void) _delta_tv(&start_tv);
	job_queue = list_create(_job_queue_rec_del);

	/* Create individual job records for job arrays that need burst buffer
	 * staging */
	job_iterator = list_iterator_create(job_list);
	while ((job_ptr = (struct job_record *) list_next(job_iterator))) {
		if (!IS_JOB_PENDING(job_ptr) ||
		    !job_ptr->burst_buffer || !job_ptr->array_recs ||
		    !job_ptr->array_recs->task_id_bitmap ||
		    (job_ptr->array_task_id != NO_VAL))
			continue;
		if ((i = bit_ffs(job_ptr->array_recs->task_id_bitmap)) < 0)
			continue;
		pend_cnt = num_pending_job_array_tasks(job_ptr->array_job_id);
		if (pend_cnt >= bb_array_stage_cnt)
			continue;
		if (job_ptr->array_recs->task_cnt < 1)
			continue;
		if (job_ptr->array_recs->task_cnt == 1) {
			job_ptr->array_task_id = i;
			job_array_post_sched(job_ptr);
			continue;
		}
		job_ptr->array_task_id = i;
		new_job_ptr = job_array_split(job_ptr);
		if (new_job_ptr) {
			debug("%s: Split out %s for burst buffer use", __func__,
			      jobid2fmt(job_ptr, jobid_buf, sizeof(jobid_buf)));
			new_job_ptr->job_state = JOB_PENDING;
			new_job_ptr->start_time = (time_t) 0;
			/* Do NOT clear db_index here, it is handled when
			 * task_id_str is created elsewhere */
			(void) bb_g_job_validate2(job_ptr, NULL);
		} else {
			error("%s: Unable to copy record for %s", __func__,
			      jobid2fmt(job_ptr, jobid_buf, sizeof(jobid_buf)));
		}
	}
	list_iterator_destroy(job_iterator);

	/* Create individual job records for job arrays with
	 * depend_type == SLURM_DEPEND_AFTER_CORRESPOND */
	job_iterator = list_iterator_create(job_list);
	while ((job_ptr = (struct job_record *) list_next(job_iterator))) {
		if (!IS_JOB_PENDING(job_ptr) ||
		    !job_ptr->array_recs ||
		    !job_ptr->array_recs->task_id_bitmap ||
		    (job_ptr->array_task_id != NO_VAL))
			continue;
		if ((i = bit_ffs(job_ptr->array_recs->task_id_bitmap)) < 0)
			continue;
		if ((job_ptr->details == NULL) ||
		    (job_ptr->details->depend_list == NULL) ||
		    (list_count(job_ptr->details->depend_list) == 0))
			continue;
	        depend_iter = list_iterator_create(job_ptr->details->depend_list);
		dep_corr = 0;
	        while ((dep_ptr = list_next(depend_iter))) {
	                if (dep_ptr->depend_type == SLURM_DEPEND_AFTER_CORRESPOND) {
				dep_corr = 1;
				break;
			}
	        }
		if (!dep_corr)
			continue;
		pend_cnt = num_pending_job_array_tasks(job_ptr->array_job_id);
		if (pend_cnt >= CORRESPOND_ARRAY_TASK_CNT)
			continue;
		if (job_ptr->array_recs->task_cnt < 1)
			continue;
		if (job_ptr->array_recs->task_cnt == 1) {
			job_ptr->array_task_id = i;
			job_array_post_sched(job_ptr);
			continue;
		}
		job_ptr->array_task_id = i;
		new_job_ptr = job_array_split(job_ptr);
		if (new_job_ptr) {
			info("%s: Split out %s for SLURM_DEPEND_AFTER_CORRESPOND use",
			      __func__,
			      jobid2fmt(job_ptr, jobid_buf, sizeof(jobid_buf)));
			new_job_ptr->job_state = JOB_PENDING;
			new_job_ptr->start_time = (time_t) 0;
			/* Do NOT clear db_index here, it is handled when
			 * task_id_str is created elsewhere */
		} else {
			error("%s: Unable to copy record for %s", __func__,
			      jobid2fmt(job_ptr, jobid_buf, sizeof(jobid_buf)));
		}
	}
	list_iterator_destroy(job_iterator);

	job_iterator = list_iterator_create(job_list);
	while ((job_ptr = (struct job_record *) list_next(job_iterator))) {
		if (((tested_jobs % 100) == 0) &&
		    (_delta_tv(&start_tv) >= build_queue_timeout)) {
			if (difftime(now, last_log_time) > 600) {
				/* Log at most once every 10 minutes */
				info("%s has run for %d usec, exiting with %d "
				     "of %d jobs tested, %d job-partition "
				     "pairs added",
				     __func__, build_queue_timeout, tested_jobs,
				     list_count(job_list), job_part_pairs);
				last_log_time = now;
			}
			break;
		}
		tested_jobs++;
		job_ptr->preempt_in_progress = false;	/* initialize */
		if (job_ptr->state_reason != WAIT_NO_REASON)
			job_ptr->state_reason_prev = job_ptr->state_reason;
		if (!_job_runnable_test1(job_ptr, clear_start))
			continue;

		if (job_ptr->part_ptr_list) {
			int inx = -1;
			part_iterator = list_iterator_create(
				job_ptr->part_ptr_list);
			while ((part_ptr = (struct part_record *)
				list_next(part_iterator))) {
				job_ptr->part_ptr = part_ptr;
				reason = job_limits_check(&job_ptr, backfill);
				if ((reason != WAIT_NO_REASON) &&
				    (reason != job_ptr->state_reason)) {
					job_ptr->state_reason = reason;
					xfree(job_ptr->state_desc);
					last_job_update = now;
				}
				/* priority_array index matches part_ptr_list
				 * position: increment inx */
				inx++;
				if (reason != WAIT_NO_REASON)
					continue;
				job_part_pairs++;
				if (job_ptr->priority_array) {
					_job_queue_append(job_queue, job_ptr,
							  part_ptr,
							  job_ptr->
							  priority_array[inx]);
				} else {
					_job_queue_append(job_queue, job_ptr,
							  part_ptr,
							  job_ptr->priority);
				}
			}
			list_iterator_destroy(part_iterator);
		} else {
			if (job_ptr->part_ptr == NULL) {
				part_ptr = find_part_record(job_ptr->partition);
				if (part_ptr == NULL) {
					error("Could not find partition %s "
					      "for job %u", job_ptr->partition,
					      job_ptr->job_id);
					continue;
				}
				job_ptr->part_ptr = part_ptr;
				error("partition pointer reset for job %u, "
				      "part %s", job_ptr->job_id,
				      job_ptr->partition);
			}
			if (!_job_runnable_test2(job_ptr, backfill))
				continue;
			job_part_pairs++;
			_job_queue_append(job_queue, job_ptr,
					  job_ptr->part_ptr, job_ptr->priority);
		}
	}
	list_iterator_destroy(job_iterator);

	return job_queue;
}

/*
 * job_is_completing - Determine if jobs are in the process of completing.
 * RET - True of any job is in the process of completing AND
 *	 CompleteWait is configured non-zero
 * NOTE: This function can reduce resource fragmentation, which is a
 * critical issue on Elan interconnect based systems.
 */
extern bool job_is_completing(void)
{
	bool completing = false;
	ListIterator job_iterator;
	struct job_record *job_ptr = NULL;
	uint16_t complete_wait = slurm_get_complete_wait();
	time_t recent;

	if ((job_list == NULL) || (complete_wait == 0))
		return completing;

	recent = time(NULL) - complete_wait;
	job_iterator = list_iterator_create(job_list);
	while ((job_ptr = (struct job_record *) list_next(job_iterator))) {
		if (IS_JOB_COMPLETING(job_ptr) &&
		    (job_ptr->end_time >= recent)) {
			completing = true;
			break;
		}
	}
	list_iterator_destroy(job_iterator);

	return completing;
}

/*
 * set_job_elig_time - set the eligible time for pending jobs once their
 *      dependencies are lifted (in job->details->begin_time)
 */
extern void set_job_elig_time(void)
{
	struct job_record *job_ptr = NULL;
	struct part_record *part_ptr = NULL;
	ListIterator job_iterator;
	slurmctld_lock_t job_write_lock =
		{ READ_LOCK, WRITE_LOCK, WRITE_LOCK, READ_LOCK, NO_LOCK };
#ifdef HAVE_BG
	static uint16_t cpus_per_node = 0;
	if (!cpus_per_node)
		select_g_alter_node_cnt(SELECT_GET_NODE_CPU_CNT,
					&cpus_per_node);
#endif

	lock_slurmctld(job_write_lock);
	job_iterator = list_iterator_create(job_list);
	while ((job_ptr = (struct job_record *) list_next(job_iterator))) {
		uint32_t job_min_nodes, job_max_nodes;
		uint32_t part_min_nodes, part_max_nodes;
		part_ptr = job_ptr->part_ptr;
		if (!IS_JOB_PENDING(job_ptr))
			continue;
		if (part_ptr == NULL)
			continue;
		if ((job_ptr->details == NULL) || job_ptr->details->begin_time)
			continue;
		if ((part_ptr->state_up & PARTITION_SCHED) == 0)
			continue;
		if ((job_ptr->time_limit != NO_VAL) &&
		    (job_ptr->time_limit > part_ptr->max_time))
			continue;
#ifdef HAVE_BG
		job_min_nodes = job_ptr->details->min_cpus / cpus_per_node;
		job_max_nodes = job_ptr->details->max_cpus / cpus_per_node;
		part_min_nodes = part_ptr->min_nodes_orig;
		part_max_nodes = part_ptr->max_nodes_orig;
#else
		job_min_nodes = job_ptr->details->min_nodes;
		job_max_nodes = job_ptr->details->max_nodes;
		part_min_nodes = part_ptr->min_nodes;
		part_max_nodes = part_ptr->max_nodes;
#endif
		if ((job_max_nodes != 0) &&
		    ((job_max_nodes < part_min_nodes) ||
		     (job_min_nodes > part_max_nodes)))
			continue;
		/* Job's eligible time is set in job_independent() */
		if (!job_independent(job_ptr, 0))
			continue;
	}
	list_iterator_destroy(job_iterator);
	unlock_slurmctld(job_write_lock);
}

/* Test of part_ptr can still run jobs or if its nodes have
 * already been reserved by higher priority jobs (those in
 * the failed_parts array) */
static bool _failed_partition(struct part_record *part_ptr,
			      struct part_record **failed_parts,
			      int failed_part_cnt)
{
	int i;

	for (i = 0; i < failed_part_cnt; i++) {
		if (failed_parts[i] == part_ptr)
			return true;
	}
	return false;
}

static void _do_diag_stats(long delta_t)
{
	if (delta_t > slurmctld_diag_stats.schedule_cycle_max)
		slurmctld_diag_stats.schedule_cycle_max = delta_t;

	slurmctld_diag_stats.schedule_cycle_sum += delta_t;
	slurmctld_diag_stats.schedule_cycle_last = delta_t;
	slurmctld_diag_stats.schedule_cycle_counter++;
}


/*
 * Given that one batch job just completed, attempt to launch a suitable
 * replacement batch job in a response messge as a REQUEST_BATCH_JOB_LAUNCH
 * message type, alternately send a return code fo SLURM_SUCCESS
 * msg IN - The original message from slurmd
 * fini_job_ptr IN - Pointer to job that just completed and needs replacement
 * RET true if there are pending jobs that might use the resources
 */
extern bool replace_batch_job(slurm_msg_t * msg, void *fini_job, bool locked)
{
	static int select_serial = -1;
	/* Locks: Read config, write job, write node, read partition */
	slurmctld_lock_t job_write_lock =
	    { READ_LOCK, WRITE_LOCK, WRITE_LOCK, READ_LOCK, NO_LOCK };
	struct job_record *job_ptr = NULL;
	struct job_record *fini_job_ptr = (struct job_record *) fini_job;
	struct part_record *part_ptr;
	ListIterator job_iterator = NULL, part_iterator = NULL;
	batch_job_launch_msg_t *launch_msg = NULL;
	bitstr_t *orig_exc_bitmap = NULL;
	bool have_node_bitmaps, pending_jobs = false;
	time_t now, min_age;
	int error_code;

	if (select_serial == -1) {
		if (xstrcmp(slurmctld_conf.select_type, "select/serial"))
			select_serial = 0;
		else
			select_serial = 1;
	}
	if ((select_serial != 1) || (fini_job_ptr == NULL) ||
	    (msg->msg_type != REQUEST_COMPLETE_BATCH_JOB))
		goto send_reply;

	now = time(NULL);
	min_age = now - slurmctld_conf.min_job_age;
	if (!locked)
		lock_slurmctld(job_write_lock);
	if (!fini_job_ptr->job_resrcs ||
	    !fini_job_ptr->job_resrcs->node_bitmap) {
		/* This should never happen, but if it does, avoid using
		 * a bad pointer below. */
		error("job_resrcs empty for job %u", fini_job_ptr->job_id);
		if (!locked)
			unlock_slurmctld(job_write_lock);
		goto send_reply;
	}
	job_iterator = list_iterator_create(job_list);
	while (1) {
		if (job_ptr && part_iterator)
			goto next_part;

		job_ptr = (struct job_record *) list_next(job_iterator);
		if (!job_ptr)
			break;

		if ((job_ptr == fini_job_ptr) ||
		    (job_ptr->priority == 0)  ||
		    (job_ptr->details == NULL) ||
		    !avail_front_end(job_ptr))
			continue;

		if (!IS_JOB_PENDING(job_ptr)) {
			if (IS_JOB_FINISHED(job_ptr)  &&
			    (job_ptr != fini_job_ptr) &&
			    (job_ptr->end_time <= min_age)) {
				/* If we don't have a db_index by now and we
				 * are running with the slurmdbd lets put it on
				 * the list to be handled later when it comes
				 * back up since we won't get another chance.
				 * This is fine because start() doesn't wait
				 * for db_index for a finished job.
				 */
				jobacct_storage_job_start_direct(acct_db_conn,
								 job_ptr);
				list_delete_item(job_iterator);
			}
			continue;
		}

		/* Tests dependencies, begin time and reservations */
		if (!job_independent(job_ptr, 0))
			continue;

		if (job_ptr->part_ptr_list) {
			part_iterator = list_iterator_create(job_ptr->
							     part_ptr_list);
next_part:		part_ptr = (struct part_record *)
				   list_next(part_iterator);
			if (part_ptr) {
				job_ptr->part_ptr = part_ptr;
			} else {
				list_iterator_destroy(part_iterator);
				part_iterator = NULL;
				continue;
			}
		}
		if (job_limits_check(&job_ptr, false) != WAIT_NO_REASON)
			continue;

		/* Test for valid account, QOS and required nodes on each pass */
		if (job_ptr->state_reason == FAIL_ACCOUNT) {
			slurmdb_assoc_rec_t assoc_rec;
			memset(&assoc_rec, 0, sizeof(slurmdb_assoc_rec_t));
			assoc_rec.acct      = job_ptr->account;
			if (job_ptr->part_ptr)
				assoc_rec.partition = job_ptr->part_ptr->name;
			assoc_rec.uid       = job_ptr->user_id;

			if (!assoc_mgr_fill_in_assoc(acct_db_conn, &assoc_rec,
						     accounting_enforce,
						     (slurmdb_assoc_rec_t **)
						     &job_ptr->assoc_ptr,
						     false)) {
				job_ptr->state_reason = WAIT_NO_REASON;
				xfree(job_ptr->state_desc);
				job_ptr->assoc_id = assoc_rec.id;
				last_job_update = now;
			} else {
				continue;
			}
		}
		if (job_ptr->qos_id) {
			slurmdb_assoc_rec_t *assoc_ptr =
				(slurmdb_assoc_rec_t *)job_ptr->assoc_ptr;
			if (assoc_ptr &&
			    !bit_test(assoc_ptr->usage->valid_qos,
				      job_ptr->qos_id) &&
			    !job_ptr->limit_set.qos) {
				info("sched: JobId=%u has invalid QOS",
					job_ptr->job_id);
				xfree(job_ptr->state_desc);
				job_ptr->state_reason = FAIL_QOS;
				last_job_update = now;
				continue;
			} else if (job_ptr->state_reason == FAIL_QOS) {
				xfree(job_ptr->state_desc);
				job_ptr->state_reason = WAIT_NO_REASON;
				last_job_update = now;
			}
		}

		if ((job_ptr->state_reason == WAIT_QOS_JOB_LIMIT)
		    || (job_ptr->state_reason >= WAIT_QOS_GRP_CPU
			&& job_ptr->state_reason <= WAIT_QOS_MAX_NODE_PER_USER)
		    || (job_ptr->state_reason == WAIT_QOS_TIME_LIMIT)) {
			job_ptr->state_reason = WAIT_NO_REASON;
			xfree(job_ptr->state_desc);
			last_job_update = now;
		}

		if ((job_ptr->state_reason == WAIT_NODE_NOT_AVAIL) &&
		    job_ptr->details->req_node_bitmap &&
		    !bit_super_set(job_ptr->details->req_node_bitmap,
				   avail_node_bitmap)) {
			continue;
		}

		if (bit_overlap(avail_node_bitmap,
				job_ptr->part_ptr->node_bitmap) == 0) {
			/* This node DRAIN or DOWN */
			continue;
		}

		if (license_job_test(job_ptr, now) != SLURM_SUCCESS) {
			job_ptr->state_reason = WAIT_LICENSES;
			xfree(job_ptr->state_desc);
			last_job_update = now;
			continue;
		}

		if (assoc_mgr_validate_assoc_id(acct_db_conn,
						job_ptr->assoc_id,
						accounting_enforce)) {
			/* NOTE: This only happens if a user's account is
			 * disabled between when the job was submitted and
			 * the time we consider running it. It should be
			 * very rare. */
			info("sched: JobId=%u has invalid account",
			     job_ptr->job_id);
			last_job_update = now;
			job_ptr->state_reason = FAIL_ACCOUNT;
			xfree(job_ptr->state_desc);
			continue;
		}

		if (job_ptr->details->exc_node_bitmap)
			have_node_bitmaps = true;
		else
			have_node_bitmaps = false;
		if (have_node_bitmaps &&
		    (bit_overlap(job_ptr->details->exc_node_bitmap,
				 fini_job_ptr->job_resrcs->node_bitmap) != 0))
			continue;

		if (!job_ptr->batch_flag) {  /* Can't pull interactive jobs */
			pending_jobs = true;
			break;
		}

		if (have_node_bitmaps)
			orig_exc_bitmap = job_ptr->details->exc_node_bitmap;
		else
			orig_exc_bitmap = NULL;
		job_ptr->details->exc_node_bitmap =
			bit_copy(fini_job_ptr->job_resrcs->node_bitmap);
		bit_not(job_ptr->details->exc_node_bitmap);
		error_code = select_nodes(job_ptr, false, NULL, NULL, NULL);
		bit_free(job_ptr->details->exc_node_bitmap);
		job_ptr->details->exc_node_bitmap = orig_exc_bitmap;
		if (error_code == SLURM_SUCCESS) {
			last_job_update = now;
			info("sched: Allocate JobId=%u Partition=%s NodeList=%s #CPUs=%u",
			     job_ptr->job_id, job_ptr->part_ptr->name,
			     job_ptr->nodes, job_ptr->total_cpus);
			if ((job_ptr->details->prolog_running == 0) &&
			    ((job_ptr->bit_flags & NODE_REBOOT) == 0)) {
				launch_msg = build_launch_job_msg(job_ptr,
							msg->protocol_version);
			}
		}
		break;
	}
	if (!locked)
		unlock_slurmctld(job_write_lock);
	if (job_iterator)
		list_iterator_destroy(job_iterator);
	if (part_iterator)
		list_iterator_destroy(part_iterator);

send_reply:
	if (launch_msg) {
		if (msg->msg_index && msg->ret_list) {
			slurm_msg_t *resp_msg = xmalloc_nz(sizeof(slurm_msg_t));
			slurm_msg_t_init(resp_msg);

			resp_msg->msg_index = msg->msg_index;
			resp_msg->ret_list = NULL;
			/* The return list here is the list we are sending to
			   the node, so after we attach this message to it set
			   it to NULL to remove it.
			*/
			resp_msg->flags = msg->flags;
			resp_msg->protocol_version = msg->protocol_version;
			resp_msg->address = msg->address;
			resp_msg->msg_type = REQUEST_BATCH_JOB_LAUNCH;
			resp_msg->data = launch_msg;
			list_append(msg->ret_list, resp_msg);
		} else {
			slurm_msg_t response_msg;
			slurm_msg_t_init(&response_msg);
			response_msg.flags = msg->flags;
			response_msg.protocol_version = msg->protocol_version;
			response_msg.address = msg->address;
			response_msg.msg_type = REQUEST_BATCH_JOB_LAUNCH;
			response_msg.data = launch_msg;
			slurm_send_node_msg(msg->conn_fd, &response_msg);
			slurmctld_free_batch_job_launch_msg(launch_msg);
		}
		return false;
	}
	slurm_send_rc_msg(msg, SLURM_SUCCESS);
	return pending_jobs;
}

/* Return true of all partitions have the same priority, otherwise false. */
static bool _all_partition_priorities_same(void)
{
	struct part_record *part_ptr;
	ListIterator iter;
	bool part_priority_set = false;
	uint32_t part_priority = 0;
	bool result = true;

	iter = list_iterator_create(part_list);
	while ((part_ptr = (struct part_record *) list_next(iter))) {
		if (!part_priority_set) {
			part_priority = part_ptr->priority_tier;
			part_priority_set = true;
		} else if (part_priority != part_ptr->priority_tier) {
			result = false;
			break;
		}
	}
	list_iterator_destroy(iter);

	return result;
}

/*
 * schedule - attempt to schedule all pending jobs
 *	pending jobs for each partition will be scheduled in priority
 *	order until a request fails
 * IN job_limit - maximum number of jobs to test now, avoid testing the full
 *		  queue on every job submit (0 means to use the system default,
 *		  SchedulerParameters for default_queue_depth)
 * RET count of jobs scheduled
 * Note: If the scheduler has executed recently, rather than executing again
 *	right away, a thread will be spawned to execute later in an effort
 *	to reduce system overhead.
 * Note: We re-build the queue every time. Jobs can not only be added
 *	or removed from the queue, but have their priority or partition
 *	changed with the update_job RPC. In general nodes will be in priority
 *	order (by submit time), so the sorting should be pretty fast.
 * Note: job_write_lock must be unlocked before calling this.
 */
extern int schedule(uint32_t job_limit)
{
	static int sched_job_limit = -1;
	int job_count = 0;
	struct timeval now;
	long delta_t;

	if (slurmctld_config.scheduling_disabled)
		return 0;

	gettimeofday(&now, NULL);
	if (sched_last.tv_sec == 0) {
		delta_t = sched_min_interval;
	} else if (sched_running) {
		delta_t = 0;
	} else {
		delta_t  = (now.tv_sec  - sched_last.tv_sec) * 1000000;
		delta_t +=  now.tv_usec - sched_last.tv_usec;
	}

	slurm_mutex_lock(&sched_mutex);
	if (sched_job_limit == 0)
		;				/* leave unlimited */
	else if (job_limit == 0)
		sched_job_limit = 0;		/* set unlimited */
	else if (sched_job_limit == -1)
		sched_job_limit = job_limit;	/* set initial value */
	else
		sched_job_limit += job_limit;	/* test more jobs */

	if (delta_t >= sched_min_interval) {
		/* Temporariy set time in the future until we get the real
		 * scheduler completion time */
		sched_last.tv_sec  = now.tv_sec;
		sched_last.tv_usec = now.tv_usec;
		sched_running = true;
		job_limit = sched_job_limit;
		sched_job_limit = -1;
		slurm_mutex_unlock(&sched_mutex);

		job_count = _schedule(job_limit);

		slurm_mutex_lock(&sched_mutex);
		gettimeofday(&now, NULL);
		sched_last.tv_sec  = now.tv_sec;
		sched_last.tv_usec = now.tv_usec;
		sched_running = false;
		slurm_mutex_unlock(&sched_mutex);
	} else if (sched_pend_thread == 0) {
		/* We don't want to run now, but also don't want to defer
		 * this forever, so spawn a thread to run later */
		pthread_attr_t attr_agent;
		pthread_t thread_agent;
		slurm_attr_init(&attr_agent);
		if (pthread_attr_setdetachstate
				(&attr_agent, PTHREAD_CREATE_DETACHED)) {
			error("pthread_attr_setdetachstate error %m");
		}
		if (pthread_create(&thread_agent, &attr_agent, _sched_agent,
				   NULL)) {
			error("pthread_create error %m");
		} else
			sched_pend_thread = 1;
		slurm_attr_destroy(&attr_agent);
		slurm_mutex_unlock(&sched_mutex);
	} else {
		/* Nothing to do, agent already pending */
		slurm_mutex_unlock(&sched_mutex);
	}

	return job_count;
}

/* Thread used to possibly start job scheduler later, if nothing else does */
static void *_sched_agent(void *args)
{
	long delta_t;
	struct timeval now;
	useconds_t usec;
	int job_cnt;

	usec = sched_min_interval / 2;
	usec = MIN(usec, 1000000);
	usec = MAX(usec, 10000);

	/* Keep waiting until scheduler() can really run */
	while (!slurmctld_config.shutdown_time) {
		usleep(usec);
		if (sched_running)
			continue;
		gettimeofday(&now, NULL);
		delta_t  = (now.tv_sec  - sched_last.tv_sec) * 1000000;
		delta_t +=  now.tv_usec - sched_last.tv_usec;
		if (delta_t >= sched_min_interval)
			break;
	}

	job_cnt = schedule(1);
	slurm_mutex_lock(&sched_mutex);
	sched_pend_thread = 0;
	slurm_mutex_unlock(&sched_mutex);
	if (job_cnt) {
		/* jobs were started, save state */
		schedule_node_save();		/* Has own locking */
		schedule_job_save();		/* Has own locking */
	}

	return NULL;
}

/* Determine if job's deadline specification is still valid, kill job if not
 * job_ptr IN - Job to test
 * func IN - function named used for logging, "sched" or "backfill"
 * RET - true of valid, false if invalid and job cancelled
 */
extern bool deadline_ok(struct job_record *job_ptr, char *func)
{
	time_t now;
	char time_str_deadline[32];
	bool fail_job = false;
	time_t inter;

	now = time(NULL);
	if ((job_ptr->time_min) && (job_ptr->time_min != NO_VAL)) {
		inter = now + job_ptr->time_min * 60;
		if (job_ptr->deadline < inter) {
			slurm_make_time_str(&job_ptr->deadline,
					    time_str_deadline,
					    sizeof(time_str_deadline));
			info("%s: JobId %u with time_min %u exceeded deadline "
			     "%s and cancelled ",
			     func, job_ptr->job_id, job_ptr->time_min,
			     time_str_deadline);
			fail_job = true;
		}
	} else if ((job_ptr->time_limit != NO_VAL) &&
		   (job_ptr->time_limit != INFINITE)) {
		inter = now + job_ptr->time_limit * 60;
		if (job_ptr->deadline < inter) {
			slurm_make_time_str(&job_ptr->deadline,
					   time_str_deadline,
					   sizeof(time_str_deadline));
			info("%s: JobId %u with time_limit %u exceeded "
			     "deadline %s and cancelled ",
			     func, job_ptr->job_id, job_ptr->time_limit,
			    time_str_deadline);
			fail_job = true;
		}
	}
	if (fail_job) {
		last_job_update = now;
		job_ptr->job_state = JOB_DEADLINE;
		job_ptr->exit_code = 1;
		job_ptr->state_reason = FAIL_DEADLINE;
		xfree(job_ptr->state_desc);
		job_ptr->start_time = now;
		job_ptr->end_time = now;
		srun_allocate_abort(job_ptr);
		job_completion_logger(job_ptr, false);
		return false;
	}
	return true;
}

static int _schedule(uint32_t job_limit)
{
	ListIterator job_iterator = NULL, part_iterator = NULL;
	List job_queue = NULL;
	int failed_part_cnt = 0, failed_resv_cnt = 0, job_cnt = 0;
	int error_code, i, j, part_cnt, time_limit, pend_time;
	uint32_t job_depth = 0, array_task_id;
	job_queue_rec_t *job_queue_rec;
	struct job_record *job_ptr = NULL;
	struct part_record *part_ptr, **failed_parts = NULL;
	struct part_record *skip_part_ptr = NULL;
	struct slurmctld_resv **failed_resv = NULL;
	bitstr_t *save_avail_node_bitmap;
	struct part_record **sched_part_ptr = NULL;
	int *sched_part_jobs = NULL, bb_wait_cnt = 0;
	/* Locks: Read config, write job, write node, read partition */
	slurmctld_lock_t job_write_lock =
	    { READ_LOCK, WRITE_LOCK, WRITE_LOCK, READ_LOCK, NO_LOCK };
	char jbuf[JBUFSIZ];
	bool is_job_array_head;
#ifdef HAVE_BG
	char *ionodes = NULL;
	char tmp_char[256];
	static bool backfill_sched = false;
#endif
	static time_t sched_update = 0;
	static bool wiki_sched = false;
	static bool fifo_sched = false;
	static bool assoc_limit_stop = false;
	static int sched_timeout = 0;
	static int sched_max_job_start = 0;
	static int bf_min_age_reserve = 0;
	static uint32_t bf_min_prio_reserve = 0;
	static int def_job_limit = 100;
	static int max_jobs_per_part = 0;
	static int defer_rpc_cnt = 0;
	time_t now, last_job_sched_start, sched_start;
	uint32_t reject_array_job_id = 0;
	struct part_record *reject_array_part = NULL;
	uint16_t reject_state_reason = WAIT_NO_REASON;
	char job_id_buf[32];
	char *unavail_node_str = NULL;
	bool fail_by_part;
	uint32_t deadline_time_limit, save_time_limit;
#if HAVE_SYS_PRCTL_H
	char get_name[16];
#endif
	DEF_TIMERS;

	if (slurmctld_config.shutdown_time)
		return 0;

#if HAVE_SYS_PRCTL_H
	if (prctl(PR_GET_NAME, get_name, NULL, NULL, NULL) < 0) {
		error("%s: cannot get my name %m", __func__);
		strlcpy(get_name, "slurmctld", sizeof(get_name));
	}
	if (prctl(PR_SET_NAME, "sched", NULL, NULL, NULL) < 0) {
		error("%s: cannot set my name to %s %m", __func__, "sched");
	}
#endif

	if (sched_update != slurmctld_conf.last_update) {
		char *sched_params, *tmp_ptr;
		char *sched_type = slurm_get_sched_type();
		char *prio_type = slurm_get_priority_type();
#ifdef HAVE_BG
		/* On BlueGene, do FIFO only with sched/backfill */
		if (xstrcmp(sched_type, "sched/backfill") == 0)
			backfill_sched = true;
#endif
		if ((xstrcmp(sched_type, "sched/builtin") == 0) &&
		    (xstrcmp(prio_type, "priority/basic") == 0) &&
		    _all_partition_priorities_same())
			fifo_sched = true;
		else
			fifo_sched = false;
		/* Disable avoiding of fragmentation with sched/wiki */
		if ((xstrcmp(sched_type, "sched/wiki") == 0) ||
		    (xstrcmp(sched_type, "sched/wiki2") == 0))
			wiki_sched = true;
		xfree(sched_type);
		xfree(prio_type);

		sched_params = slurm_get_sched_params();

		if (sched_params &&
		    (strstr(sched_params, "assoc_limit_stop")))
			assoc_limit_stop = true;
		else
			assoc_limit_stop = false;

		if (sched_params &&
		    (tmp_ptr=strstr(sched_params, "batch_sched_delay="))) {
			batch_sched_delay = atoi(tmp_ptr + 18);
			if (batch_sched_delay < 0) {
				error("Invalid batch_sched_delay: %d",
				      batch_sched_delay);
				batch_sched_delay = 3;
			}
		} else {
			batch_sched_delay = 3;
		}

		bb_array_stage_cnt = 10;
		if (sched_params &&
		    (tmp_ptr = strstr(sched_params, "bb_array_stage_cnt="))) {
			int task_cnt = atoi(tmp_ptr + 19);
			if (task_cnt > 0)
				bb_array_stage_cnt = task_cnt;
		}

		bf_min_age_reserve = 0;
		if (sched_params &&
		    (tmp_ptr = strstr(sched_params, "bf_min_age_reserve="))) {
			int min_age = atoi(tmp_ptr + 19);
			if (min_age > 0)
				bf_min_age_reserve = min_age;
		}

		bf_min_prio_reserve = 0;
		if (sched_params &&
		    (tmp_ptr = strstr(sched_params, "bf_min_prio_reserve="))) {
			int64_t min_prio = (int64_t) atoll(tmp_ptr + 20);
			if (min_prio > 0)
				bf_min_prio_reserve = (uint32_t) min_prio;
		}

		if (sched_params &&
		    (tmp_ptr = strstr(sched_params, "build_queue_timeout="))) {
			build_queue_timeout = atoi(tmp_ptr + 20);
			if (build_queue_timeout < 100) {
				error("Invalid build_queue_time: %d",
				      build_queue_timeout);
				build_queue_timeout = BUILD_TIMEOUT;
			}
		} else {
			build_queue_timeout = BUILD_TIMEOUT;
		}

		if (sched_params &&
		    (tmp_ptr = strstr(sched_params, "default_queue_depth="))) {
			def_job_limit = atoi(tmp_ptr + 20);
			if (def_job_limit < 0) {
				error("ignoring SchedulerParameters: "
				      "default_queue_depth value of %d",
				      def_job_limit);
				def_job_limit = 100;
			}
		} else {
			def_job_limit = 100;
		}

		if (sched_params &&
		    (tmp_ptr = strstr(sched_params, "partition_job_depth="))) {
			max_jobs_per_part = atoi(tmp_ptr + 20);
			if (max_jobs_per_part < 0) {
				error("ignoring SchedulerParameters: "
				      "partition_job_depth value of %d",
				      max_jobs_per_part);
				max_jobs_per_part = 0;
			}
		} else {
			max_jobs_per_part = 0;
		}

		if (sched_params &&
		    (tmp_ptr = strstr(sched_params, "max_rpc_cnt=")))
			defer_rpc_cnt = atoi(tmp_ptr + 12);
		else if (sched_params &&
			 (tmp_ptr = strstr(sched_params, "max_rpc_count=")))
			defer_rpc_cnt = atoi(tmp_ptr + 14);
		else
			defer_rpc_cnt = 0;
		if (defer_rpc_cnt < 0) {
			error("Invalid max_rpc_cnt: %d", defer_rpc_cnt);
			defer_rpc_cnt = 0;
		}

		time_limit = slurm_get_msg_timeout() / 2;
		if (sched_params &&
		    (tmp_ptr = strstr(sched_params, "max_sched_time="))) {
			sched_timeout = atoi(tmp_ptr + 15);
			if ((sched_timeout <= 0) ||
			    (sched_timeout > time_limit)) {
				error("Invalid max_sched_time: %d",
				      sched_timeout);
				sched_timeout = 0;
			}
		} else {
			sched_timeout = 0;
		}
		if (sched_timeout == 0) {
			sched_timeout = MAX(time_limit, 1);
			sched_timeout = MIN(sched_timeout, 2);
		}

		if (sched_params &&
		    (tmp_ptr = strstr(sched_params, "sched_interval="))) {
			sched_interval = atoi(tmp_ptr + 15);
			if (sched_interval < 0) {
				error("Invalid sched_interval: %d",
				      sched_interval);
				sched_interval = 60;
			}
		} else {
			sched_interval = 60;
		}

		if (sched_params &&
		    (tmp_ptr=strstr(sched_params, "sched_min_interval="))) {
			i = atoi(tmp_ptr + 19);
			if (i < 0)
				error("Invalid sched_min_interval: %d", i);
			else
				sched_min_interval = i;
		}

		if (sched_params &&
		    (tmp_ptr = strstr(sched_params, "sched_max_job_start="))) {
			sched_max_job_start = atoi(tmp_ptr + 20);
			if (sched_max_job_start < 0) {
				error("Invalid sched_max_job_start: %d",
				      sched_max_job_start);
				sched_max_job_start = 0;
			}
		} else {
			sched_max_job_start = 0;
		}

		xfree(sched_params);
		sched_update = slurmctld_conf.last_update;
		info("SchedulerParameters=default_queue_depth=%d,"
		     "max_rpc_cnt=%d,max_sched_time=%d,partition_job_depth=%d,"
		     "sched_max_job_start=%d,sched_min_interval=%d",
		     def_job_limit, defer_rpc_cnt, sched_timeout,
		     max_jobs_per_part, sched_max_job_start,
		     sched_min_interval);
	}

	if ((defer_rpc_cnt > 0) &&
	    (slurmctld_config.server_thread_count >= defer_rpc_cnt)) {
		debug("sched: schedule() returning, too many RPCs");
		goto out;
	}

	if (job_limit == 0)
		job_limit = def_job_limit;

	lock_slurmctld(job_write_lock);
	now = time(NULL);
	sched_start = now;
	last_job_sched_start = now;
	START_TIMER;
	if (!avail_front_end(NULL)) {
		ListIterator job_iterator = list_iterator_create(job_list);
		while ((job_ptr = (struct job_record *)
				list_next(job_iterator))) {
			if (!IS_JOB_PENDING(job_ptr))
				continue;
			if ((job_ptr->state_reason != WAIT_NO_REASON) &&
			    (job_ptr->state_reason != WAIT_RESOURCES) &&
			    (job_ptr->state_reason != WAIT_POWER_NOT_AVAIL) &&
			    (job_ptr->state_reason != WAIT_POWER_RESERVED) &&
			    (job_ptr->state_reason != WAIT_NODE_NOT_AVAIL))
				continue;
			job_ptr->state_reason = WAIT_FRONT_END;
		}
		list_iterator_destroy(job_iterator);

		unlock_slurmctld(job_write_lock);
		debug("sched: schedule() returning, no front end nodes are "
		      "available");
		goto out;
	}
	/* Avoid resource fragmentation if important */
	if ((!wiki_sched) && job_is_completing()) {
		unlock_slurmctld(job_write_lock);
		debug("sched: schedule() returning, some job is still "
		      "completing");
		goto out;
	}

#ifdef HAVE_ALPS_CRAY
	/*
	 * Run a Basil Inventory immediately before scheduling, to avoid
	 * race conditions caused by ALPS node state change (caused e.g.
	 * by the node health checker).
	 * This relies on the above write lock for the node state.
	 */
	if (select_g_update_block(NULL)) {
		unlock_slurmctld(job_write_lock);
		debug4("sched: not scheduling due to ALPS");
		goto out;
	}
#endif

	part_cnt = list_count(part_list);
	failed_parts = xmalloc(sizeof(struct part_record *) * part_cnt);
	failed_resv = xmalloc(sizeof(struct slurmctld_resv*) * MAX_FAILED_RESV);
	save_avail_node_bitmap = bit_copy(avail_node_bitmap);
	bit_not(avail_node_bitmap);
	unavail_node_str = bitmap2node_name(avail_node_bitmap);
	bit_not(avail_node_bitmap);
	bit_not(booting_node_bitmap);
	bit_and(avail_node_bitmap, booting_node_bitmap);
	bit_not(booting_node_bitmap);

	if (max_jobs_per_part) {
		ListIterator part_iterator;
		sched_part_ptr  = xmalloc(sizeof(struct part_record *) *
					  part_cnt);
		sched_part_jobs = xmalloc(sizeof(int) * part_cnt);
		part_iterator = list_iterator_create(part_list);
		i = 0;
		while ((part_ptr = (struct part_record *)
				   list_next(part_iterator))) {
			sched_part_ptr[i++] = part_ptr;
		}
		list_iterator_destroy(part_iterator);
	}

	debug("sched: Running job scheduler");
	/*
	 * If we are doing FIFO scheduling, use the job records right off the
	 * job list.
	 *
	 * If a job is submitted to multiple partitions then build_job_queue()
	 * will return a separate record for each job:partition pair.
	 *
	 * In both cases, we test each partition associated with the job.
	 */
	if (fifo_sched) {
		slurmctld_diag_stats.schedule_queue_len = list_count(job_list);
		job_iterator = list_iterator_create(job_list);
	} else {
		job_queue = build_job_queue(false, false);
		slurmctld_diag_stats.schedule_queue_len = list_count(job_queue);
		sort_job_queue(job_queue);
	}
	while (1) {
		if (fifo_sched) {
			if (job_ptr && part_iterator &&
			    IS_JOB_PENDING(job_ptr)) /* test job in next part */
				goto next_part;
			job_ptr = (struct job_record *) list_next(job_iterator);
			if (!job_ptr)
				break;
			if (!avail_front_end(job_ptr)) {
				job_ptr->state_reason = WAIT_FRONT_END;
				xfree(job_ptr->state_desc);
				last_job_update = now;
				continue;
			}
			if (!_job_runnable_test1(job_ptr, false))
				continue;
			if (job_ptr->part_ptr_list) {
				part_iterator = list_iterator_create(
							job_ptr->part_ptr_list);
next_part:			part_ptr = (struct part_record *)
					   list_next(part_iterator);
				if (part_ptr) {
					job_ptr->part_ptr = part_ptr;
					if (job_limits_check(&job_ptr, false) !=
					    WAIT_NO_REASON)
						continue;
				} else {
					list_iterator_destroy(part_iterator);
					part_iterator = NULL;
					continue;
				}
			} else {
				if (!_job_runnable_test2(job_ptr, false))
					continue;
			}
		} else {
			job_queue_rec = list_pop(job_queue);
			if (!job_queue_rec)
				break;
			array_task_id = job_queue_rec->array_task_id;
			job_ptr  = job_queue_rec->job_ptr;
			part_ptr = job_queue_rec->part_ptr;
			job_ptr->priority = job_queue_rec->priority;
			xfree(job_queue_rec);
			if (!avail_front_end(job_ptr)) {
				job_ptr->state_reason = WAIT_FRONT_END;
				xfree(job_ptr->state_desc);
				last_job_update = now;
				continue;
			}
			if ((job_ptr->array_task_id != array_task_id) &&
			    (array_task_id == NO_VAL)) {
				/* Job array element started in other partition,
				 * reset pointer to "master" job array record */
				job_ptr = find_job_record(job_ptr->array_job_id);
			}
			if (!job_ptr || !IS_JOB_PENDING(job_ptr))
				continue;	/* started in other partition */
			job_ptr->part_ptr = part_ptr;
		}

		if (job_ptr->preempt_in_progress)
			continue;	/* scheduled in another partition */

		if (job_ptr->array_recs && (job_ptr->array_task_id == NO_VAL))
			is_job_array_head = true;
		else
			is_job_array_head = false;

next_task:
		if ((time(NULL) - sched_start) >= sched_timeout) {
			debug("sched: loop taking too long, breaking out");
			break;
		}
		if (sched_max_job_start && (job_cnt >= sched_max_job_start)) {
			debug("sched: sched_max_job_start reached, breaking out");
			break;
		}

		if ((job_ptr->array_task_id != NO_VAL) || job_ptr->array_recs) {
			if ((reject_array_job_id == job_ptr->array_job_id) &&
			    (reject_array_part   == job_ptr->part_ptr)) {
				xfree(job_ptr->state_desc);
				job_ptr->state_reason = reject_state_reason;
				continue;  /* already rejected array element */
			}

			/* assume reject whole array for now, clear if OK */
			reject_array_job_id = job_ptr->array_job_id;
			reject_array_part   = job_ptr->part_ptr;

			if (!job_array_start_test(job_ptr)) {
				reject_state_reason = job_ptr->state_reason;
				continue;
			}
		}
		if (max_jobs_per_part) {
			bool skip_job = false;
			for (j = 0; j < part_cnt; j++) {
				if (sched_part_ptr[j] != job_ptr->part_ptr)
					continue;
				if (sched_part_jobs[j]++ >=
				    max_jobs_per_part)
					skip_job = true;
				break;
			}
			if (skip_job) {
				if (job_ptr->part_ptr == skip_part_ptr)
					continue;
				debug2("sched: reached partition %s job limit",
				       job_ptr->part_ptr->name);
				if (job_ptr->state_reason == WAIT_NO_REASON) {
					xfree(job_ptr->state_desc);
					job_ptr->state_reason = WAIT_PRIORITY;
				}
				skip_part_ptr = job_ptr->part_ptr;
				continue;
			}
		}
		if (job_depth++ > job_limit) {
			debug("sched: already tested %u jobs, breaking out",
			       job_depth);
			break;
		}
		if ((defer_rpc_cnt > 0) &&
		     (slurmctld_config.server_thread_count >= defer_rpc_cnt)) {
			debug("sched: schedule() returning, too many RPCs");
			break;
		}

		slurmctld_diag_stats.schedule_cycle_depth++;

		if (job_ptr->resv_name) {
			bool found_resv = false;
			for (i = 0; i < failed_resv_cnt; i++) {
				if (failed_resv[i] == job_ptr->resv_ptr) {
					found_resv = true;
					break;
				}
			}
			if (found_resv) {
				job_ptr->state_reason = WAIT_PRIORITY;
				xfree(job_ptr->state_desc);
				debug3("sched: JobId=%u. State=PENDING. "
				       "Reason=Priority. Priority=%u. "
				       "Resv=%s.",
				       job_ptr->job_id, job_ptr->priority,
				       job_ptr->resv_name);
				continue;
			}
		} else if (_failed_partition(job_ptr->part_ptr, failed_parts,
					     failed_part_cnt)) {
			job_ptr->state_reason = WAIT_PRIORITY;
			xfree(job_ptr->state_desc);
			last_job_update = now;
			debug("sched: JobId=%u. State=PENDING. "
			       "Reason=Priority, Priority=%u. Partition=%s.",
			       job_ptr->job_id, job_ptr->priority,
			       job_ptr->partition);
			continue;
		}

		/* Test for valid account, QOS and required nodes on each pass */
		if (job_ptr->state_reason == FAIL_ACCOUNT) {
			slurmdb_assoc_rec_t assoc_rec;
			memset(&assoc_rec, 0, sizeof(slurmdb_assoc_rec_t));
			assoc_rec.acct      = job_ptr->account;
			if (job_ptr->part_ptr)
				assoc_rec.partition = job_ptr->part_ptr->name;
			assoc_rec.uid       = job_ptr->user_id;

			if (!assoc_mgr_fill_in_assoc(acct_db_conn, &assoc_rec,
						    accounting_enforce,
						    (slurmdb_assoc_rec_t **)
						     &job_ptr->assoc_ptr,
						     false)) {
				job_ptr->state_reason = WAIT_NO_REASON;
				xfree(job_ptr->state_desc);
				job_ptr->assoc_id = assoc_rec.id;
				last_job_update = now;
			} else {
				debug("sched: JobId=%u has invalid association",
				      job_ptr->job_id);
				xfree(job_ptr->state_desc);
				job_ptr->state_reason =
					WAIT_ASSOC_RESOURCE_LIMIT;
				continue;
			}
		}
		if (job_ptr->qos_id) {
			slurmdb_assoc_rec_t *assoc_ptr;
			assoc_ptr = (slurmdb_assoc_rec_t *)job_ptr->assoc_ptr;
			if (assoc_ptr
			    && (accounting_enforce & ACCOUNTING_ENFORCE_QOS)
			    && !bit_test(assoc_ptr->usage->valid_qos,
					 job_ptr->qos_id)
			    && !job_ptr->limit_set.qos) {
				debug("sched: JobId=%u has invalid QOS",
				      job_ptr->job_id);
				xfree(job_ptr->state_desc);
				job_ptr->state_reason = FAIL_QOS;
				last_job_update = now;
				continue;
			} else if (job_ptr->state_reason == FAIL_QOS) {
				xfree(job_ptr->state_desc);
				job_ptr->state_reason = WAIT_NO_REASON;
				last_job_update = now;
			}
		}

		deadline_time_limit = 0;
		if ((job_ptr->deadline) && (job_ptr->deadline != NO_VAL)) {
			if (!deadline_ok(job_ptr, "sched"))
				continue;

			deadline_time_limit = job_ptr->deadline - now;
			deadline_time_limit /= 60;
			if ((job_ptr->time_limit != NO_VAL) &&
			    (job_ptr->time_limit != INFINITE)) {
				deadline_time_limit = MIN(job_ptr->time_limit,
							  deadline_time_limit);
			} else {
				if ((job_ptr->part_ptr->default_time != NO_VAL) &&
				    (job_ptr->part_ptr->default_time != INFINITE)){
					deadline_time_limit = MIN(
						job_ptr->part_ptr->default_time,
						deadline_time_limit);
				} else if ((job_ptr->part_ptr->max_time != NO_VAL) &&
					   (job_ptr->part_ptr->max_time != INFINITE)){
					deadline_time_limit = MIN(
						job_ptr->part_ptr->max_time,
						deadline_time_limit);
				}
			}
		}

		if (!acct_policy_job_runnable_state(job_ptr) &&
		    !acct_policy_job_runnable_pre_select(job_ptr))
			continue;

		if ((job_ptr->state_reason == WAIT_NODE_NOT_AVAIL) &&
		    job_ptr->details && job_ptr->details->req_node_bitmap &&
		    !bit_super_set(job_ptr->details->req_node_bitmap,
				   avail_node_bitmap)) {
			continue;
		}

		i = bit_overlap(avail_node_bitmap,
				job_ptr->part_ptr->node_bitmap);
		if ((job_ptr->details &&
		    (job_ptr->details->min_nodes != NO_VAL) &&
		    (job_ptr->details->min_nodes >  i)) ||
		    (!job_ptr->details && (i == 0))) {
			/* Too many nodes DRAIN, DOWN, or
			 * reserved for jobs in higher priority partition */
			job_ptr->state_reason = WAIT_RESOURCES;
			xfree(job_ptr->state_desc);
			last_job_update = now;
			debug3("sched: JobId=%u. State=%s. Reason=%s. "
			       "Priority=%u. Partition=%s.",
			       job_ptr->job_id,
			       job_state_string(job_ptr->job_state),
			       job_reason_string(job_ptr->state_reason),
			       job_ptr->priority,
			       job_ptr->partition);
			continue;
		}
		if (license_job_test(job_ptr, time(NULL)) != SLURM_SUCCESS) {
			job_ptr->state_reason = WAIT_LICENSES;
			xfree(job_ptr->state_desc);
			last_job_update = now;
			debug3("sched: JobId=%u. State=%s. Reason=%s. "
			       "Priority=%u.",
			       job_ptr->job_id,
			       job_state_string(job_ptr->job_state),
			       job_reason_string(job_ptr->state_reason),
			       job_ptr->priority);
			continue;
		}

		if (assoc_mgr_validate_assoc_id(acct_db_conn,
						job_ptr->assoc_id,
						accounting_enforce)) {
			/* NOTE: This only happens if a user's account is
			 * disabled between when the job was submitted and
			 * the time we consider running it. It should be
			 * very rare. */
			info("sched: JobId=%u has invalid account",
			     job_ptr->job_id);
			last_job_update = now;
			job_ptr->state_reason = FAIL_ACCOUNT;
			xfree(job_ptr->state_desc);
			continue;
		}

		last_job_sched_start = MAX(last_job_sched_start,
					   job_ptr->start_time);
		if (deadline_time_limit) {
			save_time_limit = job_ptr->time_limit;
			job_ptr->time_limit = deadline_time_limit;
		}
		error_code = select_nodes(job_ptr, false, NULL,
					  unavail_node_str, NULL);
		fail_by_part = false;
		if ((error_code != SLURM_SUCCESS) && deadline_time_limit)
			job_ptr->time_limit = save_time_limit;
		if ((error_code == ESLURM_NODES_BUSY) ||
		    (error_code == ESLURM_POWER_NOT_AVAIL) ||
		    (error_code == ESLURM_POWER_RESERVED)) {
			debug3("sched: JobId=%u. State=%s. Reason=%s. "
			       "Priority=%u. Partition=%s.",
			       job_ptr->job_id,
			       job_state_string(job_ptr->job_state),
			       job_reason_string(job_ptr->state_reason),
			       job_ptr->priority, job_ptr->partition);
			fail_by_part = true;
		} else if (error_code == ESLURM_BURST_BUFFER_WAIT) {
			if (job_ptr->start_time == 0) {
				job_ptr->start_time = last_job_sched_start;
				bb_wait_cnt++;
			}
			debug3("sched: JobId=%u. State=%s. Reason=%s. "
			       "Priority=%u.",
			       job_ptr->job_id,
			       job_state_string(job_ptr->job_state),
			       job_reason_string(job_ptr->state_reason),
			       job_ptr->priority);
			continue;
		} else if ((error_code == ESLURM_RESERVATION_BUSY) ||
			   (error_code == ESLURM_RESERVATION_NOT_USABLE)) {
			if (job_ptr->resv_ptr &&
			    job_ptr->resv_ptr->node_bitmap) {
				debug3("sched: JobId=%u. State=%s. "
				       "Reason=%s. Priority=%u.",
				       job_ptr->job_id,
				       job_state_string(job_ptr->job_state),
				       job_reason_string(job_ptr->
							 state_reason),
				       job_ptr->priority);
				bit_not(job_ptr->resv_ptr->node_bitmap);
				bit_and(avail_node_bitmap,
					job_ptr->resv_ptr->node_bitmap);
				bit_not(job_ptr->resv_ptr->node_bitmap);
			} else {
				/* The job has no reservation but requires
				 * nodes that are currently in some reservation
				 * so just skip over this job and try running
				 * the next lower priority job */
				debug3("sched: JobId=%u State=%s. "
				       "Reason=Required nodes are reserved."
				       "Priority=%u",job_ptr->job_id,
				       job_state_string(job_ptr->job_state),
				       job_ptr->priority);
			}
		} else if (error_code == SLURM_SUCCESS) {
			/* job initiated */
			debug3("sched: JobId=%u initiated", job_ptr->job_id);
			last_job_update = now;
			reject_array_job_id = 0;
			reject_array_part   = NULL;

			/* synchronize power layouts key/values */
			if ((powercap_get_cluster_current_cap() != 0) &&
			    (which_power_layout() == 2)) {
				layouts_entity_pull_kv("power",
						       "Cluster",
						       "CurrentSumPower");
			}
#ifdef HAVE_BG
			select_g_select_jobinfo_get(job_ptr->select_jobinfo,
						    SELECT_JOBDATA_IONODES,
						    &ionodes);
			if (ionodes) {
				sprintf(tmp_char,"%s[%s]",
					job_ptr->nodes, ionodes);
			} else {
				sprintf(tmp_char,"%s",job_ptr->nodes);
			}

			info("sched: Allocate %s MidplaneList=%s Partition=%s",
			     jobid2fmt(job_ptr, job_id_buf, sizeof(job_id_buf)),
			     tmp_char, job_ptr->part_ptr->name);
			xfree(ionodes);
#else
			info("sched: Allocate %s NodeList=%s #CPUs=%u "
			     "Partition=%s",
			     jobid2fmt(job_ptr, job_id_buf, sizeof(job_id_buf)),
			     job_ptr->nodes, job_ptr->total_cpus,
			     job_ptr->part_ptr->name);
#endif
			if (job_ptr->batch_flag == 0)
				srun_allocate(job_ptr->job_id);
			else if ((job_ptr->details->prolog_running == 0) &&
			         ((job_ptr->bit_flags & NODE_REBOOT) == 0)) {
				launch_job(job_ptr);
			}
			rebuild_job_part_list(job_ptr);
			job_cnt++;
			if (is_job_array_head &&
			    (job_ptr->array_task_id != NO_VAL)) {
				/* Try starting another task of the job array */
				job_ptr = find_job_record(job_ptr->array_job_id);
				if (job_ptr && IS_JOB_PENDING(job_ptr) &&
				    (bb_g_job_test_stage_in(job_ptr,false) ==1))
					goto next_task;
			}
			continue;
		} else if ((error_code ==
			    ESLURM_REQUESTED_NODE_CONFIG_UNAVAILABLE) &&
			   job_ptr->part_ptr_list) {
			debug("JobId=%u non-runnable in partition %s: %s",
			      job_ptr->job_id, job_ptr->part_ptr->name,
			      slurm_strerror(error_code));
		} else if (error_code == ESLURM_ACCOUNTING_POLICY) {
			debug3("sched: JobId=%u delayed for accounting policy",
			       job_ptr->job_id);
			/* potentially starve this job */
			if (assoc_limit_stop)
				fail_by_part = true;
		} else if ((error_code !=
			    ESLURM_REQUESTED_PART_CONFIG_UNAVAILABLE) &&
			   (error_code != ESLURM_NODE_NOT_AVAIL)      &&
			   (error_code != ESLURM_INVALID_BURST_BUFFER_REQUEST)){
			info("sched: schedule: %s non-runnable: %s",
			     jobid2str(job_ptr, jbuf, sizeof(jbuf)),
			     slurm_strerror(error_code));
			if (!wiki_sched) {
				last_job_update = now;
				job_ptr->job_state = JOB_PENDING;
				job_ptr->state_reason = FAIL_BAD_CONSTRAINTS;
				xfree(job_ptr->state_desc);
				job_ptr->start_time = job_ptr->end_time = now;
				job_ptr->priority = 0;
			}
		}

#ifdef HAVE_BG
		/* When we use static or overlap partitioning on BlueGene,
		 * each job can possibly be scheduled independently, without
		 * impacting other jobs of different sizes. Therefore we sort
		 * and try to schedule every pending job unless the backfill
		 * scheduler is configured. */
		if (!backfill_sched)
			fail_by_part = false;
#else
		if (job_ptr->details && job_ptr->details->req_node_bitmap &&
		    (bit_set_count(job_ptr->details->req_node_bitmap) >=
		     job_ptr->details->min_nodes)) {
			fail_by_part = false;
			/* Do not schedule more jobs on nodes required by this
			 * job, but don't block the entire queue/partition. */
			bit_not(job_ptr->details->req_node_bitmap);
			bit_and(avail_node_bitmap,
				job_ptr->details->req_node_bitmap);
			bit_not(job_ptr->details->req_node_bitmap);
		}
#endif
		if (fail_by_part && job_ptr->resv_name) {
		 	/* do not schedule more jobs in this reservation, but
			 * other jobs in this partition can be scheduled. */
			fail_by_part = false;
			if (failed_resv_cnt < MAX_FAILED_RESV) {
				failed_resv[failed_resv_cnt++] =
					job_ptr->resv_ptr;
			}
		}
		if (fail_by_part && bf_min_age_reserve) {
			/* Consider other jobs in this partition if job has been
			 * waiting for less than bf_min_age_reserve time */
			if (job_ptr->details->begin_time == 0) {
				fail_by_part = false;
			} else {
				pend_time = difftime(now,
					job_ptr->details->begin_time);
				if (pend_time < bf_min_age_reserve)
					fail_by_part = false;
			}
		}
		if (fail_by_part && bf_min_prio_reserve &&
		    (job_ptr->priority < bf_min_prio_reserve))
			fail_by_part = false;
		if (fail_by_part) {
		 	/* do not schedule more jobs in this partition or on
			 * nodes in this partition */
			failed_parts[failed_part_cnt++] = job_ptr->part_ptr;
			bit_not(job_ptr->part_ptr->node_bitmap);
			bit_and(avail_node_bitmap,
				job_ptr->part_ptr->node_bitmap);
			bit_not(job_ptr->part_ptr->node_bitmap);
		}

		if ((reject_array_job_id == job_ptr->array_job_id) &&
		    (reject_array_part   == job_ptr->part_ptr)) {
			/* All other elements of this job array get the
			 * same reason */
			reject_state_reason = job_ptr->state_reason;
		}
	}

	if (bb_wait_cnt)
		(void) bb_g_job_try_stage_in();

	save_last_part_update = last_part_update;
	FREE_NULL_BITMAP(avail_node_bitmap);
	avail_node_bitmap = save_avail_node_bitmap;
	xfree(unavail_node_str);
	xfree(failed_parts);
	xfree(failed_resv);
	if (fifo_sched) {
		if (job_iterator)
			list_iterator_destroy(job_iterator);
		if (part_iterator)
			list_iterator_destroy(part_iterator);
	} else if (job_queue) {
		FREE_NULL_LIST(job_queue);
	}
	xfree(sched_part_ptr);
	xfree(sched_part_jobs);
	if ((slurmctld_config.server_thread_count >= 150) &&
	    (defer_rpc_cnt == 0)) {
		info("sched: %d pending RPCs at cycle end, consider "
		     "configuring max_rpc_cnt",
		     slurmctld_config.server_thread_count);
	}
	unlock_slurmctld(job_write_lock);
	END_TIMER2("schedule");

	_do_diag_stats(DELTA_TIMER);

out:
#if HAVE_SYS_PRCTL_H
	if (prctl(PR_SET_NAME, get_name, NULL, NULL, NULL) < 0) {
		error("%s: cannot set my name to %s %m",
		      __func__, get_name);
	}
#endif
	return job_cnt;
}

/*
 * sort_job_queue - sort job_queue in descending priority order
 * IN/OUT job_queue - sorted job queue
 */
extern void sort_job_queue(List job_queue)
{
	list_sort(job_queue, sort_job_queue2);
}

/* Note this differs from the ListCmpF typedef since we want jobs sorted
 *	in order of decreasing priority then by increasing job id */
extern int sort_job_queue2(void *x, void *y)
{
	job_queue_rec_t *job_rec1 = *(job_queue_rec_t **) x;
	job_queue_rec_t *job_rec2 = *(job_queue_rec_t **) y;
	bool has_resv1, has_resv2;
	static time_t config_update = 0;
	static bool preemption_enabled = true;
	uint32_t job_id1, job_id2;
	uint32_t p1, p2;

	/* The following block of code is designed to minimize run time in
	 * typical configurations for this frequently executed function. */
	if (config_update != slurmctld_conf.last_update) {
		preemption_enabled = slurm_preemption_enabled();
		config_update = slurmctld_conf.last_update;
	}
	if (preemption_enabled) {
		if (slurm_job_preempt_check(job_rec1, job_rec2))
			return -1;
		if (slurm_job_preempt_check(job_rec2, job_rec1))
			return 1;
	}

	has_resv1 = (job_rec1->job_ptr->resv_id != 0);
	has_resv2 = (job_rec2->job_ptr->resv_id != 0);
	if (has_resv1 && !has_resv2)
		return -1;
	if (!has_resv1 && has_resv2)
		return 1;

	if (job_rec1->part_ptr && job_rec2->part_ptr) {
		p1 = job_rec1->part_ptr->priority_tier;
		p2 = job_rec2->part_ptr->priority_tier;
		if (p1 < p2)
			return 1;
		if (p1 > p2)
			return -1;
	}

	if (job_rec1->job_ptr->part_ptr_list &&
	    job_rec1->job_ptr->priority_array)
		p1 = job_rec1->priority;
	else
		p1 = job_rec1->job_ptr->priority;


	if (job_rec2->job_ptr->part_ptr_list &&
	    job_rec2->job_ptr->priority_array)
		p2 = job_rec2->priority;
	else
		p2 = job_rec2->job_ptr->priority;


	if (p1 < p2)
		return 1;
	if (p1 > p2)
		return -1;

	/* If the priorities are the same sort by increasing job id's */
	if (job_rec1->array_task_id == NO_VAL)
		job_id1 = job_rec1->job_id;
	else
		job_id1 = job_rec1->job_ptr->array_job_id;
	if (job_rec2->array_task_id == NO_VAL)
		job_id2 = job_rec2->job_id;
	else
		job_id2 = job_rec2->job_ptr->array_job_id;
	if (job_id1 > job_id2)
		return 1;
	else if (job_id1 < job_id2)
		return -1;

	/* If job IDs match compare task IDs */
	if (job_rec1->array_task_id > job_rec2->array_task_id)
		return 1;

	return -1;
}

/* Given a scheduled job, return a pointer to it batch_job_launch_msg_t data */
extern batch_job_launch_msg_t *build_launch_job_msg(struct job_record *job_ptr,
						    uint16_t protocol_version)
{
	batch_job_launch_msg_t *launch_msg_ptr;
	struct passwd pwd, *result;
	char buffer[PW_BUF_SIZE];

	/* Initialization of data structures */
	launch_msg_ptr = (batch_job_launch_msg_t *)
				xmalloc(sizeof(batch_job_launch_msg_t));
	launch_msg_ptr->job_id = job_ptr->job_id;
	launch_msg_ptr->step_id = NO_VAL;
	launch_msg_ptr->array_job_id = job_ptr->array_job_id;
	launch_msg_ptr->array_task_id = job_ptr->array_task_id;
	launch_msg_ptr->uid = job_ptr->user_id;

	if ((launch_msg_ptr->script = get_job_script(job_ptr)) == NULL) {
		error("Can not find batch script, Aborting batch job %u",
		      job_ptr->job_id);
		/* FIXME: This is a kludge, but this event indicates a missing
		 * batch script and should never happen. We are too deep into
		 * the job launch to gracefully clean up here. */
		slurm_free_job_launch_msg(launch_msg_ptr);
		(void) job_complete(job_ptr->job_id, getuid(), true, false, 0);
		return NULL;
	}

	if (slurm_getpwuid_r(launch_msg_ptr->uid,
			     &pwd,
			     buffer,
			     PW_BUF_SIZE,
			     &result)
	    || !result) {
#ifdef HAVE_NATIVE_CRAY
		/* On a Cray this needs to happen before the launch of
		 * the tasks.  So fail if it doesn't work.  On a
		 * normal system this isn't a big deal just go on your way.
		 */
		error("uid %ld not found on system, aborting job %u",
		      (long)launch_msg_ptr->uid, job_ptr->job_id);
		slurm_free_job_launch_msg(launch_msg_ptr);
		(void) job_complete(job_ptr->job_id, getuid(), false, true, 0);
		return NULL;
#endif
	} else
		launch_msg_ptr->user_name = xstrdup(result->pw_name);

	launch_msg_ptr->gid = job_ptr->group_id;
	launch_msg_ptr->ntasks = job_ptr->details->num_tasks;
	launch_msg_ptr->alias_list = xstrdup(job_ptr->alias_list);
	launch_msg_ptr->nodes = xstrdup(job_ptr->nodes);
	launch_msg_ptr->overcommit = job_ptr->details->overcommit;
	launch_msg_ptr->open_mode  = job_ptr->details->open_mode;
	launch_msg_ptr->cpus_per_task = job_ptr->details->cpus_per_task;
	launch_msg_ptr->pn_min_memory = job_ptr->details->pn_min_memory;
	launch_msg_ptr->restart_cnt   = job_ptr->restart_cnt;
	launch_msg_ptr->profile       = job_ptr->profile;

	if (make_batch_job_cred(launch_msg_ptr, job_ptr, protocol_version)) {
		/* FIXME: This is a kludge, but this event indicates a serious
		 * problem with Munge or OpenSSH and should never happen. We
		 * are too deep into the job launch to gracefully clean up from
		 * from the launch, so requeue if possible. */
		error("Can not create job credential, attempting to requeue "
		      "batch job %u", job_ptr->job_id);
		slurm_free_job_launch_msg(launch_msg_ptr);
		job_ptr->batch_flag = 1;	/* Allow repeated requeue */
		job_ptr->details->begin_time = time(NULL) + 120;
		(void) job_complete(job_ptr->job_id, getuid(), true, false, 0);
		return NULL;
	}

	launch_msg_ptr->acctg_freq = xstrdup(job_ptr->details->acctg_freq);
	if (job_ptr->part_ptr)
		launch_msg_ptr->partition = xstrdup(job_ptr->part_ptr->name);
	else
		launch_msg_ptr->partition = xstrdup(job_ptr->partition);
	launch_msg_ptr->std_err = xstrdup(job_ptr->details->std_err);
	launch_msg_ptr->std_in = xstrdup(job_ptr->details->std_in);
	launch_msg_ptr->std_out = xstrdup(job_ptr->details->std_out);
	launch_msg_ptr->work_dir = xstrdup(job_ptr->details->work_dir);
	launch_msg_ptr->ckpt_dir = xstrdup(job_ptr->details->ckpt_dir);
	launch_msg_ptr->restart_dir = xstrdup(job_ptr->details->restart_dir);
	launch_msg_ptr->argc = job_ptr->details->argc;
	launch_msg_ptr->argv = xduparray(job_ptr->details->argc,
					 job_ptr->details->argv);
	launch_msg_ptr->spank_job_env_size = job_ptr->spank_job_env_size;
	launch_msg_ptr->spank_job_env = xduparray(job_ptr->spank_job_env_size,
						  job_ptr->spank_job_env);
	launch_msg_ptr->environment = get_job_env(job_ptr,
						  &launch_msg_ptr->envc);
	if (launch_msg_ptr->environment == NULL) {
		error("%s: environment missing or corrupted aborting job %u",
		      __func__, job_ptr->job_id);
		slurm_free_job_launch_msg(launch_msg_ptr);
		job_complete(job_ptr->job_id, getuid(), false, true, 0);
		return NULL;
	}
	launch_msg_ptr->job_mem = job_ptr->details->pn_min_memory;
	launch_msg_ptr->num_cpu_groups = job_ptr->job_resrcs->cpu_array_cnt;
	launch_msg_ptr->cpus_per_node  = xmalloc(sizeof(uint16_t) *
			job_ptr->job_resrcs->cpu_array_cnt);
	memcpy(launch_msg_ptr->cpus_per_node,
	       job_ptr->job_resrcs->cpu_array_value,
	       (sizeof(uint16_t) * job_ptr->job_resrcs->cpu_array_cnt));
	launch_msg_ptr->cpu_count_reps  = xmalloc(sizeof(uint32_t) *
			job_ptr->job_resrcs->cpu_array_cnt);
	memcpy(launch_msg_ptr->cpu_count_reps,
	       job_ptr->job_resrcs->cpu_array_reps,
	       (sizeof(uint32_t) * job_ptr->job_resrcs->cpu_array_cnt));

	launch_msg_ptr->select_jobinfo = select_g_select_jobinfo_copy(
					 job_ptr->select_jobinfo);

	if (job_ptr->account) {
		launch_msg_ptr->account = xstrdup(job_ptr->account);
	}
	if (job_ptr->qos_ptr) {
		slurmdb_qos_rec_t *qos;

		qos = (slurmdb_qos_rec_t *)job_ptr->qos_ptr;
		if (xstrcmp(qos->description, "Normal QOS default") == 0)
			launch_msg_ptr->qos = xstrdup("normal");
		else
			launch_msg_ptr->qos = xstrdup(qos->description);
	}
	if (job_ptr->resv_name) {
		launch_msg_ptr->resv_name = xstrdup(job_ptr->resv_name);
	}

	return launch_msg_ptr;
}

/*
 * launch_job - send an RPC to a slurmd to initiate a batch job
 * IN job_ptr - pointer to job that will be initiated
 */
extern void launch_job(struct job_record *job_ptr)
{
	batch_job_launch_msg_t *launch_msg_ptr;
	uint16_t protocol_version = (uint16_t) NO_VAL;
	agent_arg_t *agent_arg_ptr;

#ifdef HAVE_FRONT_END
	front_end_record_t *front_end_ptr;
	front_end_ptr = find_front_end_record(job_ptr->batch_host);
	if (front_end_ptr)
		protocol_version = front_end_ptr->protocol_version;
#else
	struct node_record *node_ptr;
	node_ptr = find_node_record(job_ptr->batch_host);
	if (node_ptr)
		protocol_version = node_ptr->protocol_version;
#endif

	launch_msg_ptr = build_launch_job_msg(job_ptr, protocol_version);
	if (launch_msg_ptr == NULL)
		return;

	agent_arg_ptr = (agent_arg_t *) xmalloc(sizeof(agent_arg_t));
	agent_arg_ptr->protocol_version = protocol_version;
	agent_arg_ptr->node_count = 1;
	agent_arg_ptr->retry = 0;
	xassert(job_ptr->batch_host);
	agent_arg_ptr->hostlist = hostlist_create(job_ptr->batch_host);
	agent_arg_ptr->msg_type = REQUEST_BATCH_JOB_LAUNCH;
	agent_arg_ptr->msg_args = (void *) launch_msg_ptr;

	/* Launch the RPC via agent */
	agent_queue_request(agent_arg_ptr);
}

/*
 * make_batch_job_cred - add a job credential to the batch_job_launch_msg
 * IN/OUT launch_msg_ptr - batch_job_launch_msg in which job_id, step_id,
 *                         uid and nodes have already been set
 * IN job_ptr - pointer to job record
 * RET 0 or error code
 */
extern int make_batch_job_cred(batch_job_launch_msg_t *launch_msg_ptr,
			       struct job_record *job_ptr,
			       uint16_t protocol_version)
{
	slurm_cred_arg_t cred_arg;
	job_resources_t *job_resrcs_ptr;

	xassert(job_ptr->job_resrcs);
	job_resrcs_ptr = job_ptr->job_resrcs;

	if (job_ptr->job_resrcs == NULL) {
		error("%s: job %u is missing job_resrcs info",
		      __func__, job_ptr->job_id);
		return SLURM_ERROR;
	}

	memset(&cred_arg, 0, sizeof(slurm_cred_arg_t));

	cred_arg.jobid     = launch_msg_ptr->job_id;
	cred_arg.stepid    = launch_msg_ptr->step_id;
	cred_arg.uid       = launch_msg_ptr->uid;

	cred_arg.job_constraints     = job_ptr->details->features;
	cred_arg.job_hostlist        = job_resrcs_ptr->nodes;
	cred_arg.job_core_bitmap     = job_resrcs_ptr->core_bitmap;
	cred_arg.job_core_spec       = job_ptr->details->core_spec;
	cred_arg.job_mem_limit       = job_ptr->details->pn_min_memory;
	cred_arg.job_nhosts          = job_resrcs_ptr->nhosts;
	cred_arg.job_gres_list       = job_ptr->gres_list;
/*	cred_arg.step_gres_list      = NULL; */

#ifdef HAVE_FRONT_END
	xassert(job_ptr->batch_host);
	cred_arg.step_hostlist       = job_ptr->batch_host;
#else
	cred_arg.step_hostlist       = launch_msg_ptr->nodes;
#endif
	cred_arg.step_core_bitmap    = job_resrcs_ptr->core_bitmap;
	cred_arg.step_mem_limit      = job_ptr->details->pn_min_memory;

	cred_arg.cores_per_socket    = job_resrcs_ptr->cores_per_socket;
	cred_arg.sockets_per_node    = job_resrcs_ptr->sockets_per_node;
	cred_arg.sock_core_rep_count = job_resrcs_ptr->sock_core_rep_count;

	launch_msg_ptr->cred = slurm_cred_create(slurmctld_config.cred_ctx,
						 &cred_arg, protocol_version);

	if (launch_msg_ptr->cred)
		return SLURM_SUCCESS;
	error("slurm_cred_create failure for batch job %u", cred_arg.jobid);
	return SLURM_ERROR;
}

static void _depend_list_del(void *dep_ptr)
{
	xfree(dep_ptr);
}

/*
 * Copy a job's dependency list
 * IN depend_list_src - a job's depend_lst
 * RET copy of depend_list_src, must bee freed by caller
 */
extern List depended_list_copy(List depend_list_src)
{
	struct depend_spec *dep_src, *dep_dest;
	ListIterator iter;
	List depend_list_dest = NULL;

	if (!depend_list_src)
		return depend_list_dest;

	depend_list_dest = list_create(_depend_list_del);
	iter = list_iterator_create(depend_list_src);
	while ((dep_src = (struct depend_spec *) list_next(iter))) {
		dep_dest = xmalloc(sizeof(struct depend_spec));
		memcpy(dep_dest, dep_src, sizeof(struct depend_spec));
		list_append(depend_list_dest, dep_dest);
	}
	list_iterator_destroy(iter);
	return depend_list_dest;
}

/* Print a job's dependency information based upon job_ptr->depend_list */
extern void print_job_dependency(struct job_record *job_ptr)
{
	ListIterator depend_iter;
	struct depend_spec *dep_ptr;
	char *dep_flags, *dep_str;

	info("Dependency information for job %u", job_ptr->job_id);
	if ((job_ptr->details == NULL) ||
	    (job_ptr->details->depend_list == NULL))
		return;

	depend_iter = list_iterator_create(job_ptr->details->depend_list);
	while ((dep_ptr = list_next(depend_iter))) {
		if      (dep_ptr->depend_type == SLURM_DEPEND_SINGLETON) {
			info("  singleton");
			continue;
		}

		if (dep_ptr->depend_flags & SLURM_FLAGS_OR)
			dep_flags = "OR";
		else
			dep_flags = "";

		if      (dep_ptr->depend_type == SLURM_DEPEND_AFTER)
			dep_str = "after";
		else if (dep_ptr->depend_type == SLURM_DEPEND_AFTER_ANY)
			dep_str = "afterany";
		else if (dep_ptr->depend_type == SLURM_DEPEND_AFTER_NOT_OK)
			dep_str = "afternotok";
		else if (dep_ptr->depend_type == SLURM_DEPEND_AFTER_OK)
			dep_str = "afterok";
		else if (dep_ptr->depend_type == SLURM_DEPEND_AFTER_CORRESPOND)
			dep_str = "aftercorr";
		else if (dep_ptr->depend_type == SLURM_DEPEND_EXPAND)
			dep_str = "expand";
		else
			dep_str = "unknown";

		if (dep_ptr->array_task_id == INFINITE)
			info("  %s:%u_* %s",
			     dep_str, dep_ptr->job_id, dep_flags);
		else if (dep_ptr->array_task_id == NO_VAL)
			info("  %s:%u %s",
			     dep_str, dep_ptr->job_id, dep_flags);
		else
			info("  %s:%u_%u %s",
			     dep_str, dep_ptr->job_id,
			     dep_ptr->array_task_id, dep_flags);
	}
	list_iterator_destroy(depend_iter);
}

static void _depend_list2str(struct job_record *job_ptr, bool set_or_flag)
{
	ListIterator depend_iter;
	struct depend_spec *dep_ptr;
	char *dep_str, *sep = "";

	if (job_ptr->details == NULL)
		return;

	if (job_ptr->details->depend_list == NULL
		|| list_count(job_ptr->details->depend_list) == 0)
		return;
	xfree(job_ptr->details->dependency);

	depend_iter = list_iterator_create(job_ptr->details->depend_list);
	while ((dep_ptr = list_next(depend_iter))) {
		if      (dep_ptr->depend_type == SLURM_DEPEND_SINGLETON) {
			xstrfmtcat(job_ptr->details->dependency,
				   "%ssingleton", sep);
			sep = ",";
			continue;
		}

		if      (dep_ptr->depend_type == SLURM_DEPEND_AFTER)
			dep_str = "after";
		else if (dep_ptr->depend_type == SLURM_DEPEND_AFTER_ANY)
			dep_str = "afterany";
		else if (dep_ptr->depend_type == SLURM_DEPEND_AFTER_NOT_OK)
			dep_str = "afternotok";
		else if (dep_ptr->depend_type == SLURM_DEPEND_AFTER_OK)
			dep_str = "afterok";
		else if (dep_ptr->depend_type == SLURM_DEPEND_AFTER_CORRESPOND)
			dep_str = "aftercorr";
		else if (dep_ptr->depend_type == SLURM_DEPEND_EXPAND)
			dep_str = "expand";
		else
			dep_str = "unknown";

		if (dep_ptr->array_task_id == INFINITE)
			xstrfmtcat(job_ptr->details->dependency, "%s%s:%u_*",
				   sep, dep_str, dep_ptr->job_id);
		else if (dep_ptr->array_task_id == NO_VAL)
			xstrfmtcat(job_ptr->details->dependency, "%s%s:%u",
				   sep, dep_str, dep_ptr->job_id);
		else
			xstrfmtcat(job_ptr->details->dependency, "%s%s:%u_%u",
				   sep, dep_str, dep_ptr->job_id,
				   dep_ptr->array_task_id);

		if (set_or_flag)
			dep_ptr->depend_flags |= SLURM_FLAGS_OR;
		if (dep_ptr->depend_flags & SLURM_FLAGS_OR)
			sep = "?";
		else
			sep = ",";
	}
	list_iterator_destroy(depend_iter);
}

/*
 * Determine if a job's dependencies are met
 * RET: 0 = no dependencies
 *      1 = dependencies remain
 *      2 = failure (job completion code not per dependency), delete the job
 */
extern int test_job_dependency(struct job_record *job_ptr)
{
	ListIterator depend_iter, job_iterator;
	struct depend_spec *dep_ptr;
	bool failure = false, depends = false, rebuild_str = false;
	bool or_satisfied = false;
 	List job_queue = NULL;
 	bool run_now;
	int results = 0;
	struct job_record *qjob_ptr, *djob_ptr, *dcjob_ptr;

	if ((job_ptr->details == NULL) ||
	    (job_ptr->details->depend_list == NULL) ||
	    (list_count(job_ptr->details->depend_list) == 0))
		return 0;

	depend_iter = list_iterator_create(job_ptr->details->depend_list);
	while ((dep_ptr = list_next(depend_iter))) {
		bool clear_dep = false;
		dep_ptr->job_ptr = find_job_array_rec(dep_ptr->job_id,
						      dep_ptr->array_task_id);
		djob_ptr = dep_ptr->job_ptr;
 		if ((dep_ptr->depend_type == SLURM_DEPEND_SINGLETON) &&
 		    job_ptr->name) {
 			/* get user jobs with the same user and name */
 			job_queue = _build_user_job_list(job_ptr->user_id,
							 job_ptr->name);
 			run_now = true;
			job_iterator = list_iterator_create(job_queue);
			while ((qjob_ptr = (struct job_record *)
					   list_next(job_iterator))) {
				/* already running/suspended job or previously
				 * submitted pending job */
				if (IS_JOB_RUNNING(qjob_ptr) ||
				    IS_JOB_SUSPENDED(qjob_ptr) ||
				    (IS_JOB_PENDING(qjob_ptr) &&
				     (qjob_ptr->job_id < job_ptr->job_id))) {
					run_now = false;
					break;
 				}
 			}
			list_iterator_destroy(job_iterator);
			FREE_NULL_LIST(job_queue);
			/* job can run now, delete dependency */
 			if (run_now)
 				list_delete_item(depend_iter);
 			else
				depends = true;
		} else if ((djob_ptr == NULL) ||
			   (djob_ptr->magic != JOB_MAGIC) ||
			   ((djob_ptr->job_id != dep_ptr->job_id) &&
			    (djob_ptr->array_job_id != dep_ptr->job_id))) {
			/* job is gone, dependency lifted */
			clear_dep = true;
		} else if (dep_ptr->array_task_id == INFINITE) {
			bool array_complete, array_completed, array_pending;
			array_complete=test_job_array_complete(dep_ptr->job_id);
			array_completed=test_job_array_completed(dep_ptr->job_id);
			array_pending  =test_job_array_pending(dep_ptr->job_id);
			/* Special case, apply test to job array as a whole */
			if (dep_ptr->depend_type == SLURM_DEPEND_AFTER) {
				if (!array_pending)
					clear_dep = true;
				else
					depends = true;
			} else if (dep_ptr->depend_type ==
				   SLURM_DEPEND_AFTER_ANY) {
				if (array_completed)
					clear_dep = true;
				else
					depends = true;
			} else if (dep_ptr->depend_type ==
				   SLURM_DEPEND_AFTER_NOT_OK) {
				if (dep_ptr->job_ptr->job_state &
				    JOB_SPECIAL_EXIT)
					clear_dep = true;
				else if (!array_completed)
					depends = true;
				else if (!array_complete)
					clear_dep = true;
				else {
					failure = true;
					break;
				}
			} else if (dep_ptr->depend_type ==
				   SLURM_DEPEND_AFTER_OK) {
				if (!array_completed)
					depends = true;
				else if (array_complete)
					clear_dep = true;
				else {
					failure = true;
					break;
				}
			} else if (dep_ptr->depend_type ==
				   SLURM_DEPEND_AFTER_CORRESPOND) {
				if ((job_ptr->array_task_id == NO_VAL) ||
				    (job_ptr->array_task_id == INFINITE)) {
					dcjob_ptr = NULL;
				} else {
					dcjob_ptr = find_job_array_rec(
							dep_ptr->job_id,
							job_ptr->array_task_id);
				}
				if (dcjob_ptr) {
					if (!IS_JOB_COMPLETED(dcjob_ptr))
						depends = true;
					else if (IS_JOB_COMPLETE(dcjob_ptr))
						clear_dep = true;
					else {
						failure = true;
						break;
					}
				} else {
					if (!array_completed)
						depends = true;
					else if (array_complete)
						clear_dep = true;
					else {
						failure = true;
						break;
					}
				}
			}

		} else if (dep_ptr->depend_type == SLURM_DEPEND_AFTER) {
			if (!IS_JOB_PENDING(djob_ptr))
				clear_dep = true;
			else
				depends = true;
		} else if (dep_ptr->depend_type == SLURM_DEPEND_AFTER_ANY) {
			if (IS_JOB_COMPLETED(djob_ptr))
				clear_dep = true;
			else
				depends = true;
		} else if (dep_ptr->depend_type == SLURM_DEPEND_AFTER_NOT_OK) {
			if (djob_ptr->job_state & JOB_SPECIAL_EXIT)
				clear_dep = true;
			else if (!IS_JOB_COMPLETED(djob_ptr))
				depends = true;
			else if (!IS_JOB_COMPLETE(djob_ptr))
				clear_dep = true;
			else {
				failure = true;
				break;
			}
		} else if (dep_ptr->depend_type == SLURM_DEPEND_AFTER_OK) {
			if (!IS_JOB_COMPLETED(djob_ptr))
				depends = true;
			else if (IS_JOB_COMPLETE(djob_ptr))
				clear_dep = true;
			else {
				failure = true;
				break;
			}
		} else if (dep_ptr->depend_type ==
			   SLURM_DEPEND_AFTER_CORRESPOND) {
			if (!IS_JOB_COMPLETED(djob_ptr))
				depends = true;
			else if (IS_JOB_COMPLETE(djob_ptr))
				clear_dep = true;
			else {
				failure = true;
				break;
			}
		} else if (dep_ptr->depend_type == SLURM_DEPEND_EXPAND) {
			time_t now = time(NULL);
			if (IS_JOB_PENDING(djob_ptr)) {
				depends = true;
			} else if (IS_JOB_COMPLETED(djob_ptr)) {
				failure = true;
				break;
			} else if ((djob_ptr->end_time != 0) &&
				   (djob_ptr->end_time > now)) {
				job_ptr->time_limit = djob_ptr->end_time - now;
				job_ptr->time_limit /= 60;  /* sec to min */
			}
			if (job_ptr->details && djob_ptr->details) {
				job_ptr->details->share_res =
					djob_ptr->details->share_res;
				job_ptr->details->whole_node =
					djob_ptr->details->whole_node;
			}
		} else
			failure = true;
		if (clear_dep) {
			rebuild_str = true;
			if (dep_ptr->depend_flags & SLURM_FLAGS_OR) {
				or_satisfied = true;
				break;
			}
			list_delete_item(depend_iter);
		}
	}
	list_iterator_destroy(depend_iter);
	if (or_satisfied)
		list_flush(job_ptr->details->depend_list);
	if (rebuild_str)
		_depend_list2str(job_ptr, false);

	if (failure)
		results = 2;
	else if (depends)
		results = 1;

	return results;
}

/* Given a new job dependency specification, expand job array specifications
 * into a collection of task IDs that update_job_dependency can parse.
 * (e.g. "after:123_[4-5]" to "after:123_4:123_5")
 * Returns NULL if not valid job array specification.
 * Returned value must be xfreed. */
static char *_xlate_array_dep(char *new_depend)
{
	char *new_array_dep = NULL, *array_tmp, *jobid_ptr = NULL, *sep;
	bitstr_t *array_bitmap;
	int i;
	uint32_t job_id;
	int32_t t, t_first, t_last;

	if (strstr(new_depend, "_[") == NULL)
		return NULL;	/* No job array expressions */

	if (max_array_size == NO_VAL) {
		slurm_ctl_conf_t *conf;
		conf = slurm_conf_lock();
		max_array_size = conf->max_array_sz;
		slurm_conf_unlock();
	}

	for (i = 0; new_depend[i]; i++) {
		xstrfmtcat(new_array_dep, "%c", new_depend[i]);
		if ((new_depend[i] >= '0') && (new_depend[i] <= '9')) {
			if (jobid_ptr == NULL)
				jobid_ptr = new_depend + i;
		} else if ((new_depend[i] == '_') && (new_depend[i+1] == '[') &&
			   (jobid_ptr != NULL)) {
			job_id = (uint32_t) atol(jobid_ptr);
			i += 2;	/* Skip over "_[" */
			array_tmp = xstrdup(new_depend + i);
			sep = strchr(array_tmp, ']');
			if (sep)
				sep[0] = '\0';
			array_bitmap = bit_alloc(max_array_size);
			if ((sep == NULL) ||
			    (bit_unfmt(array_bitmap, array_tmp) != 0) ||
			    ((t_first = bit_ffs(array_bitmap)) == -1)) {
				/* Invalid format */
				xfree(array_tmp);
				bit_free(array_bitmap);
				xfree(new_array_dep);
				return NULL;
			}
			i += (sep - array_tmp);	/* Move to location of ']' */
			xfree(array_tmp);
			t_last = bit_fls(array_bitmap);
			for (t = t_first; t <= t_last; t++) {
				if (!bit_test(array_bitmap, t))
					continue;
				if (t == t_first) {
					xstrfmtcat(new_array_dep, "%d", t);
				} else {
					xstrfmtcat(new_array_dep, ":%u_%d",
						   job_id, t);
				}
			}
			bit_free(array_bitmap);
			jobid_ptr = NULL;
		} else {
			jobid_ptr = NULL;
		}
	}

	return new_array_dep;
}

/*
 * Parse a job dependency string and use it to establish a "depend_spec"
 * list of dependencies. We accept both old format (a single job ID) and
 * new format (e.g. "afterok:123:124,after:128").
 * IN job_ptr - job record to have dependency and depend_list updated
 * IN new_depend - new dependency description
 * RET returns an error code from slurm_errno.h
 */
extern int update_job_dependency(struct job_record *job_ptr, char *new_depend)
{
	int rc = SLURM_SUCCESS;
	uint16_t depend_type = 0;
	uint32_t job_id = 0;
	uint32_t array_task_id;
	char *tok, *new_array_dep, *sep_ptr, *sep_ptr2 = NULL;
	List new_depend_list = NULL;
	struct depend_spec *dep_ptr;
	struct job_record *dep_job_ptr;
	int expand_cnt = 0;
	bool or_flag = false;

	if (job_ptr->details == NULL)
		return EINVAL;

	/* Clear dependencies on NULL, "0", or empty dependency input */
	job_ptr->details->expanding_jobid = 0;
	if ((new_depend == NULL) || (new_depend[0] == '\0') ||
	    ((new_depend[0] == '0') && (new_depend[1] == '\0'))) {
		xfree(job_ptr->details->dependency);
		FREE_NULL_LIST(job_ptr->details->depend_list);
		return rc;

	}

	new_depend_list = list_create(_depend_list_del);
	if ((new_array_dep = _xlate_array_dep(new_depend)))
		tok = new_array_dep;
	else
		tok = new_depend;
	/* validate new dependency string */
	while (rc == SLURM_SUCCESS) {
 		/* test singleton dependency flag */
 		if ( strncasecmp(tok, "singleton", 9) == 0 ) {
			depend_type = SLURM_DEPEND_SINGLETON;
			dep_ptr = xmalloc(sizeof(struct depend_spec));
			dep_ptr->depend_type = depend_type;
			/* dep_ptr->job_id = 0;		set by xmalloc */
			/* dep_ptr->job_ptr = NULL;	set by xmalloc */
			(void) list_append(new_depend_list, dep_ptr);
			if (tok[9] == ',') {
				tok += 10;
				continue;
			}
			if (tok[9] != '\0')
				rc = ESLURM_DEPENDENCY;
			break;
 		}

		/* Test for old format, just a job ID */
		sep_ptr = strchr(tok, ':');
		if ((sep_ptr == NULL) && (tok[0] >= '0') && (tok[0] <= '9')) {
			job_id = strtol(tok, &sep_ptr, 10);
			if ((sep_ptr != NULL) && (sep_ptr[0] == '_')) {
				if (sep_ptr[1] == '*') {
					array_task_id = INFINITE;
					sep_ptr += 2;	/* Past "_*" */
				} else {
					array_task_id = strtol(sep_ptr+1,
							       &sep_ptr, 10);
				}
			} else {
				array_task_id = NO_VAL;
			}
			if ((sep_ptr == NULL) ||
			    (job_id == 0) || (job_id == job_ptr->job_id) ||
			    ((sep_ptr[0] != '\0') && (sep_ptr[0] != ','))) {
				rc = ESLURM_DEPENDENCY;
				break;
			}
			if (array_task_id == NO_VAL) {
				dep_job_ptr = find_job_record(job_id);
				if (!dep_job_ptr) {
					dep_job_ptr = find_job_array_rec(job_id,
								      INFINITE);
				}
				if (dep_job_ptr &&
				    (dep_job_ptr->array_job_id == job_id) &&
				    ((dep_job_ptr->array_task_id != NO_VAL) ||
				     (dep_job_ptr->array_recs != NULL))) {
					array_task_id = INFINITE;
				}
			} else {
				dep_job_ptr = find_job_array_rec(job_id,
								 array_task_id);
			}
			if (dep_job_ptr) {
				dep_ptr = xmalloc(sizeof(struct depend_spec));
				dep_ptr->array_task_id = array_task_id;
				dep_ptr->depend_type = SLURM_DEPEND_AFTER_ANY;
				if (array_task_id == NO_VAL) {
					dep_ptr->job_id = dep_job_ptr->job_id;
				} else {
					dep_ptr->job_id =
						dep_job_ptr->array_job_id;
				}
				dep_ptr->job_ptr = dep_job_ptr;
				(void) list_append(new_depend_list, dep_ptr);
			}
			if (sep_ptr && (sep_ptr[0] == ',')) {
				tok = sep_ptr + 1;
				continue;
			} else {
				break;
			}
		} else if (sep_ptr == NULL) {
			rc = ESLURM_DEPENDENCY;
			break;
		}

		/* New format, <test>:job_ID */
		if      (strncasecmp(tok, "afternotok", 10) == 0)
			depend_type = SLURM_DEPEND_AFTER_NOT_OK;
		else if (strncasecmp(tok, "aftercorr", 9) == 0)
			depend_type = SLURM_DEPEND_AFTER_CORRESPOND;
		else if (strncasecmp(tok, "afterany", 8) == 0)
			depend_type = SLURM_DEPEND_AFTER_ANY;
		else if (strncasecmp(tok, "afterok", 7) == 0)
			depend_type = SLURM_DEPEND_AFTER_OK;
		else if (strncasecmp(tok, "after", 5) == 0)
			depend_type = SLURM_DEPEND_AFTER;
		else if (strncasecmp(tok, "expand", 6) == 0) {
			if (!select_g_job_expand_allow()) {
				rc = ESLURM_DEPENDENCY;
				break;
			}
			depend_type = SLURM_DEPEND_EXPAND;
		} else {
			rc = ESLURM_DEPENDENCY;
			break;
		}
		sep_ptr++;	/* skip over ":" */
		while (rc == SLURM_SUCCESS) {
			job_id = strtol(sep_ptr, &sep_ptr2, 10);
			if ((sep_ptr2 != NULL) && (sep_ptr2[0] == '_')) {
				if (sep_ptr2[1] == '*') {
					array_task_id = INFINITE;
					sep_ptr2 += 2;	/* Past "_*" */
				} else {
					array_task_id = strtol(sep_ptr2+1,
							       &sep_ptr2, 10);
				}
			} else
				array_task_id = NO_VAL;
			if ((sep_ptr2 == NULL) ||
			    (job_id == 0) || (job_id == job_ptr->job_id) ||
			    ((sep_ptr2[0] != '\0') && (sep_ptr2[0] != ',') &&
			     (sep_ptr2[0] != '?')  && (sep_ptr2[0] != ':'))) {
				rc = ESLURM_DEPENDENCY;
				break;
			}
			if (array_task_id == NO_VAL) {
				dep_job_ptr = find_job_record(job_id);
				if (!dep_job_ptr) {
					dep_job_ptr = find_job_array_rec(job_id,
								      INFINITE);
				}
				if (dep_job_ptr &&
				    (dep_job_ptr->array_job_id == job_id) &&
				    ((dep_job_ptr->array_task_id != NO_VAL) ||
				     (dep_job_ptr->array_recs != NULL))) {
					array_task_id = INFINITE;
				}
			} else {
				dep_job_ptr = find_job_array_rec(job_id,
								 array_task_id);
			}
			if ((depend_type == SLURM_DEPEND_EXPAND) &&
			    ((expand_cnt++ > 0) || (dep_job_ptr == NULL) ||
			     (!IS_JOB_RUNNING(dep_job_ptr))              ||
			     (dep_job_ptr->qos_id != job_ptr->qos_id)    ||
			     (dep_job_ptr->part_ptr == NULL)             ||
			     (job_ptr->part_ptr     == NULL)             ||
			     (dep_job_ptr->part_ptr != job_ptr->part_ptr))) {
				/* Expand only jobs in the same QOS and
				 * and partition */
				rc = ESLURM_DEPENDENCY;
				break;
			}
			if (depend_type == SLURM_DEPEND_EXPAND) {
				assoc_mgr_lock_t locks = {
					NO_LOCK, NO_LOCK, NO_LOCK, NO_LOCK,
					READ_LOCK, NO_LOCK, NO_LOCK };

				job_ptr->details->expanding_jobid = job_id;
				/* GRES configuration of this job must match
				 * the job being expanded */
				xfree(job_ptr->gres);
				job_ptr->gres = xstrdup(dep_job_ptr->gres);
				FREE_NULL_LIST(job_ptr->gres_list);
				gres_plugin_job_state_validate(
					job_ptr->gres, &job_ptr->gres_list);
				assoc_mgr_lock(&locks);
				gres_set_job_tres_cnt(job_ptr->gres_list,
						      job_ptr->details ?
						      job_ptr->details->
						      min_nodes : 0,
						      job_ptr->tres_req_cnt,
						      true);
				xfree(job_ptr->tres_req_str);
				job_ptr->tres_req_str =
					assoc_mgr_make_tres_str_from_array(
						job_ptr->tres_req_cnt,
						TRES_STR_FLAG_SIMPLE, true);
				assoc_mgr_unlock(&locks);
			}
			if (dep_job_ptr) {	/* job still active */
				dep_ptr = xmalloc(sizeof(struct depend_spec));
				dep_ptr->array_task_id = array_task_id;
				dep_ptr->depend_type = depend_type;
				if (array_task_id == NO_VAL)
					dep_ptr->job_id  = dep_job_ptr->job_id;
				else {
					dep_ptr->job_id  =
						dep_job_ptr->array_job_id;
				}
				dep_ptr->job_ptr = dep_job_ptr;
				(void) list_append(new_depend_list, dep_ptr);
			}
			if (sep_ptr2[0] != ':')
				break;
			sep_ptr = sep_ptr2 + 1;	/* skip over ":" */
		}
		if (sep_ptr2 && (sep_ptr2[0] == ',')) {
			tok = sep_ptr2 + 1;
		} else if (sep_ptr2 && (sep_ptr2[0] == '?')) {
			tok = sep_ptr2 + 1;
			or_flag = true;
		} else {
			break;
		}
	}

	if (rc == SLURM_SUCCESS) {
		/* test for circular dependencies (e.g. A -> B -> A) */
		(void) _scan_depend(NULL, job_ptr->job_id);
		if (_scan_depend(new_depend_list, job_ptr->job_id))
			rc = ESLURM_CIRCULAR_DEPENDENCY;
	}

	if (rc == SLURM_SUCCESS) {
		FREE_NULL_LIST(job_ptr->details->depend_list);
		job_ptr->details->depend_list = new_depend_list;
		_depend_list2str(job_ptr, or_flag);
#if _DEBUG
		print_job_dependency(job_ptr);
#endif
	} else {
		FREE_NULL_LIST(new_depend_list);
	}
	xfree(new_array_dep);
	return rc;
}

/* Return true if job_id is found in dependency_list.
 * Pass NULL dependency list to clear the counter.
 * Execute recursively for each dependent job */
static bool _scan_depend(List dependency_list, uint32_t job_id)
{
	static time_t sched_update = 0;
	static int max_depend_depth = 10;
	static int job_counter = 0;
	bool rc = false;
	ListIterator iter;
	struct depend_spec *dep_ptr;

	if (sched_update != slurmctld_conf.last_update) {
		char *sched_params, *tmp_ptr;

		sched_params = slurm_get_sched_params();
		if (sched_params &&
		    (tmp_ptr = strstr(sched_params, "max_depend_depth="))) {
		/*                                   01234567890123456 */
			int i = atoi(tmp_ptr + 17);
			if (i < 0) {
				error("ignoring SchedulerParameters: "
				      "max_depend_depth value of %d", i);
			} else {
				      max_depend_depth = i;
			}
		}
		xfree(sched_params);
		sched_update = slurmctld_conf.last_update;
	}

	if (dependency_list == NULL) {
		job_counter = 0;
		return false;
	} else if (job_counter++ >= max_depend_depth) {
		return false;
	}

	xassert(job_id);
	iter = list_iterator_create(dependency_list);
	while (!rc && (dep_ptr = (struct depend_spec *) list_next(iter))) {
		if (dep_ptr->job_id == 0)	/* Singleton */
			continue;
		if (dep_ptr->job_id == job_id)
			rc = true;
		else if ((dep_ptr->job_id != dep_ptr->job_ptr->job_id) ||
			 (dep_ptr->job_ptr->magic != JOB_MAGIC))
			continue;	/* purged job, ptr not yet cleared */
		else if (!IS_JOB_FINISHED(dep_ptr->job_ptr) &&
			 dep_ptr->job_ptr->details &&
			 dep_ptr->job_ptr->details->depend_list) {
			rc = _scan_depend(dep_ptr->job_ptr->details->
					  depend_list, job_id);
			if (rc) {
				info("circular dependency: job %u is dependent "
				     "upon job %u", dep_ptr->job_id, job_id);
			}
		}
	}
	list_iterator_destroy(iter);
	return rc;
}

static void _pre_list_del(void *x)
{
	xfree(x);
}

/* If there are higher priority queued jobs in this job's partition, then
 * delay the job's expected initiation time as needed to run those jobs.
 * NOTE: This is only a rough estimate of the job's start time as it ignores
 * job dependencies, feature requirements, specific node requirements, etc. */
static void _delayed_job_start_time(struct job_record *job_ptr)
{
	uint32_t part_node_cnt, part_cpu_cnt, part_cpus_per_node;
	uint32_t job_size_cpus, job_size_nodes, job_time;
	uint64_t cume_space_time = 0;
	struct job_record *job_q_ptr;
	ListIterator job_iterator;

	if (job_ptr->part_ptr == NULL)
		return;
	part_node_cnt = job_ptr->part_ptr->total_nodes;
	part_cpu_cnt  = job_ptr->part_ptr->total_cpus;
	if (part_cpu_cnt > part_node_cnt)
		part_cpus_per_node = part_cpu_cnt / part_node_cnt;
	else
		part_cpus_per_node = 1;

	job_iterator = list_iterator_create(job_list);
	while ((job_q_ptr = (struct job_record *) list_next(job_iterator))) {
		if (!IS_JOB_PENDING(job_q_ptr) || !job_q_ptr->details ||
		    (job_q_ptr->part_ptr != job_ptr->part_ptr) ||
		    (job_q_ptr->priority < job_ptr->priority) ||
		    (job_q_ptr->job_id == job_ptr->job_id) ||
		    (fed_mgr_is_tracker_only_job(job_q_ptr)))
			continue;
		if (job_q_ptr->details->min_nodes == NO_VAL)
			job_size_nodes = 1;
		else
			job_size_nodes = job_q_ptr->details->min_nodes;
		if (job_q_ptr->details->min_cpus == NO_VAL)
			job_size_cpus = 1;
		else
			job_size_cpus = job_q_ptr->details->min_cpus;
		job_size_cpus = MAX(job_size_cpus,
				    (job_size_nodes * part_cpus_per_node));
		if (job_q_ptr->time_limit == NO_VAL)
			job_time = job_q_ptr->part_ptr->max_time;
		else
			job_time = job_q_ptr->time_limit;
		cume_space_time += job_size_cpus * job_time;
	}
	list_iterator_destroy(job_iterator);
	cume_space_time /= part_cpu_cnt;/* Factor out size */
	cume_space_time *= 60;		/* Minutes to seconds */
	debug2("Increasing estimated start of job %u by %"PRIu64" secs",
	       job_ptr->job_id, cume_space_time);
	job_ptr->start_time += cume_space_time;
}

/* Determine if a pending job will run using only the specified nodes
 * (in job_desc_msg->req_nodes), build response message and return
 * SLURM_SUCCESS on success. Otherwise return an error code. Caller
 * must free response message */
extern int job_start_data(job_desc_msg_t *job_desc_msg,
			  will_run_response_msg_t **resp)
{
	struct job_record *job_ptr;
	struct part_record *part_ptr;
	bitstr_t *active_bitmap = NULL, *avail_bitmap = NULL;
	bitstr_t *resv_bitmap = NULL;
	bitstr_t *exc_core_bitmap = NULL;
	uint32_t min_nodes, max_nodes, req_nodes;
	int i, rc = SLURM_SUCCESS;
	time_t now = time(NULL), start_res, orig_start_time = (time_t) 0;
	List preemptee_candidates = NULL, preemptee_job_list = NULL;
	bool resv_overlap = false;

	job_ptr = find_job_record(job_desc_msg->job_id);
	if (job_ptr == NULL)
		return ESLURM_INVALID_JOB_ID;

	part_ptr = job_ptr->part_ptr;
	if (part_ptr == NULL)
		return ESLURM_INVALID_PARTITION_NAME;

	if ((job_ptr->details == NULL) || (!IS_JOB_PENDING(job_ptr)))
		return ESLURM_DISABLED;

	if ((job_desc_msg->req_nodes == NULL) ||
	    (job_desc_msg->req_nodes == '\0')) {
		/* assume all nodes available to job for testing */
		avail_bitmap = bit_alloc(node_record_count);
		bit_nset(avail_bitmap, 0, (node_record_count - 1));
	} else if (node_name2bitmap(job_desc_msg->req_nodes, false,
				    &avail_bitmap) != 0) {
		return ESLURM_INVALID_NODE_NAME;
	}

	/* Consider only nodes in this job's partition */
	if (part_ptr->node_bitmap)
		bit_and(avail_bitmap, part_ptr->node_bitmap);
	else
		rc = ESLURM_REQUESTED_PART_CONFIG_UNAVAILABLE;
	if (job_req_node_filter(job_ptr, avail_bitmap, true))
		rc = ESLURM_REQUESTED_PART_CONFIG_UNAVAILABLE;
	if (job_ptr->details->exc_node_bitmap) {
		bitstr_t *exc_node_mask = NULL;
		exc_node_mask = bit_copy(job_ptr->details->exc_node_bitmap);
		bit_not(exc_node_mask);
		bit_and(avail_bitmap, exc_node_mask);
		FREE_NULL_BITMAP(exc_node_mask);
	}
	if (job_ptr->details->req_node_bitmap) {
		if (!bit_super_set(job_ptr->details->req_node_bitmap,
				   avail_bitmap)) {
			rc = ESLURM_REQUESTED_PART_CONFIG_UNAVAILABLE;
		}
	}

	/* Enforce reservation: access control, time and nodes */
	if (job_ptr->details->begin_time)
		start_res = job_ptr->details->begin_time;
	else
		start_res = now;

	i = job_test_resv(job_ptr, &start_res, true, &resv_bitmap,
			  &exc_core_bitmap, &resv_overlap);
	if (i != SLURM_SUCCESS) {
		FREE_NULL_BITMAP(avail_bitmap);
		FREE_NULL_BITMAP(exc_core_bitmap);
		return i;
	}
	bit_and(avail_bitmap, resv_bitmap);
	FREE_NULL_BITMAP(resv_bitmap);

	/* Only consider nodes that are not DOWN or DRAINED */
	bit_and(avail_bitmap, avail_node_bitmap);

	if (rc == SLURM_SUCCESS) {
		int test_fini = -1;
		uint8_t save_share_res, save_whole_node;
		/* On BlueGene systems don't adjust the min/max node limits
		   here.  We are working on midplane values. */
		min_nodes = MAX(job_ptr->details->min_nodes,
				part_ptr->min_nodes);
		if (job_ptr->details->max_nodes == 0)
			max_nodes = part_ptr->max_nodes;
		else
			max_nodes = MIN(job_ptr->details->max_nodes,
					part_ptr->max_nodes);
		max_nodes = MIN(max_nodes, 500000);	/* prevent overflows */
		if (!job_ptr->limit_set.tres[TRES_ARRAY_NODE] &&
		    job_ptr->details->max_nodes)
			req_nodes = max_nodes;
		else
			req_nodes = min_nodes;
		preemptee_candidates = slurm_find_preemptable_jobs(job_ptr);

		/* The orig_start is based upon the backfill scheduler data
		 * and considers all higher priority jobs. The logic below
		 * only considers currently running jobs, so the expected
		 * start time will almost certainly be earlier and not as
		 * accurate, but this algorithm is much faster. */
		orig_start_time = job_ptr->start_time;
		build_active_feature_bitmap(job_ptr, avail_bitmap,
					    &active_bitmap);
		if (active_bitmap) {
			rc = select_g_job_test(job_ptr, active_bitmap,
					       min_nodes, max_nodes, req_nodes,
					       SELECT_MODE_WILL_RUN,
					       preemptee_candidates,
					       &preemptee_job_list,
					       exc_core_bitmap);
			if (rc == SLURM_SUCCESS) {
				FREE_NULL_BITMAP(avail_bitmap);
				avail_bitmap = active_bitmap;
				active_bitmap = NULL;
				test_fini = 1;
			} else {
				FREE_NULL_BITMAP(active_bitmap);
				save_share_res  = job_ptr->details->share_res;
				save_whole_node = job_ptr->details->whole_node;
				job_ptr->details->share_res = 0;
				job_ptr->details->whole_node = 1;
				test_fini = 0;
			}
		}
		if (test_fini != 1) {
			rc = select_g_job_test(job_ptr, avail_bitmap,
					       min_nodes, max_nodes, req_nodes,
					       SELECT_MODE_WILL_RUN,
					       preemptee_candidates,
					       &preemptee_job_list,
					       exc_core_bitmap);
			if (test_fini == 0) {
				job_ptr->details->share_res = save_share_res;
				job_ptr->details->whole_node = save_whole_node;
			}
		}
	}

	if (rc == SLURM_SUCCESS) {
		will_run_response_msg_t *resp_data;
		resp_data = xmalloc(sizeof(will_run_response_msg_t));
		resp_data->job_id     = job_ptr->job_id;
#ifdef HAVE_BG
		select_g_select_jobinfo_get(job_ptr->select_jobinfo,
					    SELECT_JOBDATA_NODE_CNT,
					    &resp_data->proc_cnt);

#else
		resp_data->proc_cnt = job_ptr->total_cpus;
#endif
		_delayed_job_start_time(job_ptr);
		resp_data->start_time = MAX(job_ptr->start_time,
					    orig_start_time);
		resp_data->start_time = MAX(resp_data->start_time, start_res);
		job_ptr->start_time   = 0;  /* restore pending job start time */
		resp_data->node_list  = bitmap2node_name(avail_bitmap);

		if (preemptee_job_list) {
			ListIterator preemptee_iterator;
			uint32_t *preemptee_jid;
			struct job_record *tmp_job_ptr;
			resp_data->preemptee_job_id=list_create(_pre_list_del);
			preemptee_iterator = list_iterator_create(
							preemptee_job_list);
			while ((tmp_job_ptr = (struct job_record *)
					list_next(preemptee_iterator))) {
				preemptee_jid = xmalloc(sizeof(uint32_t));
				(*preemptee_jid) = tmp_job_ptr->job_id;
				list_append(resp_data->preemptee_job_id,
					    preemptee_jid);
			}
			list_iterator_destroy(preemptee_iterator);
		}

		resp_data->sys_usage_per = _get_system_usage();

		*resp = resp_data;
	} else {
		rc = ESLURM_REQUESTED_NODE_CONFIG_UNAVAILABLE;
	}

	FREE_NULL_LIST(preemptee_candidates);
	FREE_NULL_LIST(preemptee_job_list);
	FREE_NULL_BITMAP(avail_bitmap);
	FREE_NULL_BITMAP(exc_core_bitmap);
	return rc;
}

/*
 * epilog_slurmctld - execute the epilog_slurmctld for a job that has just
 *	terminated.
 * IN job_ptr - pointer to job that has been terminated
 * RET SLURM_SUCCESS(0) or error code
 */
extern int epilog_slurmctld(struct job_record *job_ptr)
{
	int rc;
	pthread_t thread_id_epilog;
	pthread_attr_t thread_attr_epilog;
	epilog_arg_t *epilog_arg;

	if ((slurmctld_conf.epilog_slurmctld == NULL) ||
	    (slurmctld_conf.epilog_slurmctld[0] == '\0'))
		return SLURM_SUCCESS;

	if (access(slurmctld_conf.epilog_slurmctld, X_OK) < 0) {
		error("Invalid EpilogSlurmctld: %m");
		return errno;
	}

	epilog_arg = xmalloc(sizeof(epilog_arg_t));
	epilog_arg->job_id = job_ptr->job_id;
	epilog_arg->epilog_slurmctld = xstrdup(slurmctld_conf.epilog_slurmctld);
	epilog_arg->my_env = _build_env(job_ptr, true);

	slurm_attr_init(&thread_attr_epilog);
	pthread_attr_setdetachstate(&thread_attr_epilog,
				    PTHREAD_CREATE_DETACHED);
	job_ptr->epilog_running = true;
	while (1) {
		rc = pthread_create(&thread_id_epilog,
				    &thread_attr_epilog,
				    _run_epilog, (void *) epilog_arg);
		if (rc == 0) {
			slurm_attr_destroy(&thread_attr_epilog);
			return SLURM_SUCCESS;
		}
		if (errno == EAGAIN)
			continue;
		error("pthread_create: %m");
		slurm_attr_destroy(&thread_attr_epilog);
		job_ptr->epilog_running = false;
		return errno;
	}
}

static char **_build_env(struct job_record *job_ptr, bool is_epilog)
{
	char **my_env, *name, *eq, buf[32];
	int exit_code, i, signal;

	my_env = xmalloc(sizeof(char *));
	my_env[0] = NULL;

	/* Set SPANK env vars first so that we can overrite as needed
	 * below. Prevent user hacking from setting SLURM_JOB_ID etc. */
	if (job_ptr->spank_job_env_size) {
		env_array_merge(&my_env,
				(const char **) job_ptr->spank_job_env);
	}

#ifdef HAVE_BG
	select_g_select_jobinfo_get(job_ptr->select_jobinfo,
				    SELECT_JOBDATA_BLOCK_ID, &name);
	setenvf(&my_env, "MPIRUN_PARTITION", "%s", name);
	xfree(name);
#elif defined HAVE_ALPS_CRAY
	name = select_g_select_jobinfo_xstrdup(job_ptr->select_jobinfo,
						SELECT_PRINT_RESV_ID);
	setenvf(&my_env, "BASIL_RESERVATION_ID", "%s", name);
	xfree(name);
#endif
	setenvf(&my_env, "SLURM_JOB_ACCOUNT", "%s", job_ptr->account);
	if (job_ptr->details) {
		setenvf(&my_env, "SLURM_JOB_CONSTRAINTS",
			"%s", job_ptr->details->features);
	}

	if (is_epilog) {
		exit_code = signal = 0;
		if (WIFEXITED(job_ptr->exit_code)) {
			exit_code = WEXITSTATUS(job_ptr->exit_code);
		}
		if (WIFSIGNALED(job_ptr->exit_code)) {
			signal = WTERMSIG(job_ptr->exit_code);
		}
		snprintf(buf, sizeof(buf), "%d:%d", exit_code, signal);
		setenvf(&my_env, "SLURM_JOB_DERIVED_EC", "%u",
			job_ptr->derived_ec);
		setenvf(&my_env, "SLURM_JOB_EXIT_CODE2", "%s", buf);
		setenvf(&my_env, "SLURM_JOB_EXIT_CODE", "%u", job_ptr->exit_code);
	}

	if (job_ptr->array_task_id != NO_VAL) {
		setenvf(&my_env, "SLURM_ARRAY_JOB_ID", "%u",
			job_ptr->array_job_id);
		setenvf(&my_env, "SLURM_ARRAY_TASK_ID", "%u",
			job_ptr->array_task_id);
		if (job_ptr->details && job_ptr->details->env_sup &&
		    job_ptr->details->env_cnt) {
			for (i = 0; i < job_ptr->details->env_cnt; i++) {
				if (xstrncmp(job_ptr->details->env_sup[i],
					     "SLURM_ARRAY_TASK", 16))
					continue;
				eq = strchr(job_ptr->details->env_sup[i], '=');
				if (!eq)
					continue;
				eq[0] = '\0';
				setenvf(&my_env,
					job_ptr->details->env_sup[i],
				        "%s", eq + 1);
				eq[0] = '=';
			}
		}
	}

	if (slurmctld_cluster_name) {
		setenvf(&my_env, "SLURM_CLUSTER_NAME", "%s",
			slurmctld_cluster_name);
	}

	setenvf(&my_env, "SLURM_JOB_GID", "%u", job_ptr->group_id);
	name = gid_to_string((uid_t) job_ptr->group_id);
	setenvf(&my_env, "SLURM_JOB_GROUP", "%s", name);
	xfree(name);
	setenvf(&my_env, "SLURM_JOBID", "%u", job_ptr->job_id);
	setenvf(&my_env, "SLURM_JOB_ID", "%u", job_ptr->job_id);
	setenvf(&my_env, "SLURM_JOB_NAME", "%s", job_ptr->name);
	setenvf(&my_env, "SLURM_JOB_NODELIST", "%s", job_ptr->nodes);
	if (job_ptr->part_ptr) {
		setenvf(&my_env, "SLURM_JOB_PARTITION", "%s",
			job_ptr->part_ptr->name);
	} else {
		setenvf(&my_env, "SLURM_JOB_PARTITION", "%s",
			job_ptr->partition);
	}
	setenvf(&my_env, "SLURM_JOB_UID", "%u", job_ptr->user_id);
	name = uid_to_string((uid_t) job_ptr->user_id);
	setenvf(&my_env, "SLURM_JOB_USER", "%s", name);
	xfree(name);

	return my_env;
}

static void *_run_epilog(void *arg)
{
	/* Locks: Write job */
	slurmctld_lock_t job_write_lock = {
		NO_LOCK, WRITE_LOCK, NO_LOCK, NO_LOCK, NO_LOCK };
	struct job_record *job_ptr;
	epilog_arg_t *epilog_arg = (epilog_arg_t *) arg;
	pid_t cpid;
	int i, status, wait_rc;
	char *argv[2];
	uint16_t tm;

	argv[0] = epilog_arg->epilog_slurmctld;
	argv[1] = NULL;

	if ((cpid = fork()) < 0) {
		error("epilog_slurmctld fork error: %m");
		goto fini;
	}
	if (cpid == 0) {
		for (i = 0; i < 1024; i++)
			(void) close(i);
		setpgid(0, 0);
		execve(argv[0], argv, epilog_arg->my_env);
		exit(127);
	}

	/* Prolog and epilog use the same timeout
	 */
	tm = slurm_get_prolog_timeout();
	while (1) {
		wait_rc = waitpid_timeout(__func__, cpid, &status, tm);
		if (wait_rc < 0) {
			if (errno == EINTR)
				continue;
			error("%s: waitpid error: %m", __func__);
			break;
		} else if (wait_rc > 0) {
			break;
		}
	}
	if (status != 0) {
		error("epilog_slurmctld job %u epilog exit status %u:%u",
		      epilog_arg->job_id, WEXITSTATUS(status),
		      WTERMSIG(status));
	} else {
		debug2("epilog_slurmctld job %u epilog completed",
		       epilog_arg->job_id);
	}

 fini:	lock_slurmctld(job_write_lock);
	job_ptr = find_job_record(epilog_arg->job_id);
	if (job_ptr) {
		job_ptr->epilog_running = false;
		/* Clean up the JOB_COMPLETING flag
		 * only if the node count is 0 meaning
		 * the slurmd epilog already completed.
		 */
		if (job_ptr->node_cnt == 0
		    && IS_JOB_COMPLETING(job_ptr))
			cleanup_completing(job_ptr);
	}
	unlock_slurmctld(job_write_lock);
	xfree(epilog_arg->epilog_slurmctld);
	for (i=0; epilog_arg->my_env[i]; i++)
		xfree(epilog_arg->my_env[i]);
	xfree(epilog_arg->my_env);
	xfree(epilog_arg);
	return NULL;
}

/* Return a node bitmap identifying which nodes must be rebooted for a job
 * to start. */
extern bitstr_t *node_features_reboot(struct job_record *job_ptr)
{
	bitstr_t *active_bitmap = NULL, *boot_node_bitmap = NULL;

	if (job_ptr->reboot) {
		boot_node_bitmap = bit_copy(job_ptr->node_bitmap);
		return boot_node_bitmap;
	}

	if ((node_features_g_count() == 0) ||
	    !node_features_g_user_update(job_ptr->user_id))
		return NULL;

	build_active_feature_bitmap(job_ptr, job_ptr->node_bitmap,
				    &active_bitmap);
	boot_node_bitmap = bit_copy(job_ptr->node_bitmap);
	if (active_bitmap == NULL) {
		FREE_NULL_BITMAP(boot_node_bitmap);
		return boot_node_bitmap;
	}

	bit_not(active_bitmap);	/* Change to INactive_bitmap */
	bit_and(boot_node_bitmap, active_bitmap);
	FREE_NULL_BITMAP(active_bitmap);
	if (bit_set_count(boot_node_bitmap) == 0)
		FREE_NULL_BITMAP(boot_node_bitmap);
	else
		job_ptr->wait_all_nodes = 1;

	return boot_node_bitmap;
}

/*
 * reboot_job_nodes - Reboot the compute nodes allocated to a job.
 * IN job_ptr - pointer to job that will be initiated
 * RET SLURM_SUCCESS(0) or error code
 */
#ifdef HAVE_FRONT_END
extern int reboot_job_nodes(struct job_record *job_ptr)
{
	return SLURM_SUCCESS;
}
#else
extern int reboot_job_nodes(struct job_record *job_ptr)
{
	int i, i_first, i_last, rc;
	pthread_t thread_id_prolog;
	pthread_attr_t thread_attr_prolog;
	agent_arg_t *reboot_agent_args = NULL;
	reboot_msg_t *reboot_msg;
	struct node_record *node_ptr;
	time_t now = time(NULL);
	bitstr_t *boot_node_bitmap = NULL;

	if ((job_ptr->details == NULL) || (job_ptr->node_bitmap == NULL))
		return SLURM_SUCCESS;
	if (power_save_test())
		return power_job_reboot(job_ptr);
	if ((slurmctld_conf.reboot_program == NULL) ||
	    (slurmctld_conf.reboot_program[0] == '\0'))
		return SLURM_SUCCESS;

	boot_node_bitmap = node_features_reboot(job_ptr);
	if (boot_node_bitmap == NULL)
		return SLURM_SUCCESS;

	reboot_agent_args = xmalloc(sizeof(agent_arg_t));
	reboot_agent_args->msg_type = REQUEST_REBOOT_NODES;
	reboot_agent_args->retry = 0;
	reboot_agent_args->protocol_version = SLURM_PROTOCOL_VERSION;
	reboot_agent_args->hostlist = hostlist_create(NULL);
	reboot_msg = xmalloc(sizeof(reboot_msg_t));
	if (job_ptr->details->features &&
	    node_features_g_user_update(job_ptr->user_id)) {
		reboot_msg->features = node_features_g_job_xlate(
					job_ptr->details->features);
	}
	reboot_agent_args->msg_args = reboot_msg;
	i_first = bit_ffs(boot_node_bitmap);
	if (i_first >= 0)
		i_last = bit_fls(boot_node_bitmap);
	else
		i_last = i_first - 1;
	for (i = i_first; i <= i_last; i++) {
		if (!bit_test(boot_node_bitmap, i))
			continue;
		node_ptr = node_record_table_ptr + i;
		if (reboot_agent_args->protocol_version
		    > node_ptr->protocol_version) {
			reboot_agent_args->protocol_version =
				node_ptr->protocol_version;
		}
		hostlist_push_host(reboot_agent_args->hostlist, node_ptr->name);
		reboot_agent_args->node_count++;
		node_ptr->node_state |= NODE_STATE_NO_RESPOND;
		node_ptr->node_state |= NODE_STATE_POWER_UP;
		bit_clear(avail_node_bitmap, i);
<<<<<<< HEAD
		node_ptr->boot_req_time = now;
=======
		bit_set(booting_node_bitmap, i);
>>>>>>> b927fb08
		node_ptr->last_response = now + slurmctld_conf.resume_timeout;
	}
	FREE_NULL_BITMAP(boot_node_bitmap);
	agent_queue_request(reboot_agent_args);

	if (job_ptr->details)
		job_ptr->details->prolog_running++;

	slurm_attr_init(&thread_attr_prolog);
	pthread_attr_setdetachstate(&thread_attr_prolog,
				    PTHREAD_CREATE_DETACHED);
	while (1) {
		rc = pthread_create(&thread_id_prolog,
				    &thread_attr_prolog,
				    _wait_boot, (void *) job_ptr);
		if (rc == 0) {
			slurm_attr_destroy(&thread_attr_prolog);
			return SLURM_SUCCESS;
		}
		if (errno == EAGAIN)
			continue;
		error("pthread_create: %m");
		slurm_attr_destroy(&thread_attr_prolog);
		return errno;
	}
}

static void *_wait_boot(void *arg)
{
	struct job_record *job_ptr = (struct job_record *) arg;
	/* Locks: Write jobs; read nodes */
	slurmctld_lock_t job_write_lock = {
		READ_LOCK, WRITE_LOCK, READ_LOCK, NO_LOCK, NO_LOCK };
	uint16_t resume_timeout = slurm_get_resume_timeout();
	struct node_record *node_ptr;
	time_t start_time = time(NULL);
	int i, total_node_cnt, wait_node_cnt;
	uint32_t save_job_id = job_ptr->job_id;

	do {
		sleep(5);
		total_node_cnt = wait_node_cnt = 0;
		lock_slurmctld(job_write_lock);
		if ((job_ptr->magic != JOB_MAGIC) ||
		    (job_ptr->job_id != save_job_id)) {
			error("Job %u vanished while waiting for node boot",
			      save_job_id);
			unlock_slurmctld(job_write_lock);
			return NULL;
		}
		if (IS_JOB_PENDING(job_ptr) ||	/* Job requeued or killed */
		    IS_JOB_FINISHED(job_ptr) ||
		    !job_ptr->node_bitmap) {
			verbose("Job %u no longer waiting for node boot",
				save_job_id);
			unlock_slurmctld(job_write_lock);
			return NULL;
		}
		for (i = 0, node_ptr = node_record_table_ptr;
		     i < node_record_count; i++, node_ptr++) {
			if (!bit_test(job_ptr->node_bitmap, i))
				continue;
			total_node_cnt++;
			if (node_ptr->boot_time < start_time)
				wait_node_cnt++;
		}
		if (wait_node_cnt) {
			debug("Job %u still waiting for %d of %d nodes to boot",
			      job_ptr->job_id, wait_node_cnt, total_node_cnt);
		} else {
			info("Job %u boot complete for all %d nodes",
			     job_ptr->job_id, total_node_cnt);
		}
		i = (int) difftime(time(NULL), start_time);
		if (i >= resume_timeout) {
			error("Job %u timeout waiting for node %d of %d boots",
			      job_ptr->job_id, wait_node_cnt, total_node_cnt);
			wait_node_cnt = 0;
		}
		unlock_slurmctld(job_write_lock);
	} while (wait_node_cnt);

	lock_slurmctld(job_write_lock);
	prolog_running_decr(job_ptr);
	job_validate_mem(job_ptr);
	unlock_slurmctld(job_write_lock);

	return NULL;
}
#endif

/*
 * prolog_slurmctld - execute the prolog_slurmctld for a job that has just
 *	been allocated resources.
 * IN job_ptr - pointer to job that will be initiated
 * RET SLURM_SUCCESS(0) or error code
 */
extern int prolog_slurmctld(struct job_record *job_ptr)
{
	int rc;
	pthread_t thread_id_prolog;
	pthread_attr_t thread_attr_prolog;

	if ((slurmctld_conf.prolog_slurmctld == NULL) ||
	    (slurmctld_conf.prolog_slurmctld[0] == '\0'))
		return SLURM_SUCCESS;

	if (access(slurmctld_conf.prolog_slurmctld, X_OK) < 0) {
		error("Invalid PrologSlurmctld: %m");
		return errno;
	}

	if (job_ptr->details)
		job_ptr->details->prolog_running++;

	job_ptr->job_state |= JOB_CONFIGURING;

	slurm_attr_init(&thread_attr_prolog);
	pthread_attr_setdetachstate(&thread_attr_prolog,
				    PTHREAD_CREATE_DETACHED);
	while (1) {
		rc = pthread_create(&thread_id_prolog,
				    &thread_attr_prolog,
				    _run_prolog, (void *) job_ptr);
		if (rc == 0) {
			slurm_attr_destroy(&thread_attr_prolog);
			return SLURM_SUCCESS;
		}
		if (errno == EAGAIN)
			continue;
		error("pthread_create: %m");
		slurm_attr_destroy(&thread_attr_prolog);
		return errno;
	}
}

static void *_run_prolog(void *arg)
{
	struct job_record *job_ptr = (struct job_record *) arg;
	struct node_record *node_ptr;
	uint32_t job_id;
	pid_t cpid;
	int i, rc, status, wait_rc;
	char *argv[2], **my_env;
	/* Locks: Read config; Write jobs, nodes */
	slurmctld_lock_t config_read_lock = {
		READ_LOCK, WRITE_LOCK, WRITE_LOCK, NO_LOCK, NO_LOCK };
	bitstr_t *node_bitmap = NULL;
	time_t now = time(NULL);
	uint16_t resume_timeout = slurm_get_resume_timeout();
	uint16_t tm;

	lock_slurmctld(config_read_lock);
	argv[0] = xstrdup(slurmctld_conf.prolog_slurmctld);
	argv[1] = NULL;
	my_env = _build_env(job_ptr, false);
	job_id = job_ptr->job_id;
	if (job_ptr->node_bitmap) {
		node_bitmap = bit_copy(job_ptr->node_bitmap);
		for (i = 0, node_ptr = node_record_table_ptr;
		     i < node_record_count; i++, node_ptr++) {
			if (!bit_test(node_bitmap, i))
				continue;
			/* Allow time for possible reboot */
			node_ptr->last_response = now + resume_timeout;
		}
	}
	unlock_slurmctld(config_read_lock);

	if ((cpid = fork()) < 0) {
		error("prolog_slurmctld fork error: %m");
		goto fini;
	}
	if (cpid == 0) {
		for (i = 0; i < 1024; i++)
			(void) close(i);
		setpgid(0, 0);
		execve(argv[0], argv, my_env);
		exit(127);
	}

	tm = slurm_get_prolog_timeout();
	while (1) {
		wait_rc = waitpid_timeout(__func__, cpid, &status, tm);
		if (wait_rc < 0) {
			if (errno == EINTR)
				continue;
			error("%s: waitpid error: %m", __func__);
			break;
		} else if (wait_rc > 0) {
			break;
		}
	}

	if (status != 0) {
		bool kill_job = false;
		slurmctld_lock_t job_write_lock = {
			NO_LOCK, WRITE_LOCK, WRITE_LOCK, NO_LOCK, NO_LOCK };
		error("prolog_slurmctld job %u prolog exit status %u:%u",
		      job_id, WEXITSTATUS(status), WTERMSIG(status));
		lock_slurmctld(job_write_lock);
		if ((rc = job_requeue(0, job_id, -1, (uint16_t) NO_VAL,
				      false, 0))) {
			info("unable to requeue job %u: %m", job_id);
			kill_job = true;
		}
		if (kill_job) {
			srun_user_message(job_ptr,
					  "PrologSlurmctld failed, job killed");
			(void) job_signal(job_id, SIGKILL, 0, 0, false);
		}

		unlock_slurmctld(job_write_lock);
	} else
		debug2("prolog_slurmctld job %u prolog completed", job_id);

 fini:	xfree(argv[0]);
	for (i=0; my_env[i]; i++)
		xfree(my_env[i]);
	xfree(my_env);
	lock_slurmctld(config_read_lock);
	if (job_ptr->job_id != job_id) {
		error("prolog_slurmctld job %u pointer invalid", job_id);
		job_ptr = find_job_record(job_id);
		if (job_ptr == NULL)
			error("prolog_slurmctld job %u now defunct", job_id);
	}
	prolog_running_decr(job_ptr);
	if (power_save_test()) {
		/* Wait for node to register after booting */
	} else if (job_ptr && job_ptr->node_bitmap) {
		for (i=0; i<node_record_count; i++) {
			if (bit_test(job_ptr->node_bitmap, i) == 0)
				continue;
			bit_clear(booting_node_bitmap, i);
			node_record_table_ptr[i].node_state &=
				(~NODE_STATE_POWER_UP);
		}
	} else if (node_bitmap) {
		for (i=0; i<node_record_count; i++) {
			if (bit_test(node_bitmap, i) == 0)
				continue;
			bit_clear(booting_node_bitmap, i);
			node_record_table_ptr[i].node_state &=
				(~NODE_STATE_POWER_UP);
		}
	}
	unlock_slurmctld(config_read_lock);
	FREE_NULL_BITMAP(node_bitmap);

	return NULL;
}

/* Decrement a job's prolog_running counter and launch the job if zero */
extern void prolog_running_decr(struct job_record *job_ptr)
{
	if (!job_ptr)
		return;

	if (job_ptr->details && job_ptr->details->prolog_running &&
	    (--job_ptr->details->prolog_running > 0))
		return;

	job_ptr->job_state &= ~JOB_CONFIGURING;
	if (job_ptr->batch_flag &&
	    ((job_ptr->bit_flags & NODE_REBOOT) == 0) &&
	    (IS_JOB_RUNNING(job_ptr) || IS_JOB_SUSPENDED(job_ptr))) {
		launch_job(job_ptr);
	}
}

/*
 * Copy a job's feature list
 * IN feature_list_src - a job's depend_lst
 * RET copy of feature_list_src, must be freed by caller
 */
extern List feature_list_copy(List feature_list_src)
{
	job_feature_t *feat_src, *feat_dest;
	ListIterator iter;
	List feature_list_dest = NULL;

	if (!feature_list_src)
		return feature_list_dest;

	feature_list_dest = list_create(_feature_list_delete);
	iter = list_iterator_create(feature_list_src);
	while ((feat_src = (job_feature_t *) list_next(iter))) {
		feat_dest = xmalloc(sizeof(job_feature_t));
		memcpy(feat_dest, feat_src, sizeof(job_feature_t));
		feat_dest->name = xstrdup(feat_src->name);
		list_append(feature_list_dest, feat_dest);
	}
	list_iterator_destroy(iter);
	return feature_list_dest;
}

/*
 * build_feature_list - Translate a job's feature string into a feature_list
 * IN  details->features
 * OUT details->feature_list
 * RET error code
 */
extern int build_feature_list(struct job_record *job_ptr)
{
	struct job_details *detail_ptr = job_ptr->details;
	char *tmp_requested, *str_ptr, *feature = NULL;
	int bracket = 0, count = 0, i;
	bool have_count = false, have_or = false;
	job_feature_t *feat;

	if (!detail_ptr || !detail_ptr->features)	/* no constraints */
		return SLURM_SUCCESS;
	if (detail_ptr->feature_list)		/* already processed */
		return SLURM_SUCCESS;

	/* Use of commas separator is a common error. Replace them with '&' */
	while ((str_ptr = strstr(detail_ptr->features, ",")))
		str_ptr[0] = '&';

	tmp_requested = xstrdup(detail_ptr->features);
	detail_ptr->feature_list = list_create(_feature_list_delete);
	for (i=0; ; i++) {
		if (tmp_requested[i] == '*') {
			tmp_requested[i] = '\0';
			have_count = true;
			count = strtol(&tmp_requested[i+1], &str_ptr, 10);
			if ((feature == NULL) || (count <= 0)) {
				info("Job %u invalid constraint %s",
					job_ptr->job_id, detail_ptr->features);
				xfree(tmp_requested);
				return ESLURM_INVALID_FEATURE;
			}
			i = str_ptr - tmp_requested - 1;
		} else if (tmp_requested[i] == '&') {
			tmp_requested[i] = '\0';
			if (feature == NULL) {
				info("Job %u invalid constraint %s",
					job_ptr->job_id, detail_ptr->features);
				xfree(tmp_requested);
				return ESLURM_INVALID_FEATURE;
			}
			feat = xmalloc(sizeof(job_feature_t));
			feat->name = xstrdup(feature);
			feat->count = count;
			if (bracket)
				feat->op_code = FEATURE_OP_XAND;
			else
				feat->op_code = FEATURE_OP_AND;
			list_append(detail_ptr->feature_list, feat);
			feature = NULL;
			count = 0;
		} else if (tmp_requested[i] == '|') {
			tmp_requested[i] = '\0';
			have_or = true;
			if (feature == NULL) {
				info("Job %u invalid constraint %s",
					job_ptr->job_id, detail_ptr->features);
				xfree(tmp_requested);
				return ESLURM_INVALID_FEATURE;
			}
			feat = xmalloc(sizeof(job_feature_t));
			feat->name = xstrdup(feature);
			feat->count = count;
			if (bracket)
				feat->op_code = FEATURE_OP_XOR;
			else
				feat->op_code = FEATURE_OP_OR;
			list_append(detail_ptr->feature_list, feat);
			feature = NULL;
			count = 0;
		} else if (tmp_requested[i] == '[') {
			tmp_requested[i] = '\0';
			if ((feature != NULL) || bracket) {
				info("Job %u invalid constraint %s",
					job_ptr->job_id, detail_ptr->features);
				xfree(tmp_requested);
				return ESLURM_INVALID_FEATURE;
			}
			bracket++;
		} else if (tmp_requested[i] == ']') {
			tmp_requested[i] = '\0';
			if ((feature == NULL) || (bracket == 0)) {
				info("Job %u invalid constraint %s",
					job_ptr->job_id, detail_ptr->features);
				xfree(tmp_requested);
				return ESLURM_INVALID_FEATURE;
			}
			bracket = 0;
		} else if (tmp_requested[i] == '\0') {
			if (feature) {
				feat = xmalloc(sizeof(job_feature_t));
				feat->name = xstrdup(feature);
				feat->count = count;
				feat->op_code = FEATURE_OP_END;
				list_append(detail_ptr->feature_list, feat);
			}
			break;
		} else if (tmp_requested[i] == ',') {
			info("Job %u invalid constraint %s",
				job_ptr->job_id, detail_ptr->features);
			xfree(tmp_requested);
			return ESLURM_INVALID_FEATURE;
		} else if (feature == NULL) {
			feature = &tmp_requested[i];
		}
	}
	xfree(tmp_requested);
	if (have_count && have_or) {
		info("Job %u invalid constraint (OR with feature count): %s",
			job_ptr->job_id, detail_ptr->features);
		return ESLURM_INVALID_FEATURE;
	}

	return _valid_feature_list(job_ptr, detail_ptr->feature_list);
}

static void _feature_list_delete(void *x)
{
	job_feature_t *feature = (job_feature_t *)x;
	xfree(feature->name);
	xfree(feature);
}

static int _valid_feature_list(struct job_record *job_ptr, List feature_list)
{
	ListIterator feat_iter;
	job_feature_t *feat_ptr;
	char *buf = NULL, tmp[16];
	int bracket = 0;
	int rc = SLURM_SUCCESS;
	bool can_reboot;

	if (feature_list == NULL) {
		debug2("Job %u feature list is empty", job_ptr->job_id);
		return rc;
	}

	can_reboot = node_features_g_user_update(job_ptr->user_id);

	feat_iter = list_iterator_create(feature_list);
	while ((feat_ptr = (job_feature_t *)list_next(feat_iter))) {
		if ((feat_ptr->op_code == FEATURE_OP_XOR) ||
		    (feat_ptr->op_code == FEATURE_OP_XAND)) {
			if (bracket == 0)
				xstrcat(buf, "[");
			bracket = 1;
		}
		xstrcat(buf, feat_ptr->name);
		if (rc == SLURM_SUCCESS)
			rc = _valid_node_feature(feat_ptr->name, can_reboot);
		if (feat_ptr->count) {
			snprintf(tmp, sizeof(tmp), "*%u", feat_ptr->count);
			xstrcat(buf, tmp);
		}
		if (bracket &&
		    ((feat_ptr->op_code != FEATURE_OP_XOR) &&
		     (feat_ptr->op_code != FEATURE_OP_XAND))) {
			xstrcat(buf, "]");
			bracket = 0;
		}
		if ((feat_ptr->op_code == FEATURE_OP_AND) ||
		    (feat_ptr->op_code == FEATURE_OP_XAND))
			xstrcat(buf, "&");
		else if ((feat_ptr->op_code == FEATURE_OP_OR) ||
			 (feat_ptr->op_code == FEATURE_OP_XOR))
			xstrcat(buf, "|");
	}
	list_iterator_destroy(feat_iter);

	if (rc == SLURM_SUCCESS) {
		debug("Job %u feature list: %s", job_ptr->job_id, buf);
	} else {
		info("Job %u has invalid feature list: %s",
		     job_ptr->job_id, buf);
	}
	xfree(buf);

	return rc;
}

/* Validate that job's feature is available on some node(s) */
static int _valid_node_feature(char *feature, bool can_reboot)
{
	int rc = ESLURM_INVALID_FEATURE;
	node_feature_t *feature_ptr;
	ListIterator feature_iter;

	if (can_reboot)
		feature_iter = list_iterator_create(avail_feature_list);
	else
		feature_iter = list_iterator_create(active_feature_list);
	while ((feature_ptr = (node_feature_t *)list_next(feature_iter))) {
		if (xstrcmp(feature_ptr->name, feature))
			continue;
		rc = SLURM_SUCCESS;
		break;
	}
	list_iterator_destroy(feature_iter);

	return rc;
}

/* If a job can run in multiple partitions, when it is started we want to
 * put the name of the partition used _first_ in that list. When slurmctld
 * restarts, that will be used to set the job's part_ptr and that will be
 * reported to squeue. We leave all of the partitions in the list though,
 * so the job can be requeued and have access to them all. */
extern void rebuild_job_part_list(struct job_record *job_ptr)
{
	ListIterator part_iterator;
	struct part_record *part_ptr;

	if (!job_ptr->part_ptr_list)
		return;
	if (!job_ptr->part_ptr || !job_ptr->part_ptr->name) {
		error("Job %u has NULL part_ptr or the partition name is NULL",
		      job_ptr->job_id);
		return;
	}

	xfree(job_ptr->partition);
	job_ptr->partition = xstrdup(job_ptr->part_ptr->name);

	part_iterator = list_iterator_create(job_ptr->part_ptr_list);
	while ((part_ptr = (struct part_record *) list_next(part_iterator))) {
		if (part_ptr == job_ptr->part_ptr)
			continue;
		xstrcat(job_ptr->partition, ",");
		xstrcat(job_ptr->partition, part_ptr->name);
	}
	list_iterator_destroy(part_iterator);
}

/* cleanup_completing()
 *
 * Clean up the JOB_COMPLETING flag and eventually
 * requeue the job if there is a pending request
 * for it. This function assumes the caller has the
 * appropriate locks on the job_record.
 */
void
cleanup_completing(struct job_record *job_ptr)
{
	time_t delay;

	trace_job(job_ptr, __func__, "");

	delay = last_job_update - job_ptr->end_time;
	if (delay > 60) {
		info("%s: job %u completion process took %ld seconds",
		     __func__, job_ptr->job_id,(long) delay);
	}

	license_job_return(job_ptr);
	if (slurm_sched_g_freealloc(job_ptr) != SLURM_SUCCESS)
		error("slurm_sched_freealloc(%u): %m", job_ptr->job_id);

	delete_step_records(job_ptr);
	job_ptr->job_state &= (~JOB_COMPLETING);
	job_hold_requeue(job_ptr);

	slurm_sched_g_schedule();
}

/*
 * _waitpid_timeout()
 *
 *  Same as waitpid(2) but kill process group for pid after timeout secs.
 */
int
waitpid_timeout(const char *name, pid_t pid, int *pstatus, int timeout)
{
	int timeout_ms = 1000 * timeout; /* timeout in ms                   */
	int max_delay =  1000;           /* max delay between waitpid calls */
	int delay = 10;                  /* initial delay                   */
	int rc;
	int options = WNOHANG;

	if (timeout <= 0 || timeout == (uint16_t)NO_VAL)
		options = 0;

	while ((rc = waitpid (pid, pstatus, options)) <= 0) {
		if (rc < 0) {
			if (errno == EINTR)
				continue;
			error("waidpid: %m");
			return -1;
		}
		else if (timeout_ms <= 0) {
			info("%s%stimeout after %ds: killing pgid %d",
			     name != NULL ? name : "",
			     name != NULL ? ": " : "",
			     timeout, pid);
			killpg(pid, SIGKILL);
			options = 0;
		}
		else {
			poll(NULL, 0, delay);
			timeout_ms -= delay;
			delay = MIN (timeout_ms, MIN(max_delay, delay*2));
		}
	}

	killpg(pid, SIGKILL);  /* kill children too */
	return pid;
}<|MERGE_RESOLUTION|>--- conflicted
+++ resolved
@@ -3688,11 +3688,8 @@
 		node_ptr->node_state |= NODE_STATE_NO_RESPOND;
 		node_ptr->node_state |= NODE_STATE_POWER_UP;
 		bit_clear(avail_node_bitmap, i);
-<<<<<<< HEAD
+		bit_set(booting_node_bitmap, i);
 		node_ptr->boot_req_time = now;
-=======
-		bit_set(booting_node_bitmap, i);
->>>>>>> b927fb08
 		node_ptr->last_response = now + slurmctld_conf.resume_timeout;
 	}
 	FREE_NULL_BITMAP(boot_node_bitmap);
