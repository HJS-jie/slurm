--- conflicted
+++ resolved
@@ -2136,11 +2136,7 @@
 {
 	ListIterator depend_iter;
 	struct depend_spec *dep_ptr;
-<<<<<<< HEAD
-	char *array_task_id, *dep_flags, *dep_str;
-=======
-	char *dep_str;
->>>>>>> da4f5684
+	char *dep_flags, *dep_str;
 
 	info("Dependency information for job %u", job_ptr->job_id);
 	if ((job_ptr->details == NULL) ||
@@ -2173,18 +2169,15 @@
 			dep_str = "unknown";
 
 		if (dep_ptr->array_task_id == INFINITE)
-			info("  %s:%u_*", dep_str, dep_ptr->job_id);
+			info("  %s:%u_* %s",
+			     dep_str, dep_ptr->job_id, dep_flags);
 		else if (dep_ptr->array_task_id == NO_VAL)
-			info("  %s:%u", dep_str, dep_ptr->job_id);
+			info("  %s:%u %s",
+			     dep_str, dep_ptr->job_id, dep_flags);
 		else
-<<<<<<< HEAD
-			array_task_id = "";
-		info("  %s:%u%s %s",
-		     dep_str, dep_ptr->job_id, array_task_id, dep_flags);
-=======
-			info("  %s:%u_%u", dep_str, dep_ptr->job_id,
-				dep_ptr->array_task_id);
->>>>>>> da4f5684
+			info("  %s:%u_%u %s",
+			     dep_str, dep_ptr->job_id,
+			     dep_ptr->array_task_id, dep_flags);
 	}
 	list_iterator_destroy(depend_iter);
 }
@@ -2227,15 +2220,14 @@
 
 		if (dep_ptr->array_task_id == INFINITE)
 			xstrfmtcat(job_ptr->details->dependency, "%s%s:%u_*",
-					sep, dep_str, dep_ptr->job_id);
+				   sep, dep_str, dep_ptr->job_id);
 		else if (dep_ptr->array_task_id == NO_VAL)
 			xstrfmtcat(job_ptr->details->dependency, "%s%s:%u",
-					sep, dep_str, dep_ptr->job_id);
+				   sep, dep_str, dep_ptr->job_id);
 		else
-<<<<<<< HEAD
-			array_task_id = "";
-		xstrfmtcat(job_ptr->details->dependency, "%s%s:%u%s",
-			   sep, dep_str, dep_ptr->job_id, array_task_id);
+			xstrfmtcat(job_ptr->details->dependency, "%s%s:%u_%u",
+				   sep, dep_str, dep_ptr->job_id,
+				   dep_ptr->array_task_id);
 
 		if (set_or_flag)
 			dep_ptr->depend_flags |= SLURM_FLAGS_OR;
@@ -2243,13 +2235,6 @@
 			sep = "?";
 		else
 			sep = ",";
-=======
-			xstrfmtcat(job_ptr->details->dependency, "%s%s:%u_%u",
-					sep, dep_str, dep_ptr->job_id,
-					dep_ptr->array_task_id);
-
-		sep = ",";
->>>>>>> da4f5684
 	}
 	list_iterator_destroy(depend_iter);
 }
