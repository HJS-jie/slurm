/*****************************************************************************\
 *  reservation.c - resource reservation management
 *****************************************************************************
 *  Copyright (C) 2009-2010 Lawrence Livermore National Security.
 *  Produced at Lawrence Livermore National Laboratory (cf, DISCLAIMER).
 *  Written by Morris Jette <jette1@llnl.gov> et. al.
 *  CODE-OCEC-09-009. All rights reserved.
 *
 *  This file is part of SLURM, a resource management program.
 *  For details, see <http://www.schedmd.com/slurmdocs/>.
 *  Please also read the included file: DISCLAIMER.
 *
 *  SLURM is free software; you can redistribute it and/or modify it under
 *  the terms of the GNU General Public License as published by the Free
 *  Software Foundation; either version 2 of the License, or (at your option)
 *  any later version.
 *
 *  In addition, as a special exception, the copyright holders give permission
 *  to link the code of portions of this program with the OpenSSL library under
 *  certain conditions as described in each individual source file, and
 *  distribute linked combinations including the two. You must obey the GNU
 *  General Public License in all respects for all of the code used other than
 *  OpenSSL. If you modify file(s) with this exception, you may extend this
 *  exception to your version of the file(s), but you are not obligated to do
 *  so. If you do not wish to do so, delete this exception statement from your
 *  version.  If you delete this exception statement from all source files in
 *  the program, then also delete it here.
 *
 *  SLURM is distributed in the hope that it will be useful, but WITHOUT ANY
 *  WARRANTY; without even the implied warranty of MERCHANTABILITY or FITNESS
 *  FOR A PARTICULAR PURPOSE.  See the GNU General Public License for more
 *  details.
 *
 *  You should have received a copy of the GNU General Public License along
 *  with SLURM; if not, write to the Free Software Foundation, Inc.,
 *  51 Franklin Street, Fifth Floor, Boston, MA 02110-1301  USA.
\*****************************************************************************/

#ifdef HAVE_CONFIG_H
#  include "config.h"
#endif

#ifdef WITH_PTHREADS
#  include <pthread.h>
#endif				/* WITH_PTHREADS */

#include <fcntl.h>
#include <string.h>
#include <stdlib.h>
#include <time.h>
#include <unistd.h>
#include <sys/stat.h>
#include <sys/types.h>

#include "slurm/slurm.h"
#include "slurm/slurm_errno.h"

#include "src/common/assoc_mgr.h"
#include "src/common/bitstring.h"
#include "src/common/hostlist.h"
#include "src/common/list.h"
#include "src/common/log.h"
#include "src/common/macros.h"
#include "src/common/node_select.h"
#include "src/common/pack.h"
#include "src/common/parse_time.h"
#include "src/common/slurm_accounting_storage.h"
#include "src/common/uid.h"
#include "src/common/xassert.h"
#include "src/common/xmalloc.h"
#include "src/common/xstring.h"

#include "src/slurmctld/licenses.h"
#include "src/slurmctld/locks.h"
#include "src/slurmctld/reservation.h"
#include "src/slurmctld/slurmctld.h"
#include "src/slurmctld/state_save.h"

#define ONE_YEAR	(365 * 24 * 60 * 60)
#define RESV_MAGIC	0x3b82

/* Change RESV_STATE_VERSION value when changing the state save format
 * Add logic to permit reading of the previous version's state in order
 * to avoid losing reservations between releases major SLURM updates. */
#define RESV_STATE_VERSION          "VER004"
#define RESV_2_5_STATE_VERSION      "VER004"
#define RESV_2_4_STATE_VERSION      "VER003"

typedef struct resv_thread_args {
	char *script;
	char *resv_name;
} resv_thread_args_t;

time_t    last_resv_update = (time_t) 0;
List      resv_list = (List) NULL;
uint32_t  resv_over_run;
uint32_t  top_suffix = 0;
#ifdef HAVE_BG
uint32_t  cnodes_per_bp = 0;
#endif

static void _advance_resv_time(slurmctld_resv_t *resv_ptr);
static void _advance_time(time_t *res_time, int day_cnt);
static int  _build_account_list(char *accounts, int *account_cnt,
				char ***account_list, bool *account_not);
static int  _build_uid_list(char *users, int *user_cnt, uid_t **user_list,
			    bool *user_not);
static void _clear_job_resv(slurmctld_resv_t *resv_ptr);
static slurmctld_resv_t *_copy_resv(slurmctld_resv_t *resv_orig_ptr);
static void _del_resv_rec(void *x);
static void _dump_resv_req(resv_desc_msg_t *resv_ptr, char *mode);
static int  _find_resv_id(void *x, void *key);
static int  _find_resv_name(void *x, void *key);
static void *_fork_script(void *x);
static void _free_script_arg(resv_thread_args_t *args);
static void _generate_resv_id(void);
static void _generate_resv_name(resv_desc_msg_t *resv_ptr);
static uint32_t _get_job_duration(struct job_record *job_ptr);
static bool _is_account_valid(char *account);
static bool _is_resv_used(slurmctld_resv_t *resv_ptr);
static bool _job_overlap(time_t start_time, uint16_t flags,
			 bitstr_t *node_bitmap);
static List _list_dup(List license_list);
static int  _open_resv_state_file(char **state_file);
static void _pack_resv(slurmctld_resv_t *resv_ptr, Buf buffer,
		       bool internal, uint16_t protocol_version);
static bitstr_t *_pick_idle_nodes(bitstr_t *avail_nodes,
				  resv_desc_msg_t *resv_desc_ptr,
				  bitstr_t **core_bitmap);
static bitstr_t *_pick_idle_node_cnt(bitstr_t *avail_bitmap,
				     resv_desc_msg_t *resv_desc_ptr,
				     uint32_t node_cnt,
				     bitstr_t **core_bitmap);
static int  _post_resv_create(slurmctld_resv_t *resv_ptr);
static int  _post_resv_delete(slurmctld_resv_t *resv_ptr);
static int  _post_resv_update(slurmctld_resv_t *resv_ptr,
			      slurmctld_resv_t *old_resv_ptr);
static int  _resize_resv(slurmctld_resv_t *resv_ptr, uint32_t node_cnt);
static void _restore_resv(slurmctld_resv_t *dest_resv,
			  slurmctld_resv_t *src_resv);
static bool _resv_overlap(time_t start_time, time_t end_time,
			  uint16_t flags, bitstr_t *node_bitmap,
			  slurmctld_resv_t *this_resv_ptr);
static void _run_script(char *script, slurmctld_resv_t *resv_ptr);
static int  _select_nodes(resv_desc_msg_t *resv_desc_ptr,
			  struct part_record **part_ptr,
			  bitstr_t **resv_bitmap, bitstr_t **core_bitmap);
static int  _set_assoc_list(slurmctld_resv_t *resv_ptr);
static void _set_cpu_cnt(slurmctld_resv_t *resv_ptr);
static void _set_nodes_maint(slurmctld_resv_t *resv_ptr, time_t now);
static int  _update_account_list(slurmctld_resv_t *resv_ptr,
				 char *accounts);
static int  _update_uid_list(slurmctld_resv_t *resv_ptr, char *users);
static void _validate_all_reservations(void);
static int  _valid_job_access_resv(struct job_record *job_ptr,
				   slurmctld_resv_t *resv_ptr);
static bool _validate_one_reservation(slurmctld_resv_t *resv_ptr);
static void _validate_node_choice(slurmctld_resv_t *resv_ptr);

/* Advance res_time by the specified day count,
 * account for daylight savings time */
static void _advance_time(time_t *res_time, int day_cnt)
{
	time_t save_time = *res_time;
	struct tm time_tm;

	localtime_r(res_time, &time_tm);
	time_tm.tm_isdst = -1;
	time_tm.tm_mday += day_cnt;
	*res_time = mktime(&time_tm);
	if (*res_time == (time_t)(-1)) {
		error("Could not compute reservation time %lu",
		      (long unsigned int) save_time);
		*res_time = save_time + (24 * 60 * 60);
	}
}

static List _list_dup(List license_list)
{
	ListIterator iter;
	licenses_t *license_src, *license_dest;
	List lic_list = (List) NULL;

	if (!license_list)
		return lic_list;

	lic_list = list_create(license_free_rec);
	iter = list_iterator_create(license_list);
	while ((license_src = (licenses_t *) list_next(iter))) {
		license_dest = xmalloc(sizeof(licenses_t));
		license_dest->name = xstrdup(license_src->name);
		license_dest->used = license_src->used;
		list_push(lic_list, license_dest);
	}
	list_iterator_destroy(iter);
	return lic_list;
}

static slurmctld_resv_t *_copy_resv(slurmctld_resv_t *resv_orig_ptr)
{
	slurmctld_resv_t *resv_copy_ptr;
	int i;

	xassert(resv_orig_ptr->magic == RESV_MAGIC);
	resv_copy_ptr = xmalloc(sizeof(slurmctld_resv_t));
	resv_copy_ptr->accounts = xstrdup(resv_orig_ptr->accounts);
	resv_copy_ptr->account_cnt = resv_orig_ptr->account_cnt;
	resv_copy_ptr->account_list = xmalloc(sizeof(char *) *
					      resv_orig_ptr->account_cnt);
	resv_copy_ptr->account_not = resv_orig_ptr->account_not;
	for (i=0; i<resv_copy_ptr->account_cnt; i++) {
		resv_copy_ptr->account_list[i] =
				xstrdup(resv_orig_ptr->account_list[i]);
	}
	resv_copy_ptr->assoc_list = xstrdup(resv_orig_ptr->assoc_list);
	if (resv_orig_ptr->core_bitmap) {
		resv_copy_ptr->core_bitmap = bit_copy(resv_orig_ptr->
						      core_bitmap);
	}
	resv_copy_ptr->cpu_cnt = resv_orig_ptr->cpu_cnt;
	resv_copy_ptr->duration = resv_orig_ptr->duration;
	resv_copy_ptr->end_time = resv_orig_ptr->end_time;
	resv_copy_ptr->features = xstrdup(resv_orig_ptr->features);
	resv_copy_ptr->flags = resv_orig_ptr->flags;
	resv_copy_ptr->full_nodes = resv_orig_ptr->full_nodes;
	resv_copy_ptr->job_pend_cnt = resv_orig_ptr->job_pend_cnt;
	resv_copy_ptr->job_run_cnt = resv_orig_ptr->job_run_cnt;
	resv_copy_ptr->licenses = xstrdup(resv_orig_ptr->licenses);
	resv_copy_ptr->license_list = _list_dup(resv_orig_ptr->
						license_list);
	resv_copy_ptr->magic = resv_orig_ptr->magic;
	resv_copy_ptr->maint_set_node = resv_orig_ptr->maint_set_node;
	resv_copy_ptr->name = xstrdup(resv_orig_ptr->name);
	resv_copy_ptr->node_bitmap = bit_copy(resv_orig_ptr->node_bitmap);
	resv_copy_ptr->node_cnt = resv_orig_ptr->node_cnt;
	resv_copy_ptr->node_list = xstrdup(resv_orig_ptr->node_list);
	resv_copy_ptr->partition = xstrdup(resv_orig_ptr->partition);
	resv_copy_ptr->part_ptr = resv_orig_ptr->part_ptr;
	resv_copy_ptr->resv_id = resv_orig_ptr->resv_id;
	resv_copy_ptr->start_time = resv_orig_ptr->start_time;
	resv_copy_ptr->start_time_first = resv_orig_ptr->start_time_first;
	resv_copy_ptr->start_time_prev = resv_orig_ptr->start_time_prev;
	resv_copy_ptr->users = xstrdup(resv_orig_ptr->users);
	resv_copy_ptr->user_cnt = resv_orig_ptr->user_cnt;
	resv_copy_ptr->user_list = xmalloc(sizeof(uid_t) *
					   resv_orig_ptr->user_cnt);
	resv_copy_ptr->user_not = resv_orig_ptr->user_not;
	for (i=0; i<resv_copy_ptr->user_cnt; i++)
		resv_copy_ptr->user_list[i] = resv_orig_ptr->user_list[i];

	return resv_copy_ptr;
}

/* Move the contents of src_resv into dest_resv.
 * NOTE: This is a destructive function with respect to the contents of
 *       src_resv. The data structure src_resv is suitable only for destruction
 *       after this function is called */
static void _restore_resv(slurmctld_resv_t *dest_resv,
			  slurmctld_resv_t *src_resv)
{
	int i;

	xfree(dest_resv->accounts);
	dest_resv->accounts = src_resv->accounts;
	src_resv->accounts = NULL;

	for (i = 0; i < dest_resv->account_cnt; i++)
		xfree(dest_resv->account_list[i]);
	xfree(dest_resv->account_list);
	dest_resv->account_cnt = src_resv->account_cnt;
	src_resv->account_cnt = 0;
	dest_resv->account_list = src_resv->account_list;
	src_resv->account_list = NULL;

	dest_resv->account_not = src_resv->account_not;

	xfree(dest_resv->assoc_list);
	dest_resv->assoc_list = src_resv->assoc_list;
	src_resv->assoc_list = NULL;

	FREE_NULL_BITMAP(dest_resv->core_bitmap);
	dest_resv->core_bitmap = src_resv->core_bitmap;
	src_resv->core_bitmap = NULL;

	dest_resv->cpu_cnt = src_resv->cpu_cnt;
	dest_resv->duration = src_resv->duration;
	dest_resv->end_time = src_resv->end_time;

	xfree(dest_resv->features);
	dest_resv->features = src_resv->features;
	src_resv->features = NULL;

	dest_resv->flags = src_resv->flags;
	dest_resv->full_nodes = src_resv->full_nodes;
	dest_resv->job_pend_cnt = src_resv->job_pend_cnt;
	dest_resv->job_run_cnt = src_resv->job_run_cnt;

	xfree(dest_resv->licenses);
	dest_resv->licenses = src_resv->licenses;
	src_resv->licenses = NULL;

	if (dest_resv->license_list)
		list_destroy(dest_resv->license_list);
	dest_resv->license_list = src_resv->license_list;
	src_resv->license_list = NULL;

	dest_resv->magic = src_resv->magic;
	dest_resv->maint_set_node = src_resv->maint_set_node;

	xfree(dest_resv->name);
	dest_resv->name = src_resv->name;
	src_resv->name = NULL;

	FREE_NULL_BITMAP(dest_resv->node_bitmap);
	dest_resv->node_bitmap = src_resv->node_bitmap;
	src_resv->node_bitmap = NULL;

	dest_resv->node_cnt = src_resv->node_cnt;

	xfree(dest_resv->node_list);
	dest_resv->node_list = src_resv->node_list;
	src_resv->node_list = NULL;

	xfree(dest_resv->partition);
	dest_resv->partition = src_resv->partition;
	src_resv->partition = NULL;

	dest_resv->part_ptr = src_resv->part_ptr;
	dest_resv->resv_id = src_resv->resv_id;
	dest_resv->start_time = src_resv->start_time;
	dest_resv->start_time_first = src_resv->start_time_first;
	dest_resv->start_time_prev = src_resv->start_time_prev;

	xfree(dest_resv->users);
	dest_resv->users = src_resv->users;
	src_resv->users = NULL;

	dest_resv->user_cnt = src_resv->user_cnt;
	xfree(dest_resv->user_list);
	dest_resv->user_list = src_resv->user_list;
	src_resv->user_list = NULL;
}

static void _del_resv_rec(void *x)
{
	int i;
	slurmctld_resv_t *resv_ptr = (slurmctld_resv_t *) x;

	if (resv_ptr) {
		xassert(resv_ptr->magic == RESV_MAGIC);
		resv_ptr->magic = 0;
		xfree(resv_ptr->accounts);
		for (i=0; i<resv_ptr->account_cnt; i++)
			xfree(resv_ptr->account_list[i]);
		xfree(resv_ptr->account_list);
		xfree(resv_ptr->assoc_list);
		FREE_NULL_BITMAP(resv_ptr->core_bitmap);
		xfree(resv_ptr->features);
		if (resv_ptr->license_list)
			list_destroy(resv_ptr->license_list);
		xfree(resv_ptr->licenses);
		xfree(resv_ptr->name);
		FREE_NULL_BITMAP(resv_ptr->node_bitmap);
		xfree(resv_ptr->node_list);
		xfree(resv_ptr->partition);
		xfree(resv_ptr->users);
		xfree(resv_ptr->user_list);
		xfree(resv_ptr);
	}
}

static int _find_resv_id(void *x, void *key)
{
	slurmctld_resv_t *resv_ptr = (slurmctld_resv_t *) x;
	uint32_t *resv_id = (uint32_t *) key;

	xassert(resv_ptr->magic == RESV_MAGIC);

	if (resv_ptr->resv_id != *resv_id)
		return 0;
	else
		return 1;	/* match */
}

static int _find_resv_name(void *x, void *key)
{
	slurmctld_resv_t *resv_ptr = (slurmctld_resv_t *) x;

	xassert(resv_ptr->magic == RESV_MAGIC);

	if (strcmp(resv_ptr->name, (char *) key))
		return 0;
	else
		return 1;	/* match */
}

static void _dump_resv_req(resv_desc_msg_t *resv_ptr, char *mode)
{

	char start_str[32] = "-1", end_str[32] = "-1", *flag_str = NULL;
	char *node_cnt_str = NULL;
	int duration, i;

	if (!(slurm_get_debug_flags() & DEBUG_FLAG_RESERVATION))
		return;

	if (resv_ptr->start_time != (time_t) NO_VAL) {
		slurm_make_time_str(&resv_ptr->start_time,
				    start_str, sizeof(start_str));
	}
	if (resv_ptr->end_time != (time_t) NO_VAL) {
		slurm_make_time_str(&resv_ptr->end_time,
				    end_str,  sizeof(end_str));
	}
	if (resv_ptr->flags != (uint16_t) NO_VAL)
		flag_str = reservation_flags_string(resv_ptr->flags);

	if (resv_ptr->duration == NO_VAL)
		duration = -1;
	else
		duration = resv_ptr->duration;

	if (resv_ptr->node_cnt) {
		for (i = 0; resv_ptr->node_cnt[i]; i++) {
			if (node_cnt_str) {
				xstrfmtcat(node_cnt_str, ",%u",
					   resv_ptr->node_cnt[i]);
			} else {
				xstrfmtcat(node_cnt_str, "%u",
					   resv_ptr->node_cnt[i]);
			}
		}
	}

	info("%s: Name=%s StartTime=%s EndTime=%s Duration=%d "
	     "Flags=%s NodeCnt=%s NodeList=%s Features=%s "
	     "PartitionName=%s Users=%s Accounts=%s Licenses=%s",
	     mode, resv_ptr->name, start_str, end_str, duration,
	     flag_str, node_cnt_str, resv_ptr->node_list,
	     resv_ptr->features, resv_ptr->partition,
	     resv_ptr->users, resv_ptr->accounts, resv_ptr->licenses);

	xfree(flag_str);
	xfree(node_cnt_str);
}

static void _generate_resv_id(void)
{
	while (1) {
		if (top_suffix >= 9999)
			top_suffix = 1;		/* wrap around */
		else
			top_suffix++;
		if (!list_find_first(resv_list, _find_resv_id, &top_suffix))
			break;
	}
}

static void _generate_resv_name(resv_desc_msg_t *resv_ptr)
{
	char *key, *name, *sep;
	int len;

	/* Generate name prefix, based upon the first account
	 * name if provided otherwise first user name */
	if (resv_ptr->accounts && resv_ptr->accounts[0])
		key = resv_ptr->accounts;
	else
		key = resv_ptr->users;
	if (key[0] == '-')
		key++;
	sep = strchr(key, ',');
	if (sep)
		len = sep - key;
	else
		len = strlen(key);
	name = xmalloc(len + 16);
	strncpy(name, key, len);

	xstrfmtcat(name, "_%d", top_suffix);
	len++;

	resv_ptr->name = name;
}

/* Validate an account name */
static bool _is_account_valid(char *account)
{
	slurmdb_association_rec_t assoc_rec, *assoc_ptr;

	if (!(accounting_enforce & ACCOUNTING_ENFORCE_ASSOCS))
		return true;	/* don't worry about account validity */

	memset(&assoc_rec, 0, sizeof(slurmdb_association_rec_t));
	assoc_rec.uid       = NO_VAL;
	assoc_rec.acct      = account;

	if (assoc_mgr_fill_in_assoc(acct_db_conn, &assoc_rec,
				    accounting_enforce, &assoc_ptr)) {
		return false;
	}
	return true;
}

static int _append_assoc_list(List assoc_list, slurmdb_association_rec_t *assoc)
{
	int rc = ESLURM_INVALID_ACCOUNT;
	slurmdb_association_rec_t *assoc_ptr = NULL;
	if (assoc_mgr_fill_in_assoc(
		    acct_db_conn, assoc,
		    accounting_enforce,
		    &assoc_ptr)) {
		if (accounting_enforce & ACCOUNTING_ENFORCE_ASSOCS) {
			error("No association for user %u and account %s",
			      assoc->uid, assoc->acct);
		} else {
			verbose("No association for user %u and account %s",
				assoc->uid, assoc->acct);
			rc = SLURM_SUCCESS;
		}

	}
	if (assoc_ptr) {
		list_append(assoc_list, assoc_ptr);
		rc = SLURM_SUCCESS;
	}

	return rc;
}

/* Set a association list based upon accounts and users */
static int _set_assoc_list(slurmctld_resv_t *resv_ptr)
{
	int rc = SLURM_SUCCESS, i = 0, j = 0;
	List assoc_list_allow = NULL, assoc_list_deny = NULL, assoc_list;
	slurmdb_association_rec_t assoc, *assoc_ptr = NULL;

	/* no need to do this if we can't ;) */
	if (!association_based_accounting)
		return rc;

	assoc_list_allow = list_create(NULL);
	assoc_list_deny  = list_create(NULL);

	memset(&assoc, 0, sizeof(slurmdb_association_rec_t));
	xfree(resv_ptr->assoc_list);

	if (resv_ptr->account_cnt && resv_ptr->user_cnt) {
		if (!resv_ptr->account_not && !resv_ptr->user_not) {
			/* Add every association that matches both account
			 * and user */
			for (i=0; i < resv_ptr->user_cnt; i++) {
				for (j=0; j < resv_ptr->account_cnt; j++) {
					memset(&assoc, 0,
					       sizeof(slurmdb_association_rec_t));
					assoc.acct = resv_ptr->account_list[j];
					assoc.uid  = resv_ptr->user_list[i];
					rc = _append_assoc_list(assoc_list_allow,
								&assoc);
					if (rc != SLURM_SUCCESS)
						goto end_it;
				}
			}
		} else {
			if (resv_ptr->user_not)
				assoc_list = assoc_list_deny;
			else
				assoc_list = assoc_list_allow;
			for (i=0; i < resv_ptr->user_cnt; i++) {
				memset(&assoc, 0,
				       sizeof(slurmdb_association_rec_t));
				assoc.uid = resv_ptr->user_list[i];
				rc = assoc_mgr_get_user_assocs(
					    acct_db_conn, &assoc,
					    accounting_enforce,
					    assoc_list);
				if (rc != SLURM_SUCCESS) {
					error("No associations for UID %u",
					      assoc.uid);
					rc = ESLURM_INVALID_ACCOUNT;
					goto end_it;
				}
			}
			if (resv_ptr->account_not)
				assoc_list = assoc_list_deny;
			else
				assoc_list = assoc_list_allow;
			for (j=0; j < resv_ptr->account_cnt; j++) {
				memset(&assoc, 0,
				       sizeof(slurmdb_association_rec_t));
				assoc.acct = resv_ptr->account_list[j];
				assoc.uid  = (uint32_t)NO_VAL;
				rc = _append_assoc_list(assoc_list, &assoc);
				if (rc != SLURM_SUCCESS)
					goto end_it;
			}
		}
	} else if (resv_ptr->user_cnt) {
		if (resv_ptr->user_not)
			assoc_list = assoc_list_deny;
		else
			assoc_list = assoc_list_allow;
		for (i=0; i < resv_ptr->user_cnt; i++) {
			memset(&assoc, 0, sizeof(slurmdb_association_rec_t));
			assoc.uid = resv_ptr->user_list[i];
			rc = assoc_mgr_get_user_assocs(
				    acct_db_conn, &assoc,
				    accounting_enforce, assoc_list);
			if (rc != SLURM_SUCCESS) {
				error("No associations for UID %u",
				      assoc.uid);
				rc = ESLURM_INVALID_ACCOUNT;
				goto end_it;
			}
		}
	} else if (resv_ptr->account_cnt) {
		if (resv_ptr->account_not)
			assoc_list = assoc_list_deny;
		else
			assoc_list = assoc_list_allow;
		for (i=0; i < resv_ptr->account_cnt; i++) {
			memset(&assoc, 0, sizeof(slurmdb_association_rec_t));
			assoc.acct = resv_ptr->account_list[i];
			assoc.uid  = (uint32_t)NO_VAL;
			if ((rc = _append_assoc_list(assoc_list, &assoc))
			    != SLURM_SUCCESS) {
				goto end_it;
			}
		}
	} else if (accounting_enforce & ACCOUNTING_ENFORCE_ASSOCS) {
		error("We need at least 1 user or 1 account to "
		      "create a reservtion.");
		rc = SLURM_ERROR;
	}

	xfree(resv_ptr->assoc_list);	/* clear for modify */
	if (list_count(assoc_list_allow)) {
		ListIterator itr = list_iterator_create(assoc_list_allow);
		while ((assoc_ptr = list_next(itr))) {
			if (resv_ptr->assoc_list) {
				xstrfmtcat(resv_ptr->assoc_list, "%u,",
					   assoc_ptr->id);
			} else {
				xstrfmtcat(resv_ptr->assoc_list, ",%u,",
					   assoc_ptr->id);
			}
		}
		list_iterator_destroy(itr);
	}
	if (list_count(assoc_list_deny)) {
		ListIterator itr = list_iterator_create(assoc_list_deny);
		while ((assoc_ptr = list_next(itr))) {
			if (resv_ptr->assoc_list) {
				xstrfmtcat(resv_ptr->assoc_list, "-%u,",
					   assoc_ptr->id);
			} else {
				xstrfmtcat(resv_ptr->assoc_list, ",-%u,",
					   assoc_ptr->id);
			}
		}
		list_iterator_destroy(itr);
	}
	debug("assoc_list:%s", resv_ptr->assoc_list);

end_it:
	list_destroy(assoc_list_allow);
	list_destroy(assoc_list_deny);
	return rc;
}

/* Post reservation create */
static int _post_resv_create(slurmctld_resv_t *resv_ptr)
{
	int rc = SLURM_SUCCESS;
	slurmdb_reservation_rec_t resv;
	char temp_bit[BUF_SIZE];

	memset(&resv, 0, sizeof(slurmdb_reservation_rec_t));

	resv.assocs = resv_ptr->assoc_list;
	resv.cluster = slurmctld_cluster_name;
	resv.cpus = resv_ptr->cpu_cnt;
	resv.flags = resv_ptr->flags;
	resv.id = resv_ptr->resv_id;
	resv.name = resv_ptr->name;
	resv.nodes = resv_ptr->node_list;
	if (resv_ptr->node_bitmap) {
		resv.node_inx = bit_fmt(temp_bit, sizeof(temp_bit),
					resv_ptr->node_bitmap);
	}

	resv.time_end = resv_ptr->end_time;
	resv.time_start = resv_ptr->start_time;

	rc = acct_storage_g_add_reservation(acct_db_conn, &resv);

	return rc;
}

/* Note that a reservation has been deleted */
static int _post_resv_delete(slurmctld_resv_t *resv_ptr)
{
	int rc = SLURM_SUCCESS;
	slurmdb_reservation_rec_t resv;
	memset(&resv, 0, sizeof(slurmdb_reservation_rec_t));

	resv.cluster = slurmctld_cluster_name;
	resv.id = resv_ptr->resv_id;
	resv.name = resv_ptr->name;
	resv.time_start = resv_ptr->start_time;
	/* This is just a time stamp here to delete if the reservation
	 * hasn't started yet so we don't get trash records in the
	 * database if said database isn't up right now */
	resv.time_start_prev = time(NULL);
	rc = acct_storage_g_remove_reservation(acct_db_conn, &resv);

	return rc;
}

/* Note that a reservation has been updated */
static int _post_resv_update(slurmctld_resv_t *resv_ptr,
			     slurmctld_resv_t *old_resv_ptr)
{
	int rc = SLURM_SUCCESS;
	slurmdb_reservation_rec_t resv;
	char temp_bit[BUF_SIZE];

	memset(&resv, 0, sizeof(slurmdb_reservation_rec_t));

	resv.cluster = slurmctld_cluster_name;
	resv.id = resv_ptr->resv_id;
	resv.time_end = resv_ptr->end_time;

	if (!old_resv_ptr) {
		resv.assocs = resv_ptr->assoc_list;
		resv.cpus = resv_ptr->cpu_cnt;
		resv.flags = resv_ptr->flags;
		resv.nodes = resv_ptr->node_list;
	} else {
		time_t now = time(NULL);

		if (old_resv_ptr->assoc_list && resv_ptr->assoc_list) {
			if (strcmp(old_resv_ptr->assoc_list,
				  resv_ptr->assoc_list))
				resv.assocs = resv_ptr->assoc_list;
		} else if (resv_ptr->assoc_list)
			resv.assocs = resv_ptr->assoc_list;

		if (old_resv_ptr->cpu_cnt != resv_ptr->cpu_cnt)
			resv.cpus = resv_ptr->cpu_cnt;
		else
			resv.cpus = (uint32_t)NO_VAL;

		if (old_resv_ptr->flags != resv_ptr->flags)
			resv.flags = resv_ptr->flags;
		else
			resv.flags = (uint16_t)NO_VAL;

		if (old_resv_ptr->node_list && resv_ptr->node_list) {
			if (strcmp(old_resv_ptr->node_list,
				  resv_ptr->node_list))
				resv.nodes = resv_ptr->node_list;
		} else if (resv_ptr->node_list)
			resv.nodes = resv_ptr->node_list;

		/* Here if the reservation has started already we need
		 * to mark a new start time for it if certain
		 * variables are needed in accounting.  Right now if
		 * the assocs, nodes, flags or cpu count changes we need a
		 * new start time of now. */
		if ((resv_ptr->start_time < now)
		     && (resv.assocs
			 || resv.nodes
			 || (resv.flags != (uint16_t)NO_VAL)
			 || (resv.cpus != (uint32_t)NO_VAL))) {
			resv_ptr->start_time_prev = resv_ptr->start_time;
			resv_ptr->start_time = now;
		}
	}
	/* now set the (maybe new) start_times */
	resv.time_start = resv_ptr->start_time;
	resv.time_start_prev = resv_ptr->start_time_prev;

	if (resv.nodes && resv_ptr->node_bitmap) {
		resv.node_inx = bit_fmt(temp_bit, sizeof(temp_bit),
					resv_ptr->node_bitmap);
	}

	rc = acct_storage_g_modify_reservation(acct_db_conn, &resv);

	return rc;
}

/*
 * Validate a comma delimited list of account names and build an array of
 *	them
 * IN account       - a list of account names
 * OUT account_cnt  - number of accounts in the list
 * OUT account_list - list of the account names,
 *		      CALLER MUST XFREE this plus each individual record
 * OUT account_not  - true of account_list is that of accounts to be blocked
 *                    from reservation access
 * RETURN 0 on success
 */
static int _build_account_list(char *accounts, int *account_cnt,
			       char ***account_list, bool *account_not)
{
	char *last = NULL, *tmp, *tok;
	int ac_cnt = 0, i;
	char **ac_list;

	*account_cnt = 0;
	*account_list = (char **) NULL;
	*account_not = false;

	if (!accounts)
		return ESLURM_INVALID_ACCOUNT;

	i = strlen(accounts);
	ac_list = xmalloc(sizeof(char *) * (i + 2));
	tmp = xstrdup(accounts);
	tok = strtok_r(tmp, ",", &last);
	while (tok) {
		if (tok[0] == '-') {
			if (ac_cnt == 0) {
				*account_not = true;
			} else if (*account_not != true) {
				info("Reservation request has some not/accounts");
				goto inval;
			}
			tok++;
		} else if (*account_not != false) {
			info("Reservation request has some not/accounts");
			goto inval;
		}
		if (!_is_account_valid(tok)) {
			info("Reservation request has invalid account %s",
			     tok);
			goto inval;
		}
		ac_list[ac_cnt++] = xstrdup(tok);
		tok = strtok_r(NULL, ",", &last);
	}
	*account_cnt  = ac_cnt;
	*account_list = ac_list;
	xfree(tmp);
	return SLURM_SUCCESS;

 inval:	for (i=0; i<ac_cnt; i++)
		xfree(ac_list[i]);
	xfree(ac_list);
	xfree(tmp);
	return ESLURM_INVALID_ACCOUNT;
}

/*
 * Update a account list for an existing reservation based upon an
 *	update comma delimited specification of accounts to add (+name),
 *	remove (-name), or set value of
 * IN/OUT resv_ptr - pointer to reservation structure being updated
 * IN accounts     - a list of account names, to set, add, or remove
 * RETURN 0 on success
 */
static int  _update_account_list(slurmctld_resv_t *resv_ptr,
				 char *accounts)
{
	char *last = NULL, *ac_cpy, *tok;
	int ac_cnt = 0, i, j, k;
	int *ac_type, minus_account = 0, plus_account = 0;
	char **ac_list;
	bool found_it;
	bool account_not = false;

	if (!accounts)
		return ESLURM_INVALID_ACCOUNT;

	i = strlen(accounts);
	ac_list = xmalloc(sizeof(char *) * (i + 2));
	ac_type = xmalloc(sizeof(int)    * (i + 2));
	ac_cpy = xstrdup(accounts);
	tok = strtok_r(ac_cpy, ",", &last);
	while (tok) {
		if (tok[0] == '-') {
			ac_type[ac_cnt] = 1;	/* minus */
			minus_account = 1;
			tok++;
		} else if (tok[0] == '+') {
			ac_type[ac_cnt] = 2;	/* plus */
			plus_account = 1;
			tok++;
		} else if (tok[0] == '\0') {
			continue;
		} else if (plus_account || minus_account) {
			info("Reservation account expression invalid %s",
			     accounts);
			goto inval;
		} else
			ac_type[ac_cnt] = 3;	/* set */
		if (!_is_account_valid(tok)) {
			info("Reservation request has invalid account %s",
			     tok);
			goto inval;
		}
		ac_list[ac_cnt++] = xstrdup(tok);
		tok = strtok_r(NULL, ",", &last);
	}

	if ((plus_account == 0) && (minus_account == 0)) {
		/* Just a reset of account list */
		xfree(resv_ptr->accounts);
		if (accounts[0] != '\0')
			resv_ptr->accounts = xstrdup(accounts);
		xfree(resv_ptr->account_list);
		resv_ptr->account_list = ac_list;
		resv_ptr->account_cnt  = ac_cnt;
		resv_ptr->account_not  = account_not;
		xfree(ac_cpy);
		xfree(ac_type);
		return SLURM_SUCCESS;
	}

	/* Modification of existing account list */
	if ((resv_ptr->account_cnt == 0) && minus_account)
		resv_ptr->account_not = true;
	if (resv_ptr->account_not) {
		/* change minus_account to plus_account (add to NOT list) and
		 * change plus_account to minus_account (remove from NOT list) */
		for (i = 0; i < ac_cnt; i++) {
			if (ac_type[i] == 1)
				ac_type[i] = 2;
			else if (ac_type[i] == 2)
				ac_type[i] = 1;
		}
		if (minus_account && !plus_account) {
			minus_account = false;
			plus_account  = true;
		} else if (!minus_account && plus_account) {
			minus_account = true;
			plus_account  = false;
		}
	}
	if (minus_account) {
		if (resv_ptr->account_cnt == 0)
			goto inval;
		for (i=0; i<ac_cnt; i++) {
			if (ac_type[i] != 1)	/* not minus */
				continue;
			found_it = false;
			for (j=0; j<resv_ptr->account_cnt; j++) {
				char *test_name = resv_ptr->account_list[j];
				if (test_name[0] == '-')
					test_name++;
				if (strcmp(test_name, ac_list[i]))
					continue;
				found_it = true;
				xfree(resv_ptr->account_list[j]);
				resv_ptr->account_cnt--;
				for (k=j; k<resv_ptr->account_cnt; k++) {
					resv_ptr->account_list[k] =
						resv_ptr->account_list[k+1];
				}
				break;
			}
			if (!found_it)
				goto inval;
		}
		xfree(resv_ptr->accounts);
		for (i=0; i<resv_ptr->account_cnt; i++) {
			if (i)
				xstrcat(resv_ptr->accounts, ",");
			if (resv_ptr->account_not)
				xstrcat(resv_ptr->accounts, "-");
			xstrcat(resv_ptr->accounts, resv_ptr->account_list[i]);
		}
	}

	if (plus_account) {
		for (i=0; i<ac_cnt; i++) {
			if (ac_type[i] != 2)	/* not plus */
				continue;
			found_it = false;
			for (j=0; j<resv_ptr->account_cnt; j++) {
				char *test_name = resv_ptr->account_list[j];
				if (test_name[0] == '-')
					test_name++;
				if (strcmp(test_name, ac_list[i]))
					continue;
				found_it = true;
				break;
			}
			if (found_it)
				continue;	/* duplicate entry */
			xrealloc(resv_ptr->account_list,
				 sizeof(char *) * (resv_ptr->account_cnt + 1));
			resv_ptr->account_list[resv_ptr->account_cnt++] =
					xstrdup(ac_list[i]);
		}
		xfree(resv_ptr->accounts);
		for (i=0; i<resv_ptr->account_cnt; i++) {
			if (i)
				xstrcat(resv_ptr->accounts, ",");
			if (resv_ptr->account_not)
				xstrcat(resv_ptr->accounts, "-");
			xstrcat(resv_ptr->accounts, resv_ptr->account_list[i]);
		}
	}

	for (i=0; i<ac_cnt; i++)
		xfree(ac_list[i]);
	xfree(ac_list);
	xfree(ac_type);
	xfree(ac_cpy);
	return SLURM_SUCCESS;

 inval:	for (i=0; i<ac_cnt; i++)
		xfree(ac_list[i]);
	xfree(ac_list);
	xfree(ac_type);
	xfree(ac_cpy);
	return ESLURM_INVALID_ACCOUNT;
}

/*
 * Validate a comma delimited list of user names and build an array of
 *	their UIDs
 * IN users      - a list of user names
 * OUT user_cnt  - number of UIDs in the list
 * OUT user_list - list of the user's uid, CALLER MUST XFREE;
 * OUT user_not  - true of user_list is that of users to be blocked
 *                 from reservation access
 * RETURN 0 on success
 */
static int _build_uid_list(char *users, int *user_cnt, uid_t **user_list,
			   bool *user_not)
{
	char *last = NULL, *tmp = NULL, *tok;
	int u_cnt = 0, i;
	uid_t *u_list, u_tmp;

	*user_cnt = 0;
	*user_list = (uid_t *) NULL;
	*user_not = false;

	if (!users)
		return ESLURM_USER_ID_MISSING;

	i = strlen(users);
	u_list = xmalloc(sizeof(uid_t) * (i + 2));
	tmp = xstrdup(users);
	tok = strtok_r(tmp, ",", &last);
	while (tok) {
		if (tok[0] == '-') {
			if (u_cnt == 0) {
				*user_not = true;
			} else if (*user_not != true) {
				info("Reservation request has some not/users");
				goto inval;
			}
			tok++;
		} else if (*user_not != false) {
			info("Reservation request has some not/users");
			goto inval;
		}
		if (uid_from_string (tok, &u_tmp) < 0) {
			info("Reservation request has invalid user %s", tok);
			goto inval;
		}
		u_list[u_cnt++] = u_tmp;
		tok = strtok_r(NULL, ",", &last);
	}
	*user_cnt  = u_cnt;
	*user_list = u_list;
	xfree(tmp);
	return SLURM_SUCCESS;

 inval:	xfree(tmp);
	xfree(u_list);
	return ESLURM_USER_ID_MISSING;
}

/*
 * Update a user/uid list for an existing reservation based upon an
 *	update comma delimited specification of users to add (+name),
 *	remove (-name), or set value of
 * IN/OUT resv_ptr - pointer to reservation structure being updated
 * IN users        - a list of user names, to set, add, or remove
 * RETURN 0 on success
 */
static int _update_uid_list(slurmctld_resv_t *resv_ptr, char *users)
{
	char *last = NULL, *u_cpy = NULL, *tmp = NULL, *tok;
	int u_cnt = 0, i, j, k;
	uid_t *u_list, u_tmp;
	int *u_type, minus_user = 0, plus_user = 0;
	char **u_name;
	bool found_it;
	bool user_not = false;

	if (!users)
		return ESLURM_USER_ID_MISSING;

	/* Parse the incoming user expression */
	i = strlen(users);
	u_list = xmalloc(sizeof(uid_t)  * (i + 2));
	u_name = xmalloc(sizeof(char *) * (i + 2));
	u_type = xmalloc(sizeof(int)    * (i + 2));
	u_cpy = xstrdup(users);
	tok = strtok_r(u_cpy, ",", &last);
	while (tok) {
		if (tok[0] == '-') {
			u_type[u_cnt] = 1;	/* minus */
			minus_user = 1;
			tok++;
		} else if (tok[0] == '+') {
			u_type[u_cnt] = 2;	/* plus */
			plus_user = 1;
			tok++;
		} else if (tok[0] == '\0') {
			continue;
		} else if (plus_user || minus_user) {
			info("Reservation user expression invalid %s", users);
			goto inval;
		} else
			u_type[u_cnt] = 3;	/* set */

		if (uid_from_string (tok, &u_tmp) < 0) {
			info("Reservation request has invalid user %s", tok);
			goto inval;
		}

		u_name[u_cnt] = tok;
		u_list[u_cnt++] = u_tmp;
		tok = strtok_r(NULL, ",", &last);
	}

	if ((plus_user == 0) && (minus_user == 0)) {
		/* Just a reset of user list */
		xfree(resv_ptr->users);
		xfree(resv_ptr->user_list);
		if (users[0] != '\0')
			resv_ptr->users = xstrdup(users);
		resv_ptr->user_cnt  = u_cnt;
		resv_ptr->user_list = u_list;
		resv_ptr->user_not  = user_not;
		xfree(u_cpy);
		xfree(u_name);
		xfree(u_type);
		return SLURM_SUCCESS;
	}

	/* Modification of existing user list */
	if ((resv_ptr->user_cnt == 0) && minus_user)
		resv_ptr->user_not = true;
	if (resv_ptr->user_not) {
		/* change minus_user to plus_user (add to NOT list) and
		 * change plus_user to minus_user (remove from NOT list) */
		for (i = 0; i < u_cnt; i++) {
			if (u_type[i] == 1)
				u_type[i] = 2;
			else if (u_type[i] == 2)
				u_type[i] = 1;
		}
		if (minus_user && !plus_user) {
			minus_user = false;
			plus_user  = true;
		} else if (!minus_user && plus_user) {
			minus_user = true;
			plus_user  = false;
		}
	}
	if (minus_user) {
		for (i=0; i<u_cnt; i++) {
			if (u_type[i] != 1)	/* not minus */
				continue;
			found_it = false;
			for (j=0; j<resv_ptr->user_cnt; j++) {
				if (resv_ptr->user_list[j] != u_list[i])
					continue;
				found_it = true;
				resv_ptr->user_cnt--;
				for (k=j; k<resv_ptr->user_cnt; k++) {
					resv_ptr->user_list[k] =
						resv_ptr->user_list[k+1];
				}
				break;
			}
			if (!found_it)
				goto inval;

			/* Now we need to remove from users string */
			k = strlen(u_name[i]);
			tmp = resv_ptr->users;
			while ((tok = strstr(tmp, u_name[i]))) {
				if (((tok != resv_ptr->users) &&
				     (tok[-1] != ',') && (tok[-1] != '-')) ||
				    ((tok[k] != '\0') && (tok[k] != ','))) {
					tmp = tok + 1;
					continue;
				}
				if (tok[-1] == '-') {
					tok--;
					k++;
				}
				if (tok[-1] == ',') {
					tok--;
					k++;
				} else if (tok[k] == ',')
					k++;
				for (j=0; ; j++) {
					tok[j] = tok[j+k];
					if (tok[j] == '\0')
						break;
				}
			}
		}
		if ((resv_ptr->users == NULL) ||
		    (strlen(resv_ptr->users) == 0)) {
			resv_ptr->user_not = 0;
			xfree(resv_ptr->users);
		}
	}

	if (plus_user) {
		for (i=0; i<u_cnt; i++) {
			if (u_type[i] != 2)	/* not plus */
				continue;
			found_it = false;
			for (j=0; j<resv_ptr->user_cnt; j++) {
				if (resv_ptr->user_list[j] != u_list[i])
					continue;
				found_it = true;
				break;
			}
			if (found_it)
				continue;	/* duplicate entry */
			if (resv_ptr->users && resv_ptr->users[0])
				xstrcat(resv_ptr->users, ",");
			if (resv_ptr->user_not)
				xstrcat(resv_ptr->users, "-");
			xstrcat(resv_ptr->users, u_name[i]);
			xrealloc(resv_ptr->user_list,
				 sizeof(uid_t) * (resv_ptr->user_cnt + 1));
			resv_ptr->user_list[resv_ptr->user_cnt++] =
				u_list[i];
		}
	}
	xfree(u_cpy);
	xfree(u_list);
	xfree(u_name);
	xfree(u_type);
	return SLURM_SUCCESS;

 inval:	xfree(u_cpy);
	xfree(u_list);
	xfree(u_name);
	xfree(u_type);
	return ESLURM_USER_ID_MISSING;
}

/*
 * _pack_resv - dump configuration information about a specific reservation
 *	in machine independent form (for network transmission or state save)
 * IN resv_ptr - pointer to reservation for which information is requested
 * IN/OUT buffer - buffer in which data is placed, pointers automatically
 *	updated
 * IN internal   - true if for internal save state, false for xmit to users
 * NOTE: if you make any changes here be sure to make the corresponding
 *	to _unpack_reserve_info_members() in common/slurm_protocol_pack.c
 *	plus load_all_resv_state() below.
 */
static void _pack_resv(slurmctld_resv_t *resv_ptr, Buf buffer,
		       bool internal, uint16_t protocol_version)
{
#ifdef HAVE_BG
	uint32_t cnode_cnt;
#endif

	if (protocol_version >= SLURM_2_5_PROTOCOL_VERSION) {
		packstr(resv_ptr->accounts,	buffer);
		pack32(resv_ptr->cpu_cnt,	buffer);
		pack_time(resv_ptr->end_time,	buffer);
		packstr(resv_ptr->features,	buffer);
		pack16(resv_ptr->flags,		buffer);
		packstr(resv_ptr->licenses,	buffer);
		packstr(resv_ptr->name,		buffer);
#ifdef HAVE_BG
		if (!cnodes_per_bp) {
			select_g_alter_node_cnt(SELECT_GET_NODE_SCALING,
						&cnodes_per_bp);
		}
		cnode_cnt = resv_ptr->node_cnt;
		if (cnodes_per_bp && !internal)
			cnode_cnt *= cnodes_per_bp;
		pack32(cnode_cnt,		buffer);
#else
		pack32(resv_ptr->node_cnt,	buffer);
#endif
		packstr(resv_ptr->node_list,	buffer);
		packstr(resv_ptr->partition,	buffer);
		pack_time(resv_ptr->start_time_first,	buffer);
		packstr(resv_ptr->users,	buffer);

		if (internal) {
			uint32_t core_cnt = 0;
			pack8(resv_ptr->account_not,	buffer);
			packstr(resv_ptr->assoc_list,	buffer);
			if (resv_ptr->core_bitmap)
				core_cnt = bit_size(resv_ptr->core_bitmap);
			pack32(core_cnt,		buffer);
			pack_bit_fmt(resv_ptr->core_bitmap, buffer);
			pack32(resv_ptr->duration,	buffer);
			pack8(resv_ptr->full_nodes,	buffer);
			pack32(resv_ptr->resv_id,	buffer);
			pack_time(resv_ptr->start_time_prev,	buffer);
			pack_time(resv_ptr->start_time,	buffer);
			pack8(resv_ptr->user_not,	buffer);
		} else {
			pack_bit_fmt(resv_ptr->node_bitmap, buffer);
		}
	} else {
		packstr(resv_ptr->accounts,	buffer);
		pack_time(resv_ptr->end_time,	buffer);
		packstr(resv_ptr->features,	buffer);
		packstr(resv_ptr->licenses,	buffer);
		packstr(resv_ptr->name,		buffer);
#ifdef HAVE_BG
		if (!cnodes_per_bp) {
			select_g_alter_node_cnt(SELECT_GET_NODE_SCALING,
						&cnodes_per_bp);
		}
		cnode_cnt = resv_ptr->node_cnt;
		if (cnodes_per_bp && !internal)
			cnode_cnt *= cnodes_per_bp;
		pack32(cnode_cnt,		buffer);
#else
		pack32(resv_ptr->node_cnt,	buffer);
#endif
		packstr(resv_ptr->node_list,	buffer);
		packstr(resv_ptr->partition,	buffer);
		pack_time(resv_ptr->start_time_first,	buffer);
		pack16(resv_ptr->flags,		buffer);
		packstr(resv_ptr->users,	buffer);

		if (internal) {
			packstr(resv_ptr->assoc_list,	buffer);
			pack32(resv_ptr->resv_id,	buffer);
			pack_time(resv_ptr->start_time_prev,	buffer);
			pack_time(resv_ptr->start_time,	buffer);
			pack32(resv_ptr->duration,	buffer);
		} else {
			pack_bit_fmt(resv_ptr->node_bitmap, buffer);
		}
	}
}

slurmctld_resv_t *_load_reservation_state(Buf buffer,
					  uint16_t protocol_version)
{
	slurmctld_resv_t *resv_ptr;
	uint32_t core_cnt, uint32_tmp;
	char *core_inx_str = NULL;

	resv_ptr = xmalloc(sizeof(slurmctld_resv_t));
	xassert(resv_ptr->magic = RESV_MAGIC);	/* Sets value */
	if (protocol_version >= SLURM_2_5_PROTOCOL_VERSION) {
		safe_unpackstr_xmalloc(&resv_ptr->accounts,
				       &uint32_tmp,	buffer);
		safe_unpack32(&resv_ptr->cpu_cnt,	buffer);
		safe_unpack_time(&resv_ptr->end_time,	buffer);
		safe_unpackstr_xmalloc(&resv_ptr->features,
				       &uint32_tmp, 	buffer);
		safe_unpack16(&resv_ptr->flags,		buffer);
		safe_unpackstr_xmalloc(&resv_ptr->licenses,
				       &uint32_tmp, 	buffer);
		safe_unpackstr_xmalloc(&resv_ptr->name,	&uint32_tmp, buffer);

		safe_unpack32(&resv_ptr->node_cnt,	buffer);
		safe_unpackstr_xmalloc(&resv_ptr->node_list,
				       &uint32_tmp,	buffer);
		safe_unpackstr_xmalloc(&resv_ptr->partition,
				       &uint32_tmp, 	buffer);
		safe_unpack_time(&resv_ptr->start_time_first,	buffer);
		safe_unpackstr_xmalloc(&resv_ptr->users, &uint32_tmp, buffer);

		/* Fields saved for internal use only (save state) */
		safe_unpack8((uint8_t *)&resv_ptr->account_not,	buffer);
		safe_unpackstr_xmalloc(&resv_ptr->assoc_list,
				       &uint32_tmp,	buffer);
		safe_unpack32(&core_cnt,		buffer);
		safe_unpackstr_xmalloc(&core_inx_str, &uint32_tmp, buffer);
		if (core_inx_str == NULL) {
			debug2("Reservation %s has no core_bitmap",
			     resv_ptr->name);
		} else {
			resv_ptr->core_bitmap = bit_alloc(core_cnt);
			bit_unfmt(resv_ptr->core_bitmap, core_inx_str);
			info("Reservation %s has core_bitmap %s on node %s",
			     resv_ptr->name, core_inx_str,
			     resv_ptr->node_list);
			xfree(core_inx_str);
		}
		safe_unpack32(&resv_ptr->duration,	buffer);
		safe_unpack8((uint8_t *)&resv_ptr->full_nodes,	buffer);
		safe_unpack32(&resv_ptr->resv_id,	buffer);
		safe_unpack_time(&resv_ptr->start_time_prev, buffer);
		safe_unpack_time(&resv_ptr->start_time, buffer);
		safe_unpack8((uint8_t *)&resv_ptr->user_not,	buffer);
	} else {
		resv_ptr->full_nodes = 1;	/* Added in v2.5 */
		safe_unpackstr_xmalloc(&resv_ptr->accounts,
				       &uint32_tmp,	buffer);
		safe_unpack_time(&resv_ptr->end_time,	buffer);
		safe_unpackstr_xmalloc(&resv_ptr->features,
				       &uint32_tmp, 	buffer);
		safe_unpackstr_xmalloc(&resv_ptr->licenses,
				       &uint32_tmp, 	buffer);
		safe_unpackstr_xmalloc(&resv_ptr->name,	&uint32_tmp, buffer);
		safe_unpack32(&resv_ptr->node_cnt,	buffer);
		safe_unpackstr_xmalloc(&resv_ptr->node_list,
				       &uint32_tmp,	buffer);
		safe_unpackstr_xmalloc(&resv_ptr->partition,
				       &uint32_tmp, 	buffer);
		safe_unpack_time(&resv_ptr->start_time_first,	buffer);
		safe_unpack16(&resv_ptr->flags,		buffer);
		safe_unpackstr_xmalloc(&resv_ptr->users,&uint32_tmp, buffer);

		/* Fields saved for internal use only (save state) */
		safe_unpackstr_xmalloc(&resv_ptr->assoc_list,
				       &uint32_tmp,	buffer);
		safe_unpack32(&resv_ptr->cpu_cnt,	buffer);
		safe_unpack32(&resv_ptr->resv_id,	buffer);
		safe_unpack_time(&resv_ptr->start_time_prev, buffer);
		safe_unpack_time(&resv_ptr->start_time, buffer);
		safe_unpack32(&resv_ptr->duration,	buffer);
	}
	return resv_ptr;

unpack_error:
	error("Incomplete reservation state save file");
	_del_resv_rec(resv_ptr);
	return NULL;
}

/*
 * Test if a new/updated reservation request will overlap running jobs
 * RET true if overlap
 */
static bool _job_overlap(time_t start_time, uint16_t flags,
			 bitstr_t *node_bitmap)
{
	ListIterator job_iterator;
	struct job_record *job_ptr;
	bool overlap = false;

	if (flags & RESERVE_FLAG_IGN_JOBS)	/* ignore job overlap */
		return overlap;

	job_iterator = list_iterator_create(job_list);
	while ((job_ptr = (struct job_record *) list_next(job_iterator))) {
		if (IS_JOB_RUNNING(job_ptr)		&&
		    (job_ptr->end_time > start_time)	&&
		    (bit_overlap(job_ptr->node_bitmap, node_bitmap) > 0)) {
			overlap = true;
			break;
		}
	}
	list_iterator_destroy(job_iterator);

	return overlap;
}

/*
 * Test if a new/updated reservation request overlaps an existing
 *	reservation
 * RET true if overlap
 */
static bool _resv_overlap(time_t start_time, time_t end_time,
			  uint16_t flags, bitstr_t *node_bitmap,
			  slurmctld_resv_t *this_resv_ptr)
{
	ListIterator iter;
	slurmctld_resv_t *resv_ptr;
	bool rc = false;
	int i, j;
	time_t s_time1, s_time2, e_time1, e_time2;

	if ((flags & RESERVE_FLAG_MAINT)   ||
	    (flags & RESERVE_FLAG_OVERLAP) ||
	    (!node_bitmap))
		return rc;

	iter = list_iterator_create(resv_list);

	while ((resv_ptr = (slurmctld_resv_t *) list_next(iter))) {
		if (resv_ptr == this_resv_ptr)
			continue;	/* skip self */
		if (resv_ptr->node_bitmap == NULL)
			continue;	/* no specific nodes in reservation */
		if (!bit_overlap(resv_ptr->node_bitmap, node_bitmap))
			continue;	/* no overlap */
		if (!resv_ptr->full_nodes)
			continue;	

		for (i=0; ((i<7) && (!rc)); i++) {  /* look forward one week */
			s_time1 = start_time;
			e_time1 = end_time;
			_advance_time(&s_time1, i);
			_advance_time(&e_time1, i);
			for (j=0; ((j<7) && (!rc)); j++) {
				s_time2 = resv_ptr->start_time;
				e_time2 = resv_ptr->end_time;
				_advance_time(&s_time2, j);
				_advance_time(&e_time2, j);
				if ((s_time1 < e_time2) &&
				    (e_time1 > s_time2)) {
					verbose("Reservation overlap with %s",
						resv_ptr->name);
					rc = true;
					break;
				}
				if (!(resv_ptr->flags & RESERVE_FLAG_DAILY))
					break;
			}
			if ((flags & RESERVE_FLAG_DAILY) == 0)
				break;
		}
	}
	list_iterator_destroy(iter);

	return rc;
}

/* Set a reservation's CPU count. Requires that the reservation's
 *	node_bitmap be set. */
static void _set_cpu_cnt(slurmctld_resv_t *resv_ptr)
{
	int i;
	uint32_t cpu_cnt = 0;
	struct node_record *node_ptr = node_record_table_ptr;

	if (!resv_ptr->node_bitmap)
		return;

	for (i=0; i<node_record_count; i++, node_ptr++) {
		if (!bit_test(resv_ptr->node_bitmap, i))
			continue;
		if (slurmctld_conf.fast_schedule)
			cpu_cnt += node_ptr->config_ptr->cpus;
		else
			cpu_cnt += node_ptr->cpus;
	}
	resv_ptr->cpu_cnt = cpu_cnt;
}

/* Create a resource reservation */
extern int create_resv(resv_desc_msg_t *resv_desc_ptr)
{
	int i, j, rc = SLURM_SUCCESS;
	time_t now = time(NULL);
	struct part_record *part_ptr = NULL;
	bitstr_t *node_bitmap = NULL;
	bitstr_t *core_bitmap = NULL;
	slurmctld_resv_t *resv_ptr;
	int account_cnt = 0, user_cnt = 0;
	char **account_list = NULL;
	uid_t *user_list = NULL;
	char start_time[32], end_time[32];
	List license_list = (List) NULL;
	char *name1, *name2, *val1, *val2;
	uint32_t total_node_cnt = NO_VAL;
	bool account_not, user_not;

	if (!resv_list)
		resv_list = list_create(_del_resv_rec);
	_dump_resv_req(resv_desc_ptr, "create_resv");

	/* Validate the request */
	if (resv_desc_ptr->start_time != (time_t) NO_VAL) {
		if (resv_desc_ptr->start_time < (now - 60)) {
			info("Reservation request has invalid start time");
			rc = ESLURM_INVALID_TIME_VALUE;
			goto bad_parse;
		}
	} else
		resv_desc_ptr->start_time = now;

	if (resv_desc_ptr->end_time != (time_t) NO_VAL) {
		if (resv_desc_ptr->end_time < (now - 60)) {
			info("Reservation request has invalid end time");
			rc = ESLURM_INVALID_TIME_VALUE;
			goto bad_parse;
		}
	} else if (resv_desc_ptr->duration == INFINITE) {
		resv_desc_ptr->end_time = resv_desc_ptr->start_time + ONE_YEAR;
	} else if (resv_desc_ptr->duration) {
		resv_desc_ptr->end_time = resv_desc_ptr->start_time +
					  (resv_desc_ptr->duration * 60);
	} else
		resv_desc_ptr->end_time = INFINITE;
	if (resv_desc_ptr->flags == (uint16_t) NO_VAL)
		resv_desc_ptr->flags = 0;
	else {
		resv_desc_ptr->flags &= RESERVE_FLAG_MAINT    |
					RESERVE_FLAG_OVERLAP  |
					RESERVE_FLAG_IGN_JOBS |
					RESERVE_FLAG_DAILY    |
					RESERVE_FLAG_WEEKLY   |
					RESERVE_FLAG_LIC_ONLY |
					RESERVE_FLAG_STATIC   |
					RESERVE_FLAG_PART_NODES;
	}
	if (resv_desc_ptr->partition) {
		part_ptr = find_part_record(resv_desc_ptr->partition);
		if (!part_ptr) {
			info("Reservation request has invalid partition %s",
			     resv_desc_ptr->partition);
			rc = ESLURM_INVALID_PARTITION_NAME;
			goto bad_parse;
		}
	} else if (resv_desc_ptr->flags & RESERVE_FLAG_PART_NODES) {
		info("Reservation request with Part_Nodes flag lacks "
		     "partition specification");
		rc = ESLURM_INVALID_PARTITION_NAME;
		goto bad_parse;
	}
	if ((resv_desc_ptr->accounts == NULL) &&
	    (resv_desc_ptr->users == NULL)) {
		info("Reservation request lacks users or accounts");
		rc = ESLURM_INVALID_ACCOUNT;
		goto bad_parse;
	}
	if (resv_desc_ptr->accounts) {
		rc = _build_account_list(resv_desc_ptr->accounts,
					 &account_cnt, &account_list,
					 &account_not);
		if (rc)
			goto bad_parse;
	}
	if (resv_desc_ptr->users) {
		rc = _build_uid_list(resv_desc_ptr->users,
				     &user_cnt, &user_list, &user_not);
		if (rc)
			goto bad_parse;
	}
	if (resv_desc_ptr->licenses) {
		bool valid;
		license_list = license_validate(resv_desc_ptr->licenses,
						&valid);
		if (!valid) {
			info("Reservation request has invalid licenses %s",
			     resv_desc_ptr->licenses);
			rc = ESLURM_INVALID_LICENSES;
			goto bad_parse;
		}
	}

	/* Sort the list of jobs in descending order */
	if (resv_desc_ptr->node_cnt) {
		for (i = 0; resv_desc_ptr->node_cnt[i]; i++) {
			int max_inx = i;
			for (j = (i + 1); resv_desc_ptr->node_cnt[j]; j++) {
				if (resv_desc_ptr->node_cnt[j] >
				    resv_desc_ptr->node_cnt[max_inx])
					max_inx = j;
			}
			if (max_inx != i) {	/* swap the values */
				uint32_t max_val = resv_desc_ptr->
						   node_cnt[max_inx];
				resv_desc_ptr->node_cnt[max_inx] =
					resv_desc_ptr->node_cnt[i];
				resv_desc_ptr->node_cnt[i] = max_val;
			}
		}
	}

#ifdef HAVE_BG
	if (!cnodes_per_bp) {
		select_g_alter_node_cnt(SELECT_GET_NODE_SCALING,
					&cnodes_per_bp);
	}
	if (resv_desc_ptr->node_cnt && cnodes_per_bp) {
		/* Pack multiple small blocks into midplane rather than
		 * allocating a whole midplane for each small block */
		int small_block_nodes = 0, small_block_count = 0;
		for (i = 0; resv_desc_ptr->node_cnt[i]; i++) {
			if (resv_desc_ptr->node_cnt[i] < cnodes_per_bp)
				small_block_nodes += resv_desc_ptr->node_cnt[i];
		}
		small_block_count  =  small_block_nodes;
		small_block_count += (cnodes_per_bp - 1);
		small_block_count /=  cnodes_per_bp;

		/* Convert c-node count to midplane count */
		total_node_cnt = 0;
		for (i = 0; resv_desc_ptr->node_cnt[i]; i++) {
			if (resv_desc_ptr->node_cnt[i] < cnodes_per_bp) {
				if (small_block_count == 0) {
					resv_desc_ptr->node_cnt[i] = 0;
					break;
				}
				small_block_count--;
			}

			resv_desc_ptr->node_cnt[i] += (cnodes_per_bp - 1);
			resv_desc_ptr->node_cnt[i] /=  cnodes_per_bp;
			total_node_cnt += resv_desc_ptr->node_cnt[i];
		}
	}
#endif

	if (resv_desc_ptr->node_list) {
		resv_desc_ptr->flags |= RESERVE_FLAG_SPEC_NODES;
		if (strcasecmp(resv_desc_ptr->node_list, "ALL") == 0) {
			if ((resv_desc_ptr->partition) &&
			    (resv_desc_ptr->flags & RESERVE_FLAG_PART_NODES)) {
				part_ptr = find_part_record(
					resv_desc_ptr->partition);
				node_bitmap = bit_copy(part_ptr->node_bitmap);
			} else {
				node_bitmap = bit_alloc(node_record_count);
				bit_nset(node_bitmap, 0,(node_record_count-1));
			}
			xfree(resv_desc_ptr->node_list);
			resv_desc_ptr->node_list =
				bitmap2node_name(node_bitmap);
		} else if (node_name2bitmap(resv_desc_ptr->node_list,
					    false, &node_bitmap)) {
			rc = ESLURM_INVALID_NODE_NAME;
			goto bad_parse;
		}
		if (bit_set_count(node_bitmap) == 0) {
			info("Reservation node list is empty");
			rc = ESLURM_INVALID_NODE_NAME;
			goto bad_parse;
		}
		if (!(resv_desc_ptr->flags & RESERVE_FLAG_OVERLAP) &&
		    _resv_overlap(resv_desc_ptr->start_time,
				  resv_desc_ptr->end_time,
				  resv_desc_ptr->flags, node_bitmap,
				  NULL)) {
			info("Reservation request overlaps another");
			rc = ESLURM_RESERVATION_OVERLAP;
			goto bad_parse;
		}
		total_node_cnt = bit_set_count(node_bitmap);
		if (!(resv_desc_ptr->flags & RESERVE_FLAG_IGN_JOBS) &&
		    !resv_desc_ptr->core_cnt &&
		    _job_overlap(resv_desc_ptr->start_time,
				 resv_desc_ptr->flags, node_bitmap)) {
			info("Reservation request overlaps jobs");
			rc = ESLURM_NODES_BUSY;
			goto bad_parse;
		}
		/* We do allow to request cores with nodelist */
		if (resv_desc_ptr->core_cnt) {
			int nodecnt = bit_set_count(node_bitmap);
			int nodeinx = 0;
			while (nodeinx < nodecnt) {
				if (!resv_desc_ptr->core_cnt[nodeinx]) {
					info("Core count for reservation node "
					     "list is not consistent!");
					rc = ESLURM_INVALID_NODE_NAME;
					goto bad_parse;
				}
				debug2("Requesting %d cores for node_list %d", 
					resv_desc_ptr->core_cnt[nodeinx], 
					nodeinx);
				nodeinx++;
			}
			rc = _select_nodes(resv_desc_ptr, &part_ptr,
					   &node_bitmap, &core_bitmap);
			if (rc != SLURM_SUCCESS)
				goto bad_parse; 
		}
	} else if (((resv_desc_ptr->node_cnt == NULL) ||
		    (resv_desc_ptr->node_cnt[0] == 0)) &&
		    (!resv_desc_ptr->core_cnt) &&
		   ((resv_desc_ptr->flags & RESERVE_FLAG_LIC_ONLY) == 0)) {
		info("Reservation request lacks node specification");
		rc = ESLURM_INVALID_NODE_NAME;
		goto bad_parse;
	} else if ((rc = _select_nodes(resv_desc_ptr, &part_ptr, &node_bitmap,
				       &core_bitmap)) != SLURM_SUCCESS) {
		goto bad_parse;
	} else {
		/* Get count of allocated nodes, on BlueGene systems, this
		 * might be more than requested */
		total_node_cnt = bit_set_count(node_bitmap);
	}

	_generate_resv_id();
	if (resv_desc_ptr->name) {
		resv_ptr = (slurmctld_resv_t *) list_find_first (resv_list,
				_find_resv_name, resv_desc_ptr->name);
		if (resv_ptr) {
			info("Reservation request name duplication (%s)",
			     resv_desc_ptr->name);
			rc = ESLURM_RESERVATION_INVALID;
			goto bad_parse;
		}
	} else {
		while (1) {
			_generate_resv_name(resv_desc_ptr);
			resv_ptr = (slurmctld_resv_t *)
					list_find_first (resv_list,
					_find_resv_name, resv_desc_ptr->name);
			if (!resv_ptr)
				break;
			_generate_resv_id();	/* makes new suffix */
			/* Same as previously created name, retry */
		}
	}

	/* Create a new reservation record */
	resv_ptr = xmalloc(sizeof(slurmctld_resv_t));
	resv_ptr->accounts	= resv_desc_ptr->accounts;
	resv_desc_ptr->accounts = NULL;		/* Nothing left to free */
	resv_ptr->account_cnt	= account_cnt;
	resv_ptr->account_list	= account_list;
	resv_ptr->account_not	= account_not;
	resv_ptr->duration      = resv_desc_ptr->duration;
	resv_ptr->end_time	= resv_desc_ptr->end_time;
	resv_ptr->features	= resv_desc_ptr->features;
	resv_desc_ptr->features = NULL;		/* Nothing left to free */
	resv_ptr->licenses	= resv_desc_ptr->licenses;
	resv_desc_ptr->licenses = NULL;		/* Nothing left to free */
	resv_ptr->license_list	= license_list;
	resv_ptr->resv_id       = top_suffix;
	xassert(resv_ptr->magic = RESV_MAGIC);	/* Sets value */
	resv_ptr->name		= xstrdup(resv_desc_ptr->name);
	resv_ptr->node_cnt	= total_node_cnt;
	resv_ptr->node_list	= resv_desc_ptr->node_list;
	resv_desc_ptr->node_list = NULL;	/* Nothing left to free */
	resv_ptr->node_bitmap	= node_bitmap;	/* May be unset */
	resv_ptr->core_bitmap	= core_bitmap;	/* May be unset */
	resv_ptr->partition	= resv_desc_ptr->partition;
	resv_desc_ptr->partition = NULL;	/* Nothing left to free */
	resv_ptr->part_ptr	= part_ptr;
	resv_ptr->start_time	= resv_desc_ptr->start_time;
	resv_ptr->start_time_first = resv_ptr->start_time;
	resv_ptr->start_time_prev = resv_ptr->start_time;
	resv_ptr->flags		= resv_desc_ptr->flags;
	resv_ptr->users		= resv_desc_ptr->users;
	resv_ptr->user_cnt	= user_cnt;
	resv_ptr->user_list	= user_list;
	resv_ptr->user_not	= user_not;
	resv_desc_ptr->users 	= NULL;		/* Nothing left to free */

	if (!resv_desc_ptr->core_cnt) {
		debug2("reservation using full nodes");
		_set_cpu_cnt(resv_ptr);
		resv_ptr->full_nodes = 1;
	} else {
		resv_ptr->cpu_cnt = bit_set_count(resv_ptr->core_bitmap);
		debug2("reservation using partial nodes: core count %u",
		       resv_ptr->cpu_cnt);
		resv_ptr->full_nodes = 0;
	}

	if ((rc = _set_assoc_list(resv_ptr)) != SLURM_SUCCESS)
		goto bad_parse;

	/* This needs to be done after all other setup is done. */
	_post_resv_create(resv_ptr);

	slurm_make_time_str(&resv_ptr->start_time, start_time,
			    sizeof(start_time));
	slurm_make_time_str(&resv_ptr->end_time, end_time, sizeof(end_time));
	if (resv_ptr->accounts) {
		name1 = " accounts=";
		val1  = resv_ptr->accounts;
	} else
		name1 = val1 = "";
	if (resv_ptr->users) {
		name2 = " users=";
		val2  = resv_ptr->users;
	} else
		name2 = val2 = "";
	info("sched: Created reservation %s%s%s%s%s nodes=%s start=%s end=%s",
	     resv_ptr->name, name1, val1, name2, val2,
	     resv_ptr->node_list, start_time, end_time);
	list_append(resv_list, resv_ptr);
	last_resv_update = now;
	schedule_resv_save();

	return SLURM_SUCCESS;

 bad_parse:
	for (i=0; i<account_cnt; i++)
		xfree(account_list[i]);
	xfree(account_list);
	if (license_list)
		list_destroy(license_list);
	FREE_NULL_BITMAP(node_bitmap);
	FREE_NULL_BITMAP(core_bitmap);
	xfree(user_list);
	return rc;
}

/* Purge all reservation data structures */
extern void resv_fini(void)
{
	if (resv_list) {
		list_destroy(resv_list);
		resv_list = (List) NULL;
	}
}

/* Update an exiting resource reservation */
extern int update_resv(resv_desc_msg_t *resv_desc_ptr)
{
	time_t now = time(NULL);
	slurmctld_resv_t *resv_backup, *resv_ptr;
	int error_code = SLURM_SUCCESS, i, rc;
	char start_time[32], end_time[32];
	char *name1, *name2, *val1, *val2;

	if (!resv_list)
		resv_list = list_create(_del_resv_rec);
	_dump_resv_req(resv_desc_ptr, "update_resv");

	/* Find the specified reservation */
	if ((resv_desc_ptr->name == NULL))
		return ESLURM_RESERVATION_INVALID;

	resv_ptr = (slurmctld_resv_t *) list_find_first (resv_list,
			_find_resv_name, resv_desc_ptr->name);
	if (!resv_ptr)
		return ESLURM_RESERVATION_INVALID;

	/* FIXME: Support more core based reservation updates */
	if ((resv_ptr->full_nodes == 0) &&
	    (resv_desc_ptr->node_cnt || resv_desc_ptr->node_list))
		return ESLURM_RESERVATION_NOT_USABLE;

	/* Make backup to restore state in case of failure */
	resv_backup = _copy_resv(resv_ptr);

	/* Process the request */
	if (resv_desc_ptr->flags != (uint16_t) NO_VAL) {
		if (resv_desc_ptr->flags & RESERVE_FLAG_MAINT)
			resv_ptr->flags |= RESERVE_FLAG_MAINT;
		if (resv_desc_ptr->flags & RESERVE_FLAG_NO_MAINT)
			resv_ptr->flags &= (~RESERVE_FLAG_MAINT);
		if (resv_desc_ptr->flags & RESERVE_FLAG_OVERLAP)
			resv_ptr->flags |= RESERVE_FLAG_OVERLAP;
		if (resv_desc_ptr->flags & RESERVE_FLAG_IGN_JOBS)
			resv_ptr->flags |= RESERVE_FLAG_IGN_JOBS;
		if (resv_desc_ptr->flags & RESERVE_FLAG_NO_IGN_JOB)
			resv_ptr->flags &= (~RESERVE_FLAG_IGN_JOBS);
		if (resv_desc_ptr->flags & RESERVE_FLAG_DAILY)
			resv_ptr->flags |= RESERVE_FLAG_DAILY;
		if (resv_desc_ptr->flags & RESERVE_FLAG_NO_DAILY)
			resv_ptr->flags &= (~RESERVE_FLAG_DAILY);
		if (resv_desc_ptr->flags & RESERVE_FLAG_WEEKLY)
			resv_ptr->flags |= RESERVE_FLAG_WEEKLY;
		if (resv_desc_ptr->flags & RESERVE_FLAG_NO_WEEKLY)
			resv_ptr->flags &= (~RESERVE_FLAG_WEEKLY);
		if (resv_desc_ptr->flags & RESERVE_FLAG_LIC_ONLY)
			resv_ptr->flags |= RESERVE_FLAG_LIC_ONLY;
		if (resv_desc_ptr->flags & RESERVE_FLAG_NO_LIC_ONLY)
			resv_ptr->flags &= (~RESERVE_FLAG_LIC_ONLY);
		if (resv_desc_ptr->flags & RESERVE_FLAG_STATIC)
			resv_ptr->flags |= RESERVE_FLAG_STATIC;
		if (resv_desc_ptr->flags & RESERVE_FLAG_NO_STATIC)
			resv_ptr->flags &= (~RESERVE_FLAG_STATIC);
		if (resv_desc_ptr->flags & RESERVE_FLAG_PART_NODES) {
			if ((resv_ptr->partition == NULL) &&
			    (resv_desc_ptr->partition == NULL)) {
				info("Reservation request can not set "
				     "Part_Nodes flag without partition");
				error_code = ESLURM_INVALID_PARTITION_NAME;
				goto update_failure;
			}
			resv_ptr->flags |= RESERVE_FLAG_PART_NODES;
			/* Explicitly set the node_list to ALL */
			xfree(resv_desc_ptr->node_list);
			resv_desc_ptr->node_list = xstrdup("ALL");
		}
		if (resv_desc_ptr->flags & RESERVE_FLAG_NO_PART_NODES)
			resv_ptr->flags &= (~RESERVE_FLAG_PART_NODES);
	}
	if (resv_desc_ptr->partition && (resv_desc_ptr->partition[0] == '\0')){
		/* Clear the partition */
		xfree(resv_desc_ptr->partition);
		xfree(resv_ptr->partition);
		resv_ptr->part_ptr = NULL;
	}
	if (resv_desc_ptr->partition) {
		struct part_record *part_ptr = NULL;
		part_ptr = find_part_record(resv_desc_ptr->partition);
		if (!part_ptr) {
			info("Reservation request has invalid partition (%s)",
			     resv_desc_ptr->partition);
			error_code = ESLURM_INVALID_PARTITION_NAME;
			goto update_failure;
		}
		xfree(resv_ptr->partition);
		resv_ptr->partition	= resv_desc_ptr->partition;
		resv_desc_ptr->partition = NULL; /* Nothing left to free */
		resv_ptr->part_ptr	= part_ptr;
	}
	if (resv_desc_ptr->accounts) {
		rc = _update_account_list(resv_ptr, resv_desc_ptr->accounts);
		if (rc) {
			error_code = rc;
			goto update_failure;
		}
	}
	if (resv_desc_ptr->licenses && (resv_desc_ptr->licenses[0] == '\0')) {
		if (((resv_desc_ptr->node_cnt != NULL)  &&
		     (resv_desc_ptr->node_cnt[0] == 0)) ||
		    ((resv_desc_ptr->node_cnt == NULL)  &&
		     (resv_ptr->node_cnt == 0))) {
			info("Reservation attempt to clear licenses with "
			     "NodeCount=0");
			rc = ESLURM_INVALID_LICENSES;
			goto update_failure;
		}
		xfree(resv_desc_ptr->licenses);	/* clear licenses */
		xfree(resv_ptr->licenses);
		if (resv_ptr->license_list)
			list_destroy(resv_ptr->license_list);
	}

	if (resv_desc_ptr->licenses) {
		bool valid = true;
		List license_list;
		license_list = license_validate(resv_desc_ptr->licenses,
						&valid);
		if (!valid) {
			info("Reservation invalid license update (%s)",
			     resv_desc_ptr->licenses);
			error_code = ESLURM_INVALID_LICENSES;
			goto update_failure;
		}
		xfree(resv_ptr->licenses);
		resv_ptr->licenses	= resv_desc_ptr->licenses;
		resv_desc_ptr->licenses = NULL; /* Nothing left to free */
		if (resv_ptr->license_list)
			list_destroy(resv_ptr->license_list);
		resv_ptr->license_list  = license_list;
	}
	if (resv_desc_ptr->features && (resv_desc_ptr->features[0] == '\0')) {
		xfree(resv_desc_ptr->features);	/* clear features */
		xfree(resv_ptr->features);
	}
	if (resv_desc_ptr->features) {
		/* To support in the future, the reservation resources would
		 * need to be selected again. For now, administrator can
		 * delete this reservation and create a new one. */
		info("Attempt to change features of reservation %s. "
		     "Delete the reservation and create a new one.",
		     resv_desc_ptr->name);
		error_code = ESLURM_NOT_SUPPORTED;
		goto update_failure;
	}
	if (resv_desc_ptr->users) {
		rc = _update_uid_list(resv_ptr, resv_desc_ptr->users);
		if (rc) {
			error_code = rc;
			goto update_failure;
		}
	}
	if ((resv_ptr->users == NULL) && (resv_ptr->accounts == NULL)) {
		info("Reservation request lacks users or accounts");
		error_code = ESLURM_RESERVATION_EMPTY;
		goto update_failure;
	}

	if (resv_desc_ptr->start_time != (time_t) NO_VAL) {
		if (resv_desc_ptr->start_time < (now - 60)) {
			info("Reservation request has invalid start time");
			error_code = ESLURM_INVALID_TIME_VALUE;
			goto update_failure;
		}
		resv_ptr->start_time_prev = resv_ptr->start_time;
		resv_ptr->start_time = resv_desc_ptr->start_time;
		resv_ptr->start_time_first = resv_desc_ptr->start_time;
		if (resv_ptr->duration) {
			resv_ptr->end_time = resv_ptr->start_time_first +
				(resv_ptr->duration * 60);
		}
	}
	if (resv_desc_ptr->end_time != (time_t) NO_VAL) {
		if (resv_desc_ptr->end_time < (now - 60)) {
			info("Reservation request has invalid end time");
			error_code = ESLURM_INVALID_TIME_VALUE;
			goto update_failure;
		}
		resv_ptr->end_time = resv_desc_ptr->end_time;
		resv_ptr->duration = 0;
	}
	if (resv_desc_ptr->duration != NO_VAL) {
		resv_ptr->duration = resv_desc_ptr->duration;
		resv_ptr->end_time = resv_ptr->start_time_first +
				     (resv_desc_ptr->duration * 60);
	}

	if (resv_ptr->start_time >= resv_ptr->end_time) {
		error_code = ESLURM_INVALID_TIME_VALUE;
		goto update_failure;
	}
	if (resv_desc_ptr->node_list &&
	    (resv_desc_ptr->node_list[0] == '\0')) {	/* Clear bitmap */
		resv_ptr->flags &= (~RESERVE_FLAG_SPEC_NODES);
		xfree(resv_desc_ptr->node_list);
		xfree(resv_ptr->node_list);
		FREE_NULL_BITMAP(resv_ptr->node_bitmap);
		FREE_NULL_BITMAP(resv_ptr->core_bitmap);
		resv_ptr->node_bitmap = bit_alloc(node_record_count);
		if ((resv_desc_ptr->node_cnt == NULL) ||
		    (resv_desc_ptr->node_cnt[0] == 0)) {
			xrealloc(resv_desc_ptr->node_cnt, sizeof(uint32_t) * 2);
			resv_desc_ptr->node_cnt[0] = resv_ptr->node_cnt;
			resv_desc_ptr->node_cnt[1] = 0;
		}
		resv_ptr->node_cnt = 0;
	}
	if (resv_desc_ptr->node_list) {		/* Change bitmap last */
		bitstr_t *node_bitmap;
		resv_ptr->flags |= RESERVE_FLAG_SPEC_NODES;
		if (strcasecmp(resv_desc_ptr->node_list, "ALL") == 0) {
			if ((resv_ptr->partition) &&
			    (resv_ptr->flags & RESERVE_FLAG_PART_NODES)) {
				struct part_record *part_ptr = NULL;
				part_ptr = find_part_record(resv_ptr->
							    partition);
				node_bitmap = bit_copy(part_ptr->node_bitmap);
				xfree(resv_ptr->node_list);
				resv_ptr->node_list = xstrdup(part_ptr->nodes);
			} else {
				node_bitmap = bit_alloc(node_record_count);
				bit_nset(node_bitmap, 0,(node_record_count-1));
				resv_ptr->flags &= (~RESERVE_FLAG_PART_NODES);
				xfree(resv_ptr->node_list);
				resv_ptr->node_list = resv_desc_ptr->node_list;
			}
		} else {
			resv_ptr->flags &= (~RESERVE_FLAG_PART_NODES);
			if (node_name2bitmap(resv_desc_ptr->node_list,
					    false, &node_bitmap)) {
				error_code = ESLURM_INVALID_NODE_NAME;
				goto update_failure;
			}
			xfree(resv_ptr->node_list);
			resv_ptr->node_list = resv_desc_ptr->node_list;
		}
		resv_desc_ptr->node_list = NULL;  /* Nothing left to free */
		FREE_NULL_BITMAP(resv_ptr->node_bitmap);
		FREE_NULL_BITMAP(resv_ptr->core_bitmap);
		resv_ptr->node_bitmap = node_bitmap;
		resv_ptr->node_cnt = bit_set_count(resv_ptr->node_bitmap);
	}
	if (resv_desc_ptr->node_cnt) {
		uint32_t total_node_cnt = 0;
		resv_ptr->flags &= (~RESERVE_FLAG_PART_NODES);

#ifdef HAVE_BG
		if (!cnodes_per_bp) {
			select_g_alter_node_cnt(SELECT_GET_NODE_SCALING,
						&cnodes_per_bp);
		}
		if (cnodes_per_bp) {
			/* Convert c-node count to midplane count */
			for (i = 0; resv_desc_ptr->node_cnt[i]; i++) {
				resv_desc_ptr->node_cnt[i] += cnodes_per_bp - 1;
				resv_desc_ptr->node_cnt[i] /= cnodes_per_bp;
			}
		}
#endif
		for (i = 0; resv_desc_ptr->node_cnt[i]; i++) {
			total_node_cnt += resv_desc_ptr->node_cnt[i];
		}
		rc = _resize_resv(resv_ptr, total_node_cnt);
		if (rc) {
			error_code = rc;
			goto update_failure;
		}
		resv_ptr->node_cnt = bit_set_count(resv_ptr->node_bitmap);
	}
	if (_resv_overlap(resv_ptr->start_time, resv_ptr->end_time,
			  resv_ptr->flags, resv_ptr->node_bitmap, resv_ptr)) {
		info("Reservation request overlaps another");
		error_code = ESLURM_RESERVATION_OVERLAP;
		goto update_failure;
	}
	if (_job_overlap(resv_ptr->start_time, resv_ptr->flags,
			 resv_ptr->node_bitmap)) {
		info("Reservation request overlaps jobs");
		error_code = ESLURM_NODES_BUSY;
		goto update_failure;
	}
	_set_cpu_cnt(resv_ptr);

	/* This needs to be after checks for both account and user changes */
	if ((error_code = _set_assoc_list(resv_ptr)) != SLURM_SUCCESS)
		goto update_failure;

	slurm_make_time_str(&resv_ptr->start_time, start_time,
			    sizeof(start_time));
	slurm_make_time_str(&resv_ptr->end_time, end_time, sizeof(end_time));
	if (resv_ptr->accounts) {
		name1 = " accounts=";
		val1  = resv_ptr->accounts;
	} else
		name1 = val1 = "";
	if (resv_ptr->users) {
		name2 = " users=";
		val2  = resv_ptr->users;
	} else
		name2 = val2 = "";
	info("sched: Updated reservation %s%s%s%s%s nodes=%s licenses=%s "
	     "start=%s end=%s",
	     resv_ptr->name, name1, val1, name2, val2,
	     resv_ptr->node_list, resv_ptr->licenses, start_time, end_time);

	_post_resv_update(resv_ptr, resv_backup);
	_del_resv_rec(resv_backup);
	set_node_maint_mode(true);
	last_resv_update = now;
	schedule_resv_save();
	return error_code;

update_failure:
	/* Restore backup reservation data */
<<<<<<< HEAD
	iter = list_iterator_create(resv_list);
	while ((resv_next = (slurmctld_resv_t *) list_next(iter))) {
		if (resv_next == resv_ptr) {
			list_delete_item(iter);
			break;
		}
	}
	if (!resv_next)
		error("reservation list broken");
	list_iterator_destroy(iter);
	list_append(resv_list, resv_backup);
=======
	_restore_resv(resv_ptr, resv_backup);
	_del_resv_rec(resv_backup);
>>>>>>> c97129d6
	return error_code;
}

/* Determine if a running or pending job is using a reservation */
static bool _is_resv_used(slurmctld_resv_t *resv_ptr)
{
	ListIterator job_iterator;
	struct job_record *job_ptr;
	bool match = false;

	job_iterator = list_iterator_create(job_list);
	while ((job_ptr = (struct job_record *) list_next(job_iterator))) {
		if ((!IS_JOB_FINISHED(job_ptr)) &&
		    (job_ptr->resv_id == resv_ptr->resv_id)) {
			match = true;
			break;
		}
	}
	list_iterator_destroy(job_iterator);

	return match;
}

/* Clear the reservation points for jobs referencing a defunct reservation */
static void _clear_job_resv(slurmctld_resv_t *resv_ptr)
{
	ListIterator job_iterator;
	struct job_record *job_ptr;

	job_iterator = list_iterator_create(job_list);
	while ((job_ptr = (struct job_record *) list_next(job_iterator))) {
		if (job_ptr->resv_ptr != resv_ptr)
			continue;
		if (!IS_JOB_FINISHED(job_ptr)) {
			info("Job %u linked to defunct reservation %s, "
			     "clearing that reservation",
			     job_ptr->job_id, job_ptr->resv_name);
		}
		job_ptr->resv_id = 0;
		job_ptr->resv_ptr = NULL;
		xfree(job_ptr->resv_name);
	}
	list_iterator_destroy(job_iterator);
}

/* Delete an exiting resource reservation */
extern int delete_resv(reservation_name_msg_t *resv_desc_ptr)
{
	ListIterator iter;
	slurmctld_resv_t *resv_ptr;
	int rc = SLURM_SUCCESS;
	time_t now = time(NULL);

	if (slurm_get_debug_flags() & DEBUG_FLAG_RESERVATION)
		info("delete_resv: Name=%s", resv_desc_ptr->name);

	iter = list_iterator_create(resv_list);
	while ((resv_ptr = (slurmctld_resv_t *) list_next(iter))) {
		if (strcmp(resv_ptr->name, resv_desc_ptr->name))
			continue;
		if (_is_resv_used(resv_ptr)) {
			rc = ESLURM_RESERVATION_BUSY;
			break;
		}

		if (resv_ptr->maint_set_node) {
			resv_ptr->maint_set_node = false;
			_set_nodes_maint(resv_ptr, now);
			last_node_update = now;
		}

		rc = _post_resv_delete(resv_ptr);
		_clear_job_resv(resv_ptr);
		list_delete_item(iter);
		break;
	}
	list_iterator_destroy(iter);

	if (!resv_ptr) {
		info("Reservation %s not found for deletion",
		     resv_desc_ptr->name);
		return ESLURM_RESERVATION_INVALID;
	}

	last_resv_update = time(NULL);
	schedule_resv_save();
	return rc;
}

/* Dump the reservation records to a buffer */
extern void show_resv(char **buffer_ptr, int *buffer_size, uid_t uid,
		      uint16_t protocol_version)
{
	ListIterator iter;
	slurmctld_resv_t *resv_ptr;
	uint32_t resv_packed;
	int tmp_offset;
	Buf buffer;
	time_t now = time(NULL);
	DEF_TIMERS;

	START_TIMER;
	if (!resv_list)
		resv_list = list_create(_del_resv_rec);

	buffer_ptr[0] = NULL;
	*buffer_size = 0;

	buffer = init_buf(BUF_SIZE);

	/* write header: version and time */
	resv_packed = 0;
	pack32(resv_packed, buffer);
	pack_time(now, buffer);

	/* write individual reservation records */
	iter = list_iterator_create(resv_list);
	while ((resv_ptr = (slurmctld_resv_t *) list_next(iter))) {
		if ((slurmctld_conf.private_data & PRIVATE_DATA_RESERVATIONS)
		    && !validate_operator(uid)) {
			int i = 0;
			for (i=0; i<resv_ptr->user_cnt; i++) {
				if (resv_ptr->user_list[i] == uid)
					break;
			}

			if (i >= resv_ptr->user_cnt)
				continue;
		}

		_pack_resv(resv_ptr, buffer, false, protocol_version);
		resv_packed++;
	}
	list_iterator_destroy(iter);

	/* put the real record count in the message body header */
	tmp_offset = get_buf_offset(buffer);
	set_buf_offset(buffer, 0);
	pack32(resv_packed, buffer);
	set_buf_offset(buffer, tmp_offset);

	*buffer_size = get_buf_offset(buffer);
	buffer_ptr[0] = xfer_buf_data(buffer);
	END_TIMER2("show_resv");
}

/* Save the state of all reservations to file */
extern int dump_all_resv_state(void)
{
	ListIterator iter;
	slurmctld_resv_t *resv_ptr;
	int error_code = 0, log_fd;
	char *old_file, *new_file, *reg_file;
	/* Locks: Read node */
	slurmctld_lock_t resv_read_lock =
	    { READ_LOCK, NO_LOCK, READ_LOCK, NO_LOCK };
	Buf buffer = init_buf(BUF_SIZE);
	DEF_TIMERS;

	START_TIMER;
	if (!resv_list)
		resv_list = list_create(_del_resv_rec);

	/* write header: time */
	packstr(RESV_STATE_VERSION, buffer);
	pack_time(time(NULL), buffer);
	pack32(top_suffix, buffer);

	/* write reservation records to buffer */
	lock_slurmctld(resv_read_lock);
	iter = list_iterator_create(resv_list);
	while ((resv_ptr = (slurmctld_resv_t *) list_next(iter)))
		_pack_resv(resv_ptr, buffer, true, SLURM_PROTOCOL_VERSION);
	list_iterator_destroy(iter);

	old_file = xstrdup(slurmctld_conf.state_save_location);
	xstrcat(old_file, "/resv_state.old");
	reg_file = xstrdup(slurmctld_conf.state_save_location);
	xstrcat(reg_file, "/resv_state");
	new_file = xstrdup(slurmctld_conf.state_save_location);
	xstrcat(new_file, "/resv_state.new");
	unlock_slurmctld(resv_read_lock);

	/* write the buffer to file */
	lock_state_files();
	log_fd = creat(new_file, 0600);
	if (log_fd < 0) {
		error("Can't save state, error creating file %s, %m",
		      new_file);
		error_code = errno;
	} else {
		int pos = 0, nwrite = get_buf_offset(buffer), amount, rc;
		char *data = (char *)get_buf_data(buffer);

		while (nwrite > 0) {
			amount = write(log_fd, &data[pos], nwrite);
			if ((amount < 0) && (errno != EINTR)) {
				error("Error writing file %s, %m", new_file);
				error_code = errno;
				break;
			}
			nwrite -= amount;
			pos    += amount;
		}
		rc = fsync_and_close(log_fd, "reservation");
		if (rc && !error_code)
			error_code = rc;
	}
	if (error_code)
		(void) unlink(new_file);
	else {			/* file shuffle */
		(void) unlink(old_file);
		if (link(reg_file, old_file))
			debug4("unable to create link for %s -> %s: %m",
			       reg_file, old_file);
		(void) unlink(reg_file);
		if (link(new_file, reg_file))
			debug4("unable to create link for %s -> %s: %m",
			       new_file, reg_file);
		(void) unlink(new_file);
	}
	xfree(old_file);
	xfree(reg_file);
	xfree(new_file);
	unlock_state_files();

	free_buf(buffer);
	END_TIMER2("dump_all_resv_state");
	return 0;
}

/* Validate one reservation record, return true if good */
static bool _validate_one_reservation(slurmctld_resv_t *resv_ptr)
{
	bool account_not = false, user_not = false;

	if ((resv_ptr->name == NULL) || (resv_ptr->name[0] == '\0')) {
		error("Read reservation without name");
		return false;
	}
	if (resv_ptr->partition) {
		struct part_record *part_ptr = NULL;
		part_ptr = find_part_record(resv_ptr->partition);
		if (!part_ptr) {
			error("Reservation %s has invalid partition (%s)",
			      resv_ptr->name, resv_ptr->partition);
			return false;
		}
		resv_ptr->part_ptr	= part_ptr;
	}
	if (resv_ptr->accounts) {
		int account_cnt = 0, i, rc;
		char **account_list;
		rc = _build_account_list(resv_ptr->accounts,
					 &account_cnt, &account_list,
					 &account_not);
		if (rc) {
			error("Reservation %s has invalid accounts (%s)",
			      resv_ptr->name, resv_ptr->accounts);
			return false;
		}
		for (i=0; i<resv_ptr->account_cnt; i++)
			xfree(resv_ptr->account_list[i]);
		xfree(resv_ptr->account_list);
		resv_ptr->account_cnt  = account_cnt;
		resv_ptr->account_list = account_list;
		resv_ptr->account_not  = account_not;
	}
	if (resv_ptr->licenses) {
		bool valid;
		if (resv_ptr->license_list)
			list_destroy(resv_ptr->license_list);
		resv_ptr->license_list = license_validate(resv_ptr->licenses,
							  &valid);
		if (!valid) {
			error("Reservation %s has invalid licenses (%s)",
			      resv_ptr->name, resv_ptr->licenses);
			return false;
		}
	}
	if (resv_ptr->users) {
		int rc, user_cnt = 0;
		uid_t *user_list = NULL;
		rc = _build_uid_list(resv_ptr->users,
				     &user_cnt, &user_list, &user_not);
		if (rc) {
			error("Reservation %s has invalid users (%s)",
			      resv_ptr->name, resv_ptr->users);
			return false;
		}
		xfree(resv_ptr->user_list);
		resv_ptr->user_cnt  = user_cnt;
		resv_ptr->user_list = user_list;
		resv_ptr->user_not  = user_not;
	}
	if ((resv_ptr->flags & RESERVE_FLAG_PART_NODES) &&
	    resv_ptr->part_ptr && resv_ptr->part_ptr->node_bitmap) {
		xfree(resv_ptr->node_list);
		resv_ptr->node_list = xstrdup(resv_ptr->part_ptr->nodes);
		FREE_NULL_BITMAP(resv_ptr->node_bitmap);
		resv_ptr->node_bitmap = bit_copy(resv_ptr->part_ptr->
						 node_bitmap);
		resv_ptr->node_cnt = bit_set_count(resv_ptr->node_bitmap);
		_set_cpu_cnt(resv_ptr);
		last_resv_update = time(NULL);
	} else if (resv_ptr->node_list) {	/* Change bitmap last */
		bitstr_t *node_bitmap;
		if (strcasecmp(resv_ptr->node_list, "ALL") == 0) {
			node_bitmap = bit_alloc(node_record_count);
			bit_nset(node_bitmap, 0, (node_record_count - 1));
		} else if (node_name2bitmap(resv_ptr->node_list,
					    false, &node_bitmap)) {
			error("Reservation %s has invalid nodes (%s)",
			      resv_ptr->name, resv_ptr->node_list);
			return false;
		}
		FREE_NULL_BITMAP(resv_ptr->node_bitmap);
		resv_ptr->node_bitmap = node_bitmap;
	}
	return true;
}

/*
 * Validate all reservation records, reset bitmaps, etc.
 * Purge any invalid reservation.
 */
static void _validate_all_reservations(void)
{
	ListIterator iter;
	slurmctld_resv_t *resv_ptr;
	struct job_record *job_ptr;
	char *tmp;
	uint32_t res_num;

	iter = list_iterator_create(resv_list);
	while ((resv_ptr = (slurmctld_resv_t *) list_next(iter))) {
		if (!_validate_one_reservation(resv_ptr)) {
			error("Purging invalid reservation record %s",
			      resv_ptr->name);
			_post_resv_delete(resv_ptr);
			_clear_job_resv(resv_ptr);
			list_delete_item(iter);
		} else {
			_set_assoc_list(resv_ptr);
			tmp = strrchr(resv_ptr->name, '_');
			if (tmp) {
				res_num = atoi(tmp + 1);
				top_suffix = MAX(top_suffix, res_num);
			}
		}
	}
	list_iterator_destroy(iter);

	/* Validate all job reservation pointers */
	iter = list_iterator_create(job_list);
	while ((job_ptr = (struct job_record *) list_next(iter))) {
		if (job_ptr->resv_name == NULL)
			continue;

		if ((job_ptr->resv_ptr == NULL) ||
		    (job_ptr->resv_ptr->magic != RESV_MAGIC)) {
			job_ptr->resv_ptr = (slurmctld_resv_t *)
					list_find_first(resv_list,
							_find_resv_name,
							job_ptr->resv_name);
		}
		if (!job_ptr->resv_ptr) {
			error("JobId %u linked to defunct reservation %s",
			       job_ptr->job_id, job_ptr->resv_name);
			job_ptr->resv_id = 0;
			xfree(job_ptr->resv_name);
		}
	}
	list_iterator_destroy(iter);

}

/*
 * Validate that the reserved nodes are not DOWN or DRAINED and
 *	select different nodes as needed.
 */
static void _validate_node_choice(slurmctld_resv_t *resv_ptr)
{
	bitstr_t *tmp_bitmap = NULL;
	bitstr_t *core_bitmap = NULL;
	int i;
	resv_desc_msg_t resv_desc;

	if (resv_ptr->flags & RESERVE_FLAG_SPEC_NODES ||
	    resv_ptr->flags & RESERVE_FLAG_STATIC)
		return;

	i = bit_overlap(resv_ptr->node_bitmap, avail_node_bitmap);
	if (i == resv_ptr->node_cnt)
		return;

	/* Reservation includes DOWN, DRAINED/DRAINING, FAILING or
	 * NO_RESPOND nodes. Generate new request using _select_nodes()
	 * in attempt to replace this nodes */
	memset(&resv_desc, 0, sizeof(resv_desc_msg_t));
	resv_desc.start_time = resv_ptr->start_time;
	resv_desc.end_time   = resv_ptr->end_time;
	resv_desc.features   = resv_ptr->features;
	resv_desc.node_cnt   = xmalloc(sizeof(uint32_t) * 2);
	resv_desc.node_cnt[0]= resv_ptr->node_cnt - i;
	i = _select_nodes(&resv_desc, &resv_ptr->part_ptr, &tmp_bitmap,
			  &core_bitmap);
	xfree(resv_desc.node_cnt);
	xfree(resv_desc.node_list);
	xfree(resv_desc.partition);
	if (i == SLURM_SUCCESS) {
		bit_and(resv_ptr->node_bitmap, avail_node_bitmap);
		bit_or(resv_ptr->node_bitmap, tmp_bitmap);
		FREE_NULL_BITMAP(tmp_bitmap);
		FREE_NULL_BITMAP(resv_ptr->core_bitmap);
		resv_ptr->core_bitmap = core_bitmap;
		xfree(resv_ptr->node_list);
		resv_ptr->node_list = bitmap2node_name(resv_ptr->node_bitmap);
		info("modified reservation %s due to unusable nodes, "
		     "new nodes: %s", resv_ptr->name, resv_ptr->node_list);
	} else if (difftime(resv_ptr->start_time, time(NULL)) < 600) {
		info("reservation %s contains unusable nodes, "
		     "can't reallocate now", resv_ptr->name);
	} else {
		debug("reservation %s contains unusable nodes, "
		      "can't reallocate now", resv_ptr->name);
	}
}

/* Open the reservation state save file, or backup if necessary.
 * state_file IN - the name of the state save file used
 * RET the file description to read from or error code
 */
static int _open_resv_state_file(char **state_file)
{
	int state_fd;
	struct stat stat_buf;

	*state_file = xstrdup(slurmctld_conf.state_save_location);
	xstrcat(*state_file, "/resv_state");
	state_fd = open(*state_file, O_RDONLY);
	if (state_fd < 0) {
		error("Could not open reservation state file %s: %m",
		      *state_file);
	} else if (fstat(state_fd, &stat_buf) < 0) {
		error("Could not stat reservation state file %s: %m",
		      *state_file);
		(void) close(state_fd);
	} else if (stat_buf.st_size < 10) {
		error("Reservation state file %s too small", *state_file);
		(void) close(state_fd);
	} else 	/* Success */
		return state_fd;

	error("NOTE: Trying backup state save file. Reservations may be lost");
	xstrcat(*state_file, ".old");
	state_fd = open(*state_file, O_RDONLY);
	return state_fd;
}

/*
 * Load the reservation state from file, recover on slurmctld restart.
 *	Reset reservation pointers for all jobs.
 *	Execute this after loading the configuration file data.
 * IN recover - 0 = validate current reservations ONLY if already recovered,
 *                  otherwise recover from disk
 *              1+ = recover all reservation state from disk
 * RET SLURM_SUCCESS or error code
 * NOTE: READ lock_slurmctld config before entry
 */
extern int load_all_resv_state(int recover)
{
	char *state_file, *data = NULL, *ver_str = NULL;
	time_t now;
	uint32_t data_size = 0, uint32_tmp;
	int data_allocated, data_read = 0, error_code = 0, state_fd;
	Buf buffer;
	slurmctld_resv_t *resv_ptr = NULL;
	uint16_t protocol_version = (uint16_t) NO_VAL;

	last_resv_update = time(NULL);
	if ((recover == 0) && resv_list) {
		_validate_all_reservations();
		return SLURM_SUCCESS;
	}

	/* Read state file and validate */
	if (resv_list)
		list_flush(resv_list);
	else
		resv_list = list_create(_del_resv_rec);

	/* read the file */
	lock_state_files();
	state_fd = _open_resv_state_file(&state_file);
	if (state_fd < 0) {
		info("No reservation state file (%s) to recover",
		     state_file);
		error_code = ENOENT;
	} else {
		data_allocated = BUF_SIZE;
		data = xmalloc(data_allocated);
		while (1) {
			data_read = read(state_fd, &data[data_size],
					BUF_SIZE);
			if (data_read < 0) {
				if  (errno == EINTR)
					continue;
				else {
					error("Read error on %s: %m",
						state_file);
					break;
				}
			} else if (data_read == 0)     /* eof */
				break;
			data_size      += data_read;
			data_allocated += data_read;
			xrealloc(data, data_allocated);
		}
		close(state_fd);
	}
	xfree(state_file);
	unlock_state_files();

	buffer = create_buf(data, data_size);

	safe_unpackstr_xmalloc( &ver_str, &uint32_tmp, buffer);
	debug3("Version string in resv_state header is %s", ver_str);
	if (ver_str) {
		if (!strcmp(ver_str, RESV_STATE_VERSION))
			protocol_version = SLURM_PROTOCOL_VERSION;
		else if (!strcmp(ver_str, RESV_2_4_STATE_VERSION))
			protocol_version = SLURM_2_4_PROTOCOL_VERSION;
	}
	if (protocol_version == (uint16_t) NO_VAL) {
		error("************************************************************");
		error("Can not recover reservation state, data version incompatible");
		error("************************************************************");
		xfree(ver_str);
		free_buf(buffer);
		schedule_resv_save();	/* Schedule save with new format */
		return EFAULT;
	}
	xfree(ver_str);
	safe_unpack_time(&now, buffer);
	safe_unpack32(&top_suffix, buffer);

	while (remaining_buf(buffer) > 0) {
		resv_ptr = _load_reservation_state(buffer, protocol_version);
		if (!resv_ptr)
			break;

		list_append(resv_list, resv_ptr);
		info("Recovered state of reservation %s", resv_ptr->name);
	}

	_validate_all_reservations();
	info("Recovered state of %d reservations", list_count(resv_list));
	free_buf(buffer);
	return error_code;

      unpack_error:
	_validate_all_reservations();
	if (state_fd >= 0)
		error("Incomplete reservation data checkpoint file");
	info("Recovered state of %d reservations", list_count(resv_list));
	if (resv_ptr)
		_del_resv_rec(resv_ptr);
	free_buf(buffer);
	return EFAULT;
}

/*
 * Determine if a job request can use the specified reservations
 *
 * IN/OUT job_ptr - job to validate, set its resv_id and resv_flags
 * RET SLURM_SUCCESS or error code (not found or access denied)
 */
extern int validate_job_resv(struct job_record *job_ptr)
{
	slurmctld_resv_t *resv_ptr = NULL;
	int rc;

	xassert(job_ptr);

	if ((job_ptr->resv_name == NULL) || (job_ptr->resv_name[0] == '\0')) {
		xfree(job_ptr->resv_name);
		job_ptr->resv_id    = 0;
		job_ptr->resv_flags = 0;
		job_ptr->resv_ptr   = NULL;
		return SLURM_SUCCESS;
	}

	if (!resv_list)
		return ESLURM_RESERVATION_INVALID;

	/* Find the named reservation */
	resv_ptr = (slurmctld_resv_t *) list_find_first (resv_list,
			_find_resv_name, job_ptr->resv_name);
	if (!resv_ptr) {
		info("Reservation name not found (%s)", job_ptr->resv_name);
		return ESLURM_RESERVATION_INVALID;
	}

	rc = _valid_job_access_resv(job_ptr, resv_ptr);
	if (rc == SLURM_SUCCESS) {
		job_ptr->resv_id    = resv_ptr->resv_id;
		job_ptr->resv_flags = resv_ptr->flags;
		job_ptr->resv_ptr   = resv_ptr;
		_validate_node_choice(resv_ptr);
	}
	return rc;
}

static int  _resize_resv(slurmctld_resv_t *resv_ptr, uint32_t node_cnt)
{
	bitstr_t *tmp1_bitmap = NULL, *tmp2_bitmap = NULL;
	bitstr_t *core_bitmap = NULL;
	int delta_node_cnt, i;
	resv_desc_msg_t resv_desc;

	delta_node_cnt = resv_ptr->node_cnt - node_cnt;
	if (delta_node_cnt == 0)	/* Already correct node count */
		return SLURM_SUCCESS;

	if (delta_node_cnt > 0) {	/* Must decrease node count */
		if (bit_overlap(resv_ptr->node_bitmap, idle_node_bitmap)) {
			/* Start by eliminating idle nodes from reservation */
			tmp1_bitmap = bit_copy(resv_ptr->node_bitmap);
			bit_and(tmp1_bitmap, idle_node_bitmap);
			i = bit_set_count(tmp1_bitmap);
			if (i > delta_node_cnt) {
				tmp2_bitmap = bit_pick_cnt(tmp1_bitmap,
							   delta_node_cnt);
				bit_not(tmp2_bitmap);
				bit_and(resv_ptr->node_bitmap, tmp2_bitmap);
				FREE_NULL_BITMAP(tmp1_bitmap);
				FREE_NULL_BITMAP(tmp2_bitmap);
				delta_node_cnt = 0;	/* ALL DONE */
			} else if (i) {
				bit_not(idle_node_bitmap);
				bit_and(resv_ptr->node_bitmap,
					idle_node_bitmap);
				bit_not(idle_node_bitmap);
				resv_ptr->node_cnt = bit_set_count(
						resv_ptr->node_bitmap);
				delta_node_cnt = resv_ptr->node_cnt -
						 node_cnt;
			}
			FREE_NULL_BITMAP(tmp1_bitmap);
		}
		if (delta_node_cnt > 0) {
			/* Now eliminate allocated nodes from reservation */
			tmp1_bitmap = bit_pick_cnt(resv_ptr->node_bitmap,
						   node_cnt);
			FREE_NULL_BITMAP(resv_ptr->node_bitmap);
			resv_ptr->node_bitmap = tmp1_bitmap;
		}
		xfree(resv_ptr->node_list);
		resv_ptr->node_list = bitmap2node_name(resv_ptr->node_bitmap);
		resv_ptr->node_cnt = node_cnt;
		return SLURM_SUCCESS;
	}

	/* Must increase node count. Make this look like new request so
	 * we can use _select_nodes() for selecting the nodes */
	memset(&resv_desc, 0, sizeof(resv_desc_msg_t));
	resv_desc.start_time = resv_ptr->start_time;
	resv_desc.end_time   = resv_ptr->end_time;
	resv_desc.features   = resv_ptr->features;
	resv_desc.flags      = resv_ptr->flags;
	resv_desc.node_cnt   = xmalloc(sizeof(uint32_t) * 2);
	resv_desc.node_cnt[0]= 0 - delta_node_cnt;
	i = _select_nodes(&resv_desc, &resv_ptr->part_ptr, &tmp1_bitmap,
			  &core_bitmap);
	xfree(resv_desc.node_cnt);
	xfree(resv_desc.node_list);
	xfree(resv_desc.partition);
	if (i == SLURM_SUCCESS) {
		bit_or(resv_ptr->node_bitmap, tmp1_bitmap);
		FREE_NULL_BITMAP(tmp1_bitmap);
		FREE_NULL_BITMAP(resv_ptr->core_bitmap);
		resv_ptr->core_bitmap = core_bitmap;
		xfree(resv_ptr->node_list);
		resv_ptr->node_list = bitmap2node_name(resv_ptr->node_bitmap);
		resv_ptr->node_cnt = node_cnt;
	}
	return i;
}

static void _create_cluster_core_bitmap(bitstr_t **core_bitmap)
{
	*core_bitmap = bit_alloc(cr_get_coremap_offset(node_record_count));
}

/* Given a reservation create request, select appropriate nodes for use */
static int  _select_nodes(resv_desc_msg_t *resv_desc_ptr,
			  struct part_record **part_ptr,
			  bitstr_t **resv_bitmap,
			  bitstr_t **core_bitmap)
{
	slurmctld_resv_t *resv_ptr;
	bitstr_t *node_bitmap;
	ListIterator iter;
	int i, rc = SLURM_SUCCESS;
	time_t now = time(NULL);

	if (*part_ptr == NULL) {
		*part_ptr = default_part_loc;
		if (*part_ptr == NULL)
			return ESLURM_DEFAULT_PARTITION_NOT_SET;
		xfree(resv_desc_ptr->partition);	/* should be no-op */
		resv_desc_ptr->partition = xstrdup((*part_ptr)->name);
	}

	/* Start with all nodes in the partition */
	if (*resv_bitmap)
		node_bitmap = bit_copy(*resv_bitmap);
	else
		node_bitmap = bit_copy((*part_ptr)->node_bitmap);

	/* Don't use node already reserved */
	if (!(resv_desc_ptr->flags & RESERVE_FLAG_OVERLAP)) {
		iter = list_iterator_create(resv_list);
		while ((resv_ptr = (slurmctld_resv_t *) list_next(iter))) {
			if (resv_ptr->end_time <= now)
				_advance_resv_time(resv_ptr);
			if ((resv_ptr->node_bitmap == NULL) ||
			    (resv_ptr->start_time >= resv_desc_ptr->end_time) ||
			    (resv_ptr->end_time   <= resv_desc_ptr->start_time))
				continue;
			if (!resv_ptr->core_bitmap && !resv_ptr->full_nodes) {
				error("Reservation has no core_bitmap and "
				      "full_nodes is zero");
				resv_ptr->full_nodes = 1;
			}
			if (resv_ptr->full_nodes) {
				bit_not(resv_ptr->node_bitmap);
				bit_and(node_bitmap, resv_ptr->node_bitmap);
				bit_not(resv_ptr->node_bitmap);
			} else {
				if (*core_bitmap == NULL)
					_create_cluster_core_bitmap(core_bitmap);
				bit_or(*core_bitmap, resv_ptr->core_bitmap);
			}
		}
		list_iterator_destroy(iter);
	}

	/* Satisfy feature specification */
	if (resv_desc_ptr->features) {
		int   op_code = FEATURE_OP_AND, last_op_code = FEATURE_OP_AND;
		char *features = xstrdup(resv_desc_ptr->features);
		char *sep_ptr, *token = features;
		bitstr_t *feature_bitmap = bit_copy(node_bitmap);
		struct features_record *feature_ptr;
		ListIterator feature_iter;
		bool match;

		while (1) {
			for (i=0; ; i++) {
				if (token[i] == '\0') {
					sep_ptr = NULL;
					break;
				} else if (token[i] == '|') {
					op_code = FEATURE_OP_OR;
					token[i] = '\0';
					sep_ptr = &token[i];
					break;
				} else if ((token[i] == '&') ||
					   (token[i] == ',')) {
					op_code = FEATURE_OP_AND;
					token[i] = '\0';
					sep_ptr = &token[i];
					break;
				}
			}

			match = false;
			feature_iter = list_iterator_create(feature_list);
			while ((feature_ptr = (struct features_record *)
					list_next(feature_iter))) {
				if (strcmp(token, feature_ptr->name))
					continue;
				if (last_op_code == FEATURE_OP_OR) {
					bit_or(feature_bitmap,
					       feature_ptr->node_bitmap);
				} else {
					bit_and(feature_bitmap,
						feature_ptr->node_bitmap);
				}
				match = true;
				break;
			}
			list_iterator_destroy(feature_iter);
			if (!match) {
				info("reservation feature invalid: %s", token);
				rc = ESLURM_INVALID_FEATURE;
				bit_nclear(feature_bitmap, 0,
					   (node_record_count - 1));
				break;
			}
			if (sep_ptr == NULL)
				break;
			token = sep_ptr + 1;
			last_op_code = op_code;
		}
		xfree(features);
		bit_and(node_bitmap, feature_bitmap);
		FREE_NULL_BITMAP(feature_bitmap);
	}

	if ((resv_desc_ptr->flags & RESERVE_FLAG_MAINT) == 0) {
		/* Nodes must be available */
		bit_and(node_bitmap, avail_node_bitmap);
	}

	*resv_bitmap = NULL;
	if (rc == SLURM_SUCCESS)
		*resv_bitmap = _pick_idle_nodes(node_bitmap,
						resv_desc_ptr, core_bitmap);
	FREE_NULL_BITMAP(node_bitmap);
	if (*resv_bitmap == NULL) {
		if (rc == SLURM_SUCCESS)
			rc = ESLURM_NODES_BUSY;
		return rc;
	}

	resv_desc_ptr->node_list = bitmap2node_name(*resv_bitmap);
	return SLURM_SUCCESS;
}

static bitstr_t *_pick_idle_nodes(bitstr_t *avail_bitmap,
				  resv_desc_msg_t *resv_desc_ptr,
				  bitstr_t **core_bitmap)
{
	int i;
	bitstr_t *ret_bitmap = NULL, *tmp_bitmap;
	uint32_t total_node_cnt = 0;
	bool resv_debug;

#ifdef HAVE_BG
	static uint16_t static_blocks = (uint16_t)NO_VAL;
	if (static_blocks == (uint16_t)NO_VAL) {
		/* Since this never changes we can just set it once
		 * and not look at it again. */
		select_g_get_info_from_plugin(SELECT_STATIC_PART, NULL,
					      &static_blocks);
	}
#else
	static uint16_t static_blocks = 0;
#endif

	if (resv_desc_ptr->node_cnt == NULL) {
		return _pick_idle_node_cnt(avail_bitmap, resv_desc_ptr, 0,
					   core_bitmap);
	} else if ((resv_desc_ptr->node_cnt[0] == 0) ||
		   (resv_desc_ptr->node_cnt[1] == 0)) {
		return _pick_idle_node_cnt(avail_bitmap, resv_desc_ptr,
					   resv_desc_ptr->node_cnt[0],
					   core_bitmap);
	}

	/* Try to create a single reservation that can contain all blocks
	 * unless we have static blocks on a BlueGene system */
	if (static_blocks != 0) {
		for (i = 0; resv_desc_ptr->node_cnt[i]; i++)
			total_node_cnt += resv_desc_ptr->node_cnt[i];
		tmp_bitmap = _pick_idle_node_cnt(avail_bitmap, resv_desc_ptr,
						 total_node_cnt, core_bitmap);
		if (tmp_bitmap) {
			if (total_node_cnt == bit_set_count(tmp_bitmap))
				return tmp_bitmap;
			/* Oversized allocation, possibly due to BlueGene block
			 * size limitations. Need to create as multiple
			 * blocks */
			FREE_NULL_BITMAP(tmp_bitmap);
		}
	}

	/* Need to create reservation containing multiple blocks */
	resv_debug = slurm_get_debug_flags() & DEBUG_FLAG_RESERVATION;
	for (i = 0; resv_desc_ptr->node_cnt[i]; i++) {
		tmp_bitmap = _pick_idle_node_cnt(avail_bitmap, resv_desc_ptr,
						 resv_desc_ptr->node_cnt[i],
						 core_bitmap);
		if (tmp_bitmap == NULL) {	/* allocation failure */
			if (resv_debug) {
				info("reservation of %u nodes failed",
				     resv_desc_ptr->node_cnt[i]);
			}
			FREE_NULL_BITMAP(ret_bitmap);
			return NULL;
		}
		if (resv_debug) {
			char *tmp_name;
			tmp_name = bitmap2node_name(tmp_bitmap);
			info("reservation of %u nodes, using %s",
			     resv_desc_ptr->node_cnt[i], tmp_name);
			xfree(tmp_name);
		}
		if (ret_bitmap)
			bit_or(ret_bitmap, tmp_bitmap);
		else
			ret_bitmap = bit_copy(tmp_bitmap);
		bit_not(tmp_bitmap);
		bit_and(avail_bitmap, tmp_bitmap);
		FREE_NULL_BITMAP(tmp_bitmap);
	}

	return ret_bitmap;
}

static void _check_job_compatibility(struct job_record *job_ptr,
				     bitstr_t *avail_bitmap,
				     bitstr_t **core_bitmap)
{
	uint32_t total_nodes;
	bitstr_t *full_node_bitmap;
	int i_core, i_node;
	int start = 0;
	int rep_count = 0;
	char str[200];
	job_resources_t *job_res = job_ptr->job_resrcs;

	if (!job_res->core_bitmap)
		return;

	total_nodes = bit_set_count(job_res->node_bitmap);

	debug2("Checking %d (of %d) nodes for job %u, core_bitmap_size: %d",
	       total_nodes, bit_size(job_res->node_bitmap),
	       job_ptr->job_id, bit_size(job_res->core_bitmap));

	bit_fmt(str, sizeof(str), job_res->core_bitmap);
	debug2("job coremap: %s", str);

	full_node_bitmap = bit_copy(job_res->node_bitmap);

	debug2("Let's see core distribution for jobid: %u",
	       job_ptr->job_id);
	debug2("Total number of nodes: %d", total_nodes);

	if (*core_bitmap == NULL)
		_create_cluster_core_bitmap(core_bitmap);

	i_node = 0;
	while (i_node < total_nodes) {
		int cores_in_a_node = (job_res->sockets_per_node[i_node] *
				       job_res->cores_per_socket[i_node]);

		int repeat_node_conf = job_res->sock_core_rep_count[rep_count++];
		int node_bitmap_inx;

		debug2("Working with %d cores per node. Same node conf repeated"
		       " %d times (start core offset %d)",
		       cores_in_a_node, repeat_node_conf, start);

		i_node += repeat_node_conf;

		while (repeat_node_conf--) {
			int allocated;
			int global_core_start;

			node_bitmap_inx = bit_ffs(full_node_bitmap);
			global_core_start =
				cr_get_coremap_offset(node_bitmap_inx);
			allocated = 0;

			for (i_core=0;i_core < cores_in_a_node;i_core++) {
				debug2("i_core: %d, start: %d, allocated: %d",
				       i_core, start, allocated);
				if (bit_test(job_ptr->job_resrcs->core_bitmap,
					     i_core + start)) {
					allocated++;
				bit_set(*core_bitmap,
					global_core_start + i_core);
				}
			}
			debug2("Checking node %d, allocated: %d, "
			       "cores_in_a_node: %d", node_bitmap_inx,
			       allocated, cores_in_a_node);

			if (allocated == cores_in_a_node) {
				/* We can exclude this node */
				debug2("Excluding node %d", node_bitmap_inx);
				bit_clear(avail_bitmap, node_bitmap_inx);
			}
			start += cores_in_a_node;
			bit_clear(full_node_bitmap, node_bitmap_inx);
		}
	}
	FREE_NULL_BITMAP(full_node_bitmap);
}

static bitstr_t *_pick_idle_node_cnt(bitstr_t *avail_bitmap,
				     resv_desc_msg_t *resv_desc_ptr,
				     uint32_t node_cnt, bitstr_t **core_bitmap)
{
	ListIterator job_iterator;
	struct job_record *job_ptr;
	bitstr_t *save_bitmap, *ret_bitmap, *tmp_bitmap;

	if (bit_set_count(avail_bitmap) < node_cnt) {
		verbose("reservation requests more nodes than are available");
		return NULL;
	}

	save_bitmap = bit_copy(avail_bitmap);
	bit_or(avail_bitmap, save_bitmap);	/* restore avail_bitmap */
	job_iterator = list_iterator_create(job_list);

	while ((job_ptr = (struct job_record *) list_next(job_iterator))) {
		if (!IS_JOB_RUNNING(job_ptr) && !IS_JOB_SUSPENDED(job_ptr))
			continue;
		if (job_ptr->end_time < resv_desc_ptr->start_time)
			continue;

		if (!resv_desc_ptr->core_cnt) {
			bit_not(job_ptr->node_bitmap);
			bit_and(avail_bitmap, job_ptr->node_bitmap);
			bit_not(job_ptr->node_bitmap);
		} else {
			_check_job_compatibility(job_ptr, avail_bitmap,
						 core_bitmap);
		}
	}

	list_iterator_destroy(job_iterator);
	ret_bitmap = select_g_resv_test(avail_bitmap, node_cnt,
					resv_desc_ptr->core_cnt, core_bitmap);
	if (ret_bitmap)
		goto fini;

	/* Next: Try to reserve nodes that will be allocated to a limited
	 * number of running jobs. We could sort the jobs by priority, QOS,
	 * size or other criterion if desired. Right now we just go down
	 * the unsorted job list. */
	if (resv_desc_ptr->flags & RESERVE_FLAG_IGN_JOBS) {
		job_iterator = list_iterator_create(job_list);
		while ((job_ptr = (struct job_record *)
			list_next(job_iterator))) {
			if (!IS_JOB_RUNNING(job_ptr) &&
			    !IS_JOB_SUSPENDED(job_ptr))
				continue;
			if (job_ptr->end_time < resv_desc_ptr->start_time)
				continue;
			tmp_bitmap = bit_copy(save_bitmap);
			bit_and(tmp_bitmap, job_ptr->node_bitmap);
			if (bit_set_count(tmp_bitmap) > 0) {
				bit_or(avail_bitmap, tmp_bitmap);
				ret_bitmap = select_g_resv_test(avail_bitmap,
						node_cnt,
						resv_desc_ptr->core_cnt,
						core_bitmap);
			}
			FREE_NULL_BITMAP(tmp_bitmap);
			if (ret_bitmap)
				break;
		}
		list_iterator_destroy(job_iterator);
	}

fini:	FREE_NULL_BITMAP(save_bitmap);
#if 0
	if (ret_bitmap) {
		char str[300];
		bit_fmt(str, (sizeof(str) - 1), ret_bitmap);
		info("pick_idle_nodes getting %s from select cons_res", str);
		if (*core_bitmap) {
			bit_fmt(str, (sizeof(str) - 1), *core_bitmap);
			info("pick_idle_nodes getting core_cnt:%d coremap:%s "
			     "from select/cons_res",
			     resv_desc_ptr->core_cnt, str);
		}
	}
#endif
	return ret_bitmap;
}

/* Determine if a job has access to a reservation
 * RET SLURM_SUCCESS if true, ESLURM_RESERVATION_ACCESS otherwise */
static int _valid_job_access_resv(struct job_record *job_ptr,
				  slurmctld_resv_t *resv_ptr)
{
	bool account_good = false, user_good = false;
	int i;

	/* Determine if we have access */
	if (accounting_enforce & ACCOUNTING_ENFORCE_ASSOCS) {
		char tmp_char[30];
		slurmdb_association_rec_t *assoc;
		if (!resv_ptr->assoc_list) {
			error("Reservation %s has no association list. "
			      "Checking user/account lists",
			      resv_ptr->name);
			goto no_assocs;
		}

		if (!job_ptr->assoc_ptr) {
			slurmdb_association_rec_t assoc_rec;
			/* This should never be called, but just to be
			 * safe we will try to fill it in. */
			memset(&assoc_rec, 0,
			       sizeof(slurmdb_association_rec_t));
			assoc_rec.id = job_ptr->assoc_id;
			if (assoc_mgr_fill_in_assoc(
				    acct_db_conn, &assoc_rec,
				    accounting_enforce,
				    (slurmdb_association_rec_t **)
				    &job_ptr->assoc_ptr))
				goto end_it;
		}

		/* Check to see if the association is here or the parent
		 * association is listed in the valid associations. */
		if (strchr(resv_ptr->assoc_list, '-')) {
			assoc = job_ptr->assoc_ptr;
			while (assoc) {
				snprintf(tmp_char, sizeof(tmp_char), ",-%u,",
					 assoc->id);
				if (strstr(resv_ptr->assoc_list, tmp_char))
					goto end_it;	/* explicitly denied */
				assoc = assoc->usage->parent_assoc_ptr;
			}
		}
		if (strstr(resv_ptr->assoc_list, ",1") ||
		    strstr(resv_ptr->assoc_list, ",2") ||
		    strstr(resv_ptr->assoc_list, ",3") ||
		    strstr(resv_ptr->assoc_list, ",4") ||
		    strstr(resv_ptr->assoc_list, ",5") ||
		    strstr(resv_ptr->assoc_list, ",6") ||
		    strstr(resv_ptr->assoc_list, ",7") ||
		    strstr(resv_ptr->assoc_list, ",8") ||
		    strstr(resv_ptr->assoc_list, ",9") ||
		    strstr(resv_ptr->assoc_list, ",0")) {
			assoc = job_ptr->assoc_ptr;
			while (assoc) {
				snprintf(tmp_char, sizeof(tmp_char), ",%u,",
					 assoc->id);
				if (strstr(resv_ptr->assoc_list, tmp_char))
					return SLURM_SUCCESS;
				assoc = assoc->usage->parent_assoc_ptr;
			}
		} else {
			return SLURM_SUCCESS;
		}
	} else {
no_assocs:	if ((resv_ptr->user_cnt == 0) || resv_ptr->user_not)
			user_good = true;
		for (i = 0; i < resv_ptr->user_cnt; i++) {
			if (job_ptr->user_id == resv_ptr->user_list[i]) {
				if (resv_ptr->user_not)
					user_good = false;
				else
					user_good = true;
				break;
			}
		}
		if (!user_good)
			goto end_it;
		if ((resv_ptr->user_cnt != 0) && (resv_ptr->account_cnt == 0))
			return SLURM_SUCCESS;

		if ((resv_ptr->account_cnt == 0) || resv_ptr->account_not)
			account_good = true;
		for (i=0; (i<resv_ptr->account_cnt) && job_ptr->account; i++) {
			if (resv_ptr->account_list[i] &&
			    (strcmp(job_ptr->account,
				    resv_ptr->account_list[i]) == 0)) {
				if (resv_ptr->account_not)
					account_good = false;
				else
					account_good = true;
				break;
			}
		}
		if (!account_good)
			goto end_it;
		return SLURM_SUCCESS;
	}

end_it:
	info("Security violation, uid=%u account=%s attempt to use "
	     "reservation %s",
	     job_ptr->user_id, job_ptr->account, resv_ptr->name);
	return ESLURM_RESERVATION_ACCESS;
}

/*
 * Determine if a job can start now based only upon reservations
 *
 * IN job_ptr      - job to test
 * RET	SLURM_SUCCESS if runable now, otherwise an error code
 */
extern int job_test_resv_now(struct job_record *job_ptr)
{
	slurmctld_resv_t * resv_ptr;
	time_t now;

	if (job_ptr->resv_name == NULL)
		return SLURM_SUCCESS;

	resv_ptr = (slurmctld_resv_t *) list_find_first (resv_list,
			_find_resv_name, job_ptr->resv_name);
	job_ptr->resv_ptr = resv_ptr;
	if (!resv_ptr)
		return ESLURM_RESERVATION_INVALID;

	if (_valid_job_access_resv(job_ptr, resv_ptr) != SLURM_SUCCESS)
		return ESLURM_RESERVATION_ACCESS;
	now = time(NULL);
	if (now < resv_ptr->start_time) {
		/* reservation starts later */
		return ESLURM_INVALID_TIME_VALUE;
	}
	if (now > resv_ptr->end_time) {
		/* reservation ended earlier */
		return ESLURM_RESERVATION_INVALID;
	}
	if ((resv_ptr->node_cnt == 0) &&
	    !(resv_ptr->flags & RESERVE_FLAG_LIC_ONLY)) {
		/* empty reservation treated like it will start later */
		return ESLURM_INVALID_TIME_VALUE;
	}

	return SLURM_SUCCESS;
}

/* Adjust a job's time_limit and end_time as needed to avoid using
 *	reserved resources. Don't go below job's time_min value. */
extern void job_time_adj_resv(struct job_record *job_ptr)
{
	ListIterator iter;
	slurmctld_resv_t * resv_ptr;
	time_t now = time(NULL);
	int32_t resv_begin_time;

	iter = list_iterator_create(resv_list);
	while ((resv_ptr = (slurmctld_resv_t *) list_next(iter))) {
		if (resv_ptr->end_time <= now)
			_advance_resv_time(resv_ptr);
		if (job_ptr->resv_ptr == resv_ptr)
			continue;	/* authorized user of reservation */
		if (resv_ptr->start_time <= now)
			continue;	/* already validated */
		if (resv_ptr->start_time >= job_ptr->end_time)
			continue;	/* reservation starts after job ends */
		if (!license_list_overlap(job_ptr->license_list,
					  resv_ptr->license_list) &&
		    ((resv_ptr->node_bitmap == NULL) ||
		     (bit_overlap(resv_ptr->node_bitmap,
				  job_ptr->node_bitmap) == 0)))
			continue;	/* disjoint resources */
		resv_begin_time = difftime(resv_ptr->start_time, now) / 60;
		job_ptr->time_limit = MIN(job_ptr->time_limit,resv_begin_time);
	}
	list_iterator_destroy(iter);
	job_ptr->time_limit = MAX(job_ptr->time_limit, job_ptr->time_min);
	job_ptr->end_time = job_ptr->start_time + (job_ptr->time_limit * 60);
}

/* For a given license_list, return the total count of licenses of the
 *	specified name */
static int _license_cnt(List license_list, char *lic_name)
{
	int lic_cnt = 0;
	ListIterator iter;
	licenses_t *license_ptr;

	if (license_list == NULL)
		return lic_cnt;

	iter = list_iterator_create(license_list);
	while ((license_ptr = list_next(iter))) {
		if (strcmp(license_ptr->name, lic_name) == 0)
			lic_cnt += license_ptr->total;
	}
	list_iterator_destroy(iter);

	return lic_cnt;
}

static uint32_t _get_job_duration(struct job_record *job_ptr)
{
	uint32_t duration;
	uint16_t time_slices = 1;

	if (job_ptr->time_limit == INFINITE)
		duration = ONE_YEAR;
	else if (job_ptr->time_limit != NO_VAL)
		duration = (job_ptr->time_limit * 60);
	else {	/* partition time limit */
		if (job_ptr->part_ptr->max_time == INFINITE)
			duration = ONE_YEAR;
		else
			duration = (job_ptr->part_ptr->max_time * 60);
	}
	if (job_ptr->part_ptr)
		time_slices = job_ptr->part_ptr->max_share & ~SHARED_FORCE;
	if ((duration != ONE_YEAR) && (time_slices > 1) &&
	    (slurm_get_preempt_mode() & PREEMPT_MODE_GANG)) {
		/* FIXME: Ideally we figure out how many jobs are actually
		 * time-slicing on each node rather than using the maximum
		 * value. */
		duration *= time_slices;
	}
	return duration;
}

/*
 * Determine how many licenses of the give type the specified job is
 *	prevented from using due to reservations
 *
 * IN job_ptr   - job to test
 * IN lic_name  - name of license
 * IN when      - when the job is expected to start
 * RET number of licenses of this type the job is prevented from using
 */
extern int job_test_lic_resv(struct job_record *job_ptr, char *lic_name,
			     time_t when)
{
	slurmctld_resv_t * resv_ptr;
	time_t job_start_time, job_end_time, now = time(NULL);
	ListIterator iter;
	int resv_cnt = 0;

	job_start_time = when;
	job_end_time   = when + _get_job_duration(job_ptr);
	iter = list_iterator_create(resv_list);
	while ((resv_ptr = (slurmctld_resv_t *) list_next(iter))) {
		if (resv_ptr->end_time <= now)
			_advance_resv_time(resv_ptr);
		if ((resv_ptr->start_time >= job_end_time) ||
		    (resv_ptr->end_time   <= job_start_time))
			continue;	/* reservation at different time */

		if (job_ptr->resv_name &&
		    (strcmp(job_ptr->resv_name, resv_ptr->name) == 0))
			continue;	/* job can use this reservation */

		resv_cnt += _license_cnt(resv_ptr->license_list, lic_name);
	}
	list_iterator_destroy(iter);

	/* info("job %u blocked from %d licenses of type %s",
	     job_ptr->job_id, resv_cnt, lic_name); */
	return resv_cnt;
}

/*
 * Determine which nodes a job can use based upon reservations
 * IN job_ptr      - job to test
 * IN/OUT when     - when we want the job to start (IN)
 *                   when the reservation is available (OUT)
 * IN move_time    - if true, then permit the start time to advance from
 *                   "when" as needed IF job has no reservervation
 * OUT node_bitmap - nodes which the job can use, caller must free unless error
 * OUT exc_core_bitmap - cores which the job can NOT use, caller must free
 *			 unless error
 * RET	SLURM_SUCCESS if runable now
 *	ESLURM_RESERVATION_ACCESS access to reservation denied
 *	ESLURM_RESERVATION_INVALID reservation invalid
 *	ESLURM_INVALID_TIME_VALUE reservation invalid at time "when"
 *	ESLURM_NODES_BUSY job has no reservation, but required nodes are
 *			  reserved
 */
extern int job_test_resv(struct job_record *job_ptr, time_t *when,
			 bool move_time, bitstr_t **node_bitmap,
			 bitstr_t **exc_core_bitmap)
{
	slurmctld_resv_t * resv_ptr, *res2_ptr;
	time_t job_start_time, job_end_time, lic_resv_time;
	time_t now = time(NULL);
	ListIterator iter;
	int i, rc = SLURM_SUCCESS;

	job_start_time = *when;
	job_end_time   = *when + _get_job_duration(job_ptr);
	*node_bitmap = (bitstr_t *) NULL;

	if (job_ptr->resv_name) {
		resv_ptr = (slurmctld_resv_t *) list_find_first (resv_list,
				_find_resv_name, job_ptr->resv_name);
		job_ptr->resv_ptr = resv_ptr;
		if (!resv_ptr)
			return ESLURM_RESERVATION_INVALID;
		if (_valid_job_access_resv(job_ptr, resv_ptr) != SLURM_SUCCESS)
			return ESLURM_RESERVATION_ACCESS;
		if (resv_ptr->end_time <= now)
			_advance_resv_time(resv_ptr);
		if (*when < resv_ptr->start_time) {
			/* reservation starts later */
			*when = resv_ptr->start_time;
			return ESLURM_INVALID_TIME_VALUE;
		}
		if ((resv_ptr->node_cnt == 0) &&
		    (!(resv_ptr->flags & RESERVE_FLAG_LIC_ONLY))) {
			/* empty reservation treated like it will start later */
			*when = now + 600;
			return ESLURM_INVALID_TIME_VALUE;
		}
		if (*when > resv_ptr->end_time) {
			/* reservation ended earlier */
			*when = resv_ptr->end_time;
			job_ptr->priority = 0;	/* administrative hold */
			return ESLURM_RESERVATION_INVALID;
		}
		if (job_ptr->details->req_node_bitmap &&
		    (!(resv_ptr->flags & RESERVE_FLAG_LIC_ONLY)) &&
		    !bit_super_set(job_ptr->details->req_node_bitmap,
				   resv_ptr->node_bitmap)) {
			return ESLURM_RESERVATION_INVALID;
		}
		if (resv_ptr->flags & RESERVE_FLAG_LIC_ONLY) {
			*node_bitmap = bit_alloc(node_record_count);
			bit_nset(*node_bitmap, 0, (node_record_count - 1));
		} else
			*node_bitmap = bit_copy(resv_ptr->node_bitmap);

		/* if there are any overlapping reservations, we need to
		 * prevent the job from using those nodes (e.g. MAINT nodes) */
		iter = list_iterator_create(resv_list);
		while ((res2_ptr = (slurmctld_resv_t *) list_next(iter))) {
			if ((resv_ptr->flags & RESERVE_FLAG_MAINT) ||
			    (resv_ptr->flags & RESERVE_FLAG_OVERLAP) ||
			    (res2_ptr == resv_ptr) ||
			    (res2_ptr->node_bitmap == NULL) ||
			    (res2_ptr->start_time >= job_end_time) ||
			    (res2_ptr->end_time   <= job_start_time) ||
			    (!res2_ptr->full_nodes))
				continue;
			bit_not(res2_ptr->node_bitmap);
			bit_and(*node_bitmap, res2_ptr->node_bitmap);
			bit_not(res2_ptr->node_bitmap);
		}
		list_iterator_destroy(iter);

		if (slurm_get_debug_flags() & DEBUG_FLAG_RESERVATION) {
			char *nodes = bitmap2node_name(*node_bitmap);
			info("job_test_resv: job:%u reservation:%s nodes:%s",
			     job_ptr->job_id, nodes, job_ptr->resv_name);
			xfree(nodes);
		}

		/* if reservation is using just partial nodes, this returns
		 * coremap to exclude */
		if (resv_ptr->core_bitmap && exc_core_bitmap) {
			*exc_core_bitmap = bit_copy(resv_ptr->core_bitmap);
			bit_not(*exc_core_bitmap);
		}

		return SLURM_SUCCESS;
	}

	job_ptr->resv_ptr = NULL;	/* should be redundant */
	*node_bitmap = bit_alloc(node_record_count);
	bit_nset(*node_bitmap, 0, (node_record_count - 1));
	if (list_count(resv_list) == 0)
		return SLURM_SUCCESS;

	/* Job has no reservation, try to find time when this can
	 * run and get it's required nodes (if any) */
	for (i=0; ; i++) {
		lic_resv_time = (time_t) 0;

		iter = list_iterator_create(resv_list);
		while ((resv_ptr = (slurmctld_resv_t *) list_next(iter))) {
			if (resv_ptr->end_time <= now)
				_advance_resv_time(resv_ptr);
			if ((resv_ptr->node_bitmap == NULL) ||
			    (resv_ptr->start_time >= job_end_time) ||
			    (resv_ptr->end_time   <= job_start_time))
				continue;
			if (job_ptr->details->req_node_bitmap &&
			    bit_overlap(job_ptr->details->req_node_bitmap,
					resv_ptr->node_bitmap) &&
			    ((resv_ptr->cpu_cnt == 0) ||
			    (!job_ptr->details->shared))) {
				*when = resv_ptr->end_time;
				rc = ESLURM_NODES_BUSY;
				break;
			}
			/* FIXME: This only tracks when ANY licenses required
			 * by the job are freed by any reservation without
			 * counting them, so the results are not accurate. */
			if (license_list_overlap(job_ptr->license_list,
						 resv_ptr->license_list)) {
				if ((lic_resv_time == (time_t) 0) ||
				    (lic_resv_time > resv_ptr->end_time))
					lic_resv_time = resv_ptr->end_time;
			}

			if ((resv_ptr->full_nodes) ||
			    (!job_ptr->details->shared)) {
				debug2("reservation uses full nodes or job will"
				       " not share nodes");
				bit_not(resv_ptr->node_bitmap);
				bit_and(*node_bitmap, resv_ptr->node_bitmap);
				bit_not(resv_ptr->node_bitmap);
			} else {
				info("job_test_resv: %s reservation uses "
					"partial nodes", resv_ptr->name);
				if (*exc_core_bitmap == NULL) {
					*exc_core_bitmap =
						bit_copy(resv_ptr->core_bitmap);
				} else {
					bit_or(*exc_core_bitmap,
					       resv_ptr->core_bitmap);
				}
			}
		}
		list_iterator_destroy(iter);

		if ((rc == SLURM_SUCCESS) && move_time) {
			if (license_job_test(job_ptr, job_start_time)
			    == EAGAIN) {
				/* Need to postpone for licenses. Time returned
				 * is best case; first reservation with those
				 * licenses ends. */
				rc = ESLURM_NODES_BUSY;
				*when = lic_resv_time;
			}
		}
		if (rc == SLURM_SUCCESS)
			break;
		/* rc == ESLURM_NODES_BUSY here from above break */
		if (move_time && (i<10)) {  /* Retry for later start time */
			bit_nset(*node_bitmap, 0, (node_record_count - 1));
			rc = SLURM_SUCCESS;
			continue;
		}
		FREE_NULL_BITMAP(*node_bitmap);
		break;	/* Give up */
	}

	return rc;
}

/*
 * Determine the time of the first reservation to end after some time.
 * return zero of no reservation ends after that time.
 * IN start_time - look for reservations ending after this time
 * RET the reservation end time or zero of none found
 */
extern time_t find_resv_end(time_t start_time)
{
	ListIterator iter;
	slurmctld_resv_t *resv_ptr;
	time_t end_time = 0;

	if (!resv_list)
		return end_time;

	iter = list_iterator_create(resv_list);
	while ((resv_ptr = (slurmctld_resv_t *) list_next(iter))) {
		if ((start_time < resv_ptr->start_time) ||
		    (start_time > resv_ptr->end_time))
			continue;
		if ((end_time == 0) || (resv_ptr->end_time < end_time))
			end_time = resv_ptr->end_time;
	}
	list_iterator_destroy(iter);
	return end_time;
}

/* Begin scan of all jobs for valid reservations */
extern void begin_job_resv_check(void)
{
	ListIterator iter;
	slurmctld_resv_t *resv_ptr;
	slurm_ctl_conf_t *conf;

	if (!resv_list)
		return;

	conf = slurm_conf_lock();
	resv_over_run = conf->resv_over_run;
	slurm_conf_unlock();
	if (resv_over_run == (uint16_t) INFINITE)
		resv_over_run = ONE_YEAR;
	else
		resv_over_run *= 60;

	iter = list_iterator_create(resv_list);
	while ((resv_ptr = (slurmctld_resv_t *) list_next(iter))) {
		resv_ptr->job_pend_cnt = 0;
		resv_ptr->job_run_cnt  = 0;
	}
	list_iterator_destroy(iter);
}

/* Test a particular job for valid reservation
 *
 * RET ESLURM_INVALID_TIME_VALUE if reservation is terminated
 *     SLURM_SUCCESS if reservation is still valid
 */
extern int job_resv_check(struct job_record *job_ptr)
{
	bool run_flag = false;

	if (!job_ptr->resv_name)
		return SLURM_SUCCESS;

	if (IS_JOB_RUNNING(job_ptr) || IS_JOB_SUSPENDED(job_ptr))
		run_flag = true;
	else if (IS_JOB_PENDING(job_ptr))
		run_flag = false;
	else
		return SLURM_SUCCESS;

	xassert(job_ptr->resv_ptr->magic == RESV_MAGIC);
	if (run_flag)
		job_ptr->resv_ptr->job_run_cnt++;
	else
		job_ptr->resv_ptr->job_pend_cnt++;

	if ((job_ptr->resv_ptr->end_time + resv_over_run) < time(NULL))
		return ESLURM_INVALID_TIME_VALUE;
	return SLURM_SUCCESS;
}

/* Advance a expired reservation's time stamps one day or one week
 * as appropriate. */
static void _advance_resv_time(slurmctld_resv_t *resv_ptr)
{
	int day_cnt = 0;
	char *interval = "";

	if (resv_ptr->flags & RESERVE_FLAG_DAILY) {
		day_cnt = 1;
		interval = "day";
	} else if (resv_ptr->flags & RESERVE_FLAG_WEEKLY) {
		day_cnt = 7;
		interval = "week";
	}

	if (day_cnt) {
		verbose("Advance reservation %s one %s", resv_ptr->name,
			interval);
		resv_ptr->start_time = resv_ptr->start_time_first;
		_advance_time(&resv_ptr->start_time, day_cnt);
		resv_ptr->start_time_prev = resv_ptr->start_time;
		resv_ptr->start_time_first = resv_ptr->start_time;
		_advance_time(&resv_ptr->end_time, day_cnt);
		_post_resv_create(resv_ptr);
		last_resv_update = time(NULL);
		schedule_resv_save();
	}
}

static void _free_script_arg(resv_thread_args_t *args)
{
	if (args) {
		xfree(args->script);
		xfree(args->resv_name);
		xfree(args);
	}
}

static void *_fork_script(void *x)
{
	resv_thread_args_t *args = (resv_thread_args_t *) x;
	char *argv[3], *envp[1];
	int status, wait_rc;
	pid_t cpid;

	argv[0] = args->script;
	argv[1] = args->resv_name;
	argv[2] = NULL;
	envp[0] = NULL;
	if ((cpid = fork()) < 0) {
		error("_fork_script fork error: %m");
		goto fini;
	}
	if (cpid == 0) {
#ifdef SETPGRP_TWO_ARGS
		setpgrp(0, 0);
#else
		setpgrp();
#endif
		execve(argv[0], argv, envp);
		exit(127);
	}

	while (1) {
		wait_rc = waitpid(cpid, &status, 0);
		if (wait_rc < 0) {
			if (errno == EINTR)
				continue;
			error("_fork_script waitpid error: %m");
			break;
		} else if (wait_rc > 0) {
			killpg(cpid, SIGKILL);	/* kill children too */
			break;
		}
	}
fini:	_free_script_arg(args);
	return NULL;
}

static void _run_script(char *script, slurmctld_resv_t *resv_ptr)
{
	int rc;
	resv_thread_args_t *args;
	pthread_t thread_id_prolog;
	pthread_attr_t thread_attr_prolog;

	if (!script || !script[0])
		return;
	if (access(script, X_OK) < 0) {
		error("Invalid ResvProlog or ResvEpilog(%s): %m", script);
		return;
	}

	slurm_attr_init(&thread_attr_prolog);
	pthread_attr_setdetachstate(&thread_attr_prolog,
				    PTHREAD_CREATE_DETACHED);
	args = xmalloc(sizeof(resv_thread_args_t));
	args->script    = xstrdup(script);
	args->resv_name = xstrdup(resv_ptr->name);
	while (1) {
		rc = pthread_create(&thread_id_prolog, &thread_attr_prolog,
				    _fork_script, (void *) args);
		if (rc != 0) {
			if (errno == EAGAIN)
				continue;
			error("pthread_create: %m");
		}
		break;
	}
	slurm_attr_destroy(&thread_attr_prolog);
	if (rc != 0)
		_free_script_arg(args);
}

/* Finish scan of all jobs for valid reservations
 *
 * Purge vestigial reservation records.
 * Advance daily or weekly reservations that are no longer
 *	being actively used.
 */
extern void fini_job_resv_check(void)
{
	ListIterator iter;
	slurmctld_resv_t *resv_ptr;
	time_t now = time(NULL);

	if (!resv_list)
		return;

	iter = list_iterator_create(resv_list);
	while ((resv_ptr = (slurmctld_resv_t *) list_next(iter))) {
		if (!resv_ptr->run_prolog || !resv_ptr->run_epilog)
			continue;
		if (resv_ptr->end_time >= now) { /* reservation not over */
			_validate_node_choice(resv_ptr);
			continue;
		}
		_advance_resv_time(resv_ptr);
		if ((resv_ptr->job_pend_cnt   == 0) &&
		    (resv_ptr->job_run_cnt    == 0) &&
		    (resv_ptr->maint_set_node == 0) &&
		    ((resv_ptr->flags & RESERVE_FLAG_DAILY ) == 0) &&
		    ((resv_ptr->flags & RESERVE_FLAG_WEEKLY) == 0)) {
			debug("Purging vestigial reservation record %s",
			      resv_ptr->name);
			_clear_job_resv(resv_ptr);
			list_delete_item(iter);
			last_resv_update = now;
			schedule_resv_save();
		}

	}
	list_iterator_destroy(iter);
}

/* send all reservations to accounting.  Only needed at
 * first registration
 */
extern int send_resvs_to_accounting(void)
{
	ListIterator itr = NULL;
	slurmctld_resv_t *resv_ptr;

	if (!resv_list)
		return SLURM_SUCCESS;

	itr = list_iterator_create(resv_list);
	while ((resv_ptr = list_next(itr))) {
		_post_resv_create(resv_ptr);
	}
	list_iterator_destroy(itr);

	return SLURM_SUCCESS;
}


/* Set or clear NODE_STATE_MAINT for node_state as needed */
extern void set_node_maint_mode(bool reset_all)
{
	ListIterator iter;
	slurmctld_resv_t *resv_ptr;
	time_t now = time(NULL);

	if (!resv_list)
		return;

	if (reset_all) {
		int i;
		struct node_record *node_ptr;
		for (i = 0, node_ptr = node_record_table_ptr;
		     i <= node_record_count;
		     i++, node_ptr++) {
			node_ptr->node_state &= (~NODE_STATE_MAINT);
		}
	}
	iter = list_iterator_create(resv_list);
	while ((resv_ptr = (slurmctld_resv_t *) list_next(iter))) {
		if ((resv_ptr->start_time <= now) && !resv_ptr->run_prolog) {
			resv_ptr->run_prolog = true;
			_run_script(slurmctld_conf.resv_prolog, resv_ptr);
		}
		if ((resv_ptr->end_time <= now) && !resv_ptr->run_epilog) {
			resv_ptr->run_epilog = true;
			_run_script(slurmctld_conf.resv_epilog, resv_ptr);
		}
		if (reset_all)
			resv_ptr->maint_set_node = false;
		if ((resv_ptr->flags & RESERVE_FLAG_MAINT) == 0)
			continue;
		if ((now >= resv_ptr->start_time) &&
		    (now <  resv_ptr->end_time  )) {
			if (!resv_ptr->maint_set_node) {
				resv_ptr->maint_set_node = true;
				_set_nodes_maint(resv_ptr, now);
				last_node_update = now;
			}
		} else if (resv_ptr->maint_set_node) {
			resv_ptr->maint_set_node = false;
			_set_nodes_maint(resv_ptr, now);
			last_node_update = now;
		}
	}
	list_iterator_destroy(iter);
}

/* checks if node within node_record_table_ptr is in maint reservation */
extern bool is_node_in_maint_reservation(int nodenum)
{
	bool res = false;
	ListIterator iter;
	slurmctld_resv_t *resv_ptr;

	if (nodenum < 0 || nodenum >= node_record_count || !resv_list)
		return false;

	iter = list_iterator_create(resv_list);
	while ((resv_ptr = (slurmctld_resv_t *) list_next(iter))) {
		if ((resv_ptr->flags & RESERVE_FLAG_MAINT) == 0)
			continue;
		if (bit_test(resv_ptr->node_bitmap, nodenum)) {
			res = true;
			break;
		}
	}
	list_iterator_destroy(iter);

	return res;
}

extern void update_assocs_in_resvs(void)
{
	slurmctld_resv_t *resv_ptr = NULL;
	ListIterator  iter = NULL;

	if (!resv_list)
		error("No reservation list given for updating associations");

	iter = list_iterator_create(resv_list);
	while ((resv_ptr = list_next(iter))) {
		_set_assoc_list(resv_ptr);
	}
	list_iterator_destroy(iter);
}

extern void update_part_nodes_in_resv(struct part_record *part_ptr)
{
	ListIterator iter = NULL;
	struct part_record *parti_ptr = NULL;
	slurmctld_resv_t *resv_ptr = NULL;
	xassert(part_ptr);

	iter = list_iterator_create(resv_list);
	while ((resv_ptr = (slurmctld_resv_t *) list_next(iter))) {
		if ((resv_ptr->flags & RESERVE_FLAG_PART_NODES) &&
		    (resv_ptr->partition != NULL) &&
		    (strcmp(resv_ptr->partition, part_ptr->name) == 0)) {
			parti_ptr = find_part_record(resv_ptr->partition);
			FREE_NULL_BITMAP(resv_ptr->node_bitmap);
			resv_ptr->node_bitmap = bit_copy(parti_ptr->
							 node_bitmap);
			resv_ptr->node_cnt = bit_set_count(resv_ptr->
							   node_bitmap);
			xfree(resv_ptr->node_list);
			resv_ptr->node_list = xstrdup(parti_ptr->nodes);
			_set_cpu_cnt(resv_ptr);
			last_resv_update = time(NULL);
		}
	}
	list_iterator_destroy(iter);
}

static void _set_nodes_maint(slurmctld_resv_t *resv_ptr, time_t now)
{
	int i, i_first, i_last;
	struct node_record *node_ptr;

	if (!resv_ptr->node_bitmap) {
		error("maintenance reservation %s lacks a bitmap",
		      resv_ptr->name);
		return;
	}

	i_first = bit_ffs(resv_ptr->node_bitmap);
	if (i_first < 0) {
		error("maintenance reservation %s includes no nodes",
		      resv_ptr->name);
		return;
	}
	i_last  = bit_fls(resv_ptr->node_bitmap);
	for (i=i_first; i<=i_last; i++) {
		if (!bit_test(resv_ptr->node_bitmap, i))
			continue;

		node_ptr = node_record_table_ptr + i;
		if (resv_ptr->maint_set_node)
			node_ptr->node_state |= NODE_STATE_MAINT;
		else
			node_ptr->node_state &= (~NODE_STATE_MAINT);
		/* mark that this node is now down and in maint mode
		 * or was removed from maint mode */
		if (IS_NODE_DOWN(node_ptr) || IS_NODE_DRAIN(node_ptr) ||
		    IS_NODE_FAIL(node_ptr)) {
			clusteracct_storage_g_node_down(
				acct_db_conn,
				node_ptr, now, NULL,
				slurm_get_slurm_user_id());
		}
	}
}<|MERGE_RESOLUTION|>--- conflicted
+++ resolved
@@ -2224,22 +2224,8 @@
 
 update_failure:
 	/* Restore backup reservation data */
-<<<<<<< HEAD
-	iter = list_iterator_create(resv_list);
-	while ((resv_next = (slurmctld_resv_t *) list_next(iter))) {
-		if (resv_next == resv_ptr) {
-			list_delete_item(iter);
-			break;
-		}
-	}
-	if (!resv_next)
-		error("reservation list broken");
-	list_iterator_destroy(iter);
-	list_append(resv_list, resv_backup);
-=======
 	_restore_resv(resv_ptr, resv_backup);
 	_del_resv_rec(resv_backup);
->>>>>>> c97129d6
 	return error_code;
 }
 
