/*****************************************************************************\
 *  read_config.c - read the overall slurm configuration file
 *****************************************************************************
 *  Copyright (C) 2002-2007 The Regents of the University of California.
 *  Copyright (C) 2008-2010 Lawrence Livermore National Security.
 *  Portions Copyright (C) 2010-2016 SchedMD <https://www.schedmd.com>.
 *  Produced at Lawrence Livermore National Laboratory (cf, DISCLAIMER).
 *  Written by Morris Jette <jette1@llnl.gov>.
 *  CODE-OCEC-09-009. All rights reserved.
 *
 *  This file is part of SLURM, a resource management program.
 *  For details, see <https://slurm.schedmd.com/>.
 *  Please also read the included file: DISCLAIMER.
 *
 *  SLURM is free software; you can redistribute it and/or modify it under
 *  the terms of the GNU General Public License as published by the Free
 *  Software Foundation; either version 2 of the License, or (at your option)
 *  any later version.
 *
 *  In addition, as a special exception, the copyright holders give permission
 *  to link the code of portions of this program with the OpenSSL library under
 *  certain conditions as described in each individual source file, and
 *  distribute linked combinations including the two. You must obey the GNU
 *  General Public License in all respects for all of the code used other than
 *  OpenSSL. If you modify file(s) with this exception, you may extend this
 *  exception to your version of the file(s), but you are not obligated to do
 *  so. If you do not wish to do so, delete this exception statement from your
 *  version.  If you delete this exception statement from all source files in
 *  the program, then also delete it here.
 *
 *  SLURM is distributed in the hope that it will be useful, but WITHOUT ANY
 *  WARRANTY; without even the implied warranty of MERCHANTABILITY or FITNESS
 *  FOR A PARTICULAR PURPOSE.  See the GNU General Public License for more
 *  details.
 *
 *  You should have received a copy of the GNU General Public License along
 *  with SLURM; if not, write to the Free Software Foundation, Inc.,
 *  51 Franklin Street, Fifth Floor, Boston, MA 02110-1301  USA.
\*****************************************************************************/

#include "config.h"

#include <ctype.h>
#include <errno.h>
#include <fcntl.h>
#include <stdio.h>
#include <stdlib.h>
#include <string.h>
#include <syslog.h>
#include <sys/stat.h>
#include <sys/types.h>
#include <time.h>
#include <unistd.h>

#include "src/common/assoc_mgr.h"
#include "src/common/cpu_frequency.h"
#include "src/common/gres.h"
#include "src/common/hostlist.h"
#include "src/common/layouts_mgr.h"
#include "src/common/list.h"
#include "src/common/macros.h"
#include "src/common/node_features.h"
#include "src/common/node_select.h"
#include "src/common/power.h"
#include "src/common/read_config.h"
#include "src/common/slurm_jobcomp.h"
#include "src/common/slurm_mcs.h"
#include "src/common/slurm_topology.h"
#include "src/common/slurm_rlimits_info.h"
#include "src/common/slurm_route.h"
#include "src/common/strnatcmp.h"
#include "src/common/switch.h"
#include "src/common/xstring.h"

#include "src/slurmctld/acct_policy.h"
#include "src/slurmctld/burst_buffer.h"
#include "src/slurmctld/fed_mgr.h"
#include "src/slurmctld/front_end.h"
#include "src/slurmctld/gang.h"
#include "src/slurmctld/job_scheduler.h"
#include "src/slurmctld/job_submit.h"
#include "src/slurmctld/licenses.h"
#include "src/slurmctld/locks.h"
#include "src/slurmctld/node_scheduler.h"
#include "src/slurmctld/port_mgr.h"
#include "src/slurmctld/preempt.h"
#include "src/slurmctld/proc_req.h"
#include "src/slurmctld/read_config.h"
#include "src/slurmctld/reservation.h"
#include "src/slurmctld/sched_plugin.h"
#include "src/slurmctld/slurmctld.h"
#include "src/slurmctld/srun_comm.h"
#include "src/slurmctld/trigger_mgr.h"

#define FEATURE_MAGIC	0x34dfd8b5

/* Global variables */
List active_feature_list;	/* list of currently active features_records */
List avail_feature_list;	/* list of available features_records */
bool node_features_updated = false;
bool slurmctld_init_db = true;

static void _acct_restore_active_jobs(void);
static void _add_config_feature(List feature_list, char *feature,
				bitstr_t *node_bitmap);
static void _add_config_feature_inx(List feature_list, char *feature,
				    int node_inx);
static int  _build_bitmaps(void);
static void _build_bitmaps_pre_select(void);
static int  _compare_hostnames(struct node_record *old_node_table,
			       int old_node_count,
			       struct node_record *node_table, int node_count);
static void _gres_reconfig(bool reconfig);
static int  _init_all_slurm_conf(void);
static void _list_delete_feature(void *feature_entry);
static int  _preserve_select_type_param(slurm_ctl_conf_t * ctl_conf_ptr,
					uint16_t old_select_type_p);
static int  _preserve_plugins(slurm_ctl_conf_t * ctl_conf_ptr,
			      char *old_auth_type, char *old_checkpoint_type,
			      char *old_crypto_type, char *old_sched_type,
			      char *old_select_type, char *old_switch_type,
			      char *old_bb_type);
static void _purge_old_node_state(struct node_record *old_node_table_ptr,
				int old_node_record_count);
static void _purge_old_part_state(List old_part_list, char *old_def_part_name);
static int  _reset_node_bitmaps(void *x, void *arg);
static int  _restore_job_dependencies(void);
static int  _restore_node_state(int recover,
				struct node_record *old_node_table_ptr,
				int old_node_record_count);
static int  _restore_part_state(List old_part_list, char *old_def_part_name,
				uint16_t flags);
static void _stat_slurm_dirs(void);
static int  _sync_nodes_to_comp_job(void);
static int  _sync_nodes_to_jobs(bool reconfig);
static int  _sync_nodes_to_active_job(struct job_record *job_ptr);
static void _sync_nodes_to_suspended_job(struct job_record *job_ptr);
static void _sync_part_prio(void);
static int  _update_preempt(uint16_t old_enable_preempt);


/* Verify that Slurm directories are secure, not world writable */
static void _stat_slurm_dirs(void)
{
	struct stat stat_buf;
	char *problem_dir = NULL;

	/*
	 * PluginDir may have multiple values, and is checked by
	 * _is_valid_path() instead
	 */

	if ((stat(slurmctld_conf.plugstack, &stat_buf) == 0) &&
	    (stat_buf.st_mode & S_IWOTH)) {
		problem_dir = "PlugStack";
	}
	if ((stat(slurmctld_conf.slurmd_spooldir, &stat_buf) == 0) &&
	    (stat_buf.st_mode & S_IWOTH)) {
		problem_dir = "SlurmdSpoolDir";
	}
	if ((stat(slurmctld_conf.state_save_location, &stat_buf) == 0) &&
	    (stat_buf.st_mode & S_IWOTH)) {
		problem_dir = "StateSaveLocation";
	}

	if (problem_dir) {
		error("################################################");
		error("###       SEVERE SECURITY VULERABILTY        ###");
		error("### %s DIRECTORY IS WORLD WRITABLE ###", problem_dir);
		error("###         CORRECT FILE PERMISSIONS         ###");
		error("################################################");
	}
}

/*
 * _reorder_nodes_by_name - order node table in ascending order of name
 */
static void _reorder_nodes_by_name(void)
{
	struct node_record *node_ptr, *node_ptr2;
	int i, j, min_inx;

	/* Now we need to sort the node records */
	for (i = 0; i < node_record_count; i++) {
		min_inx = i;
		for (j = i + 1; j < node_record_count; j++) {
			if (strnatcmp(node_record_table_ptr[j].name,
				      node_record_table_ptr[min_inx].name) < 0)
				min_inx = j;
		}

		if (min_inx != i) {	/* swap records */
			struct node_record node_record_tmp;

			j = sizeof(struct node_record);
			node_ptr  = node_record_table_ptr + i;
			node_ptr2 = node_record_table_ptr + min_inx;

			memcpy(&node_record_tmp, node_ptr, j);
			memcpy(node_ptr, node_ptr2, j);
			memcpy(node_ptr2, &node_record_tmp, j);
		}
	}

#if _DEBUG
	/* Log the results */
	for (i=0, node_ptr = node_record_table_ptr; i < node_record_count;
	     i++, node_ptr++) {
		info("node_rank[%d]: %s", i, node_ptr->name);
	}
#endif
}

/*
 * _reorder_nodes_by_rank - order node table in ascending order of node_rank
 * This depends on the TopologyPlugin and/or SelectPlugin, which may generate
 * such a ranking.
 */
static void _reorder_nodes_by_rank(void)
{
	struct node_record *node_ptr, *node_ptr2;
	int i, j, min_inx;
	uint32_t min_val;

	/* Now we need to sort the node records */
	for (i = 0; i < node_record_count; i++) {
		min_val = node_record_table_ptr[i].node_rank;
		min_inx = i;
		for (j = i + 1; j < node_record_count; j++) {
			if (node_record_table_ptr[j].node_rank < min_val) {
				min_val = node_record_table_ptr[j].node_rank;
				min_inx = j;
			}
		}

		if (min_inx != i) {	/* swap records */
			struct node_record node_record_tmp;

			j = sizeof(struct node_record);
			node_ptr  = node_record_table_ptr + i;
			node_ptr2 = node_record_table_ptr + min_inx;

			memcpy(&node_record_tmp, node_ptr, j);
			memcpy(node_ptr, node_ptr2, j);
			memcpy(node_ptr2, &node_record_tmp, j);
		}
	}

#if _DEBUG
	/* Log the results */
	for (i=0, node_ptr = node_record_table_ptr; i < node_record_count;
	     i++, node_ptr++) {
		info("node_rank[%u]: %s", node_ptr->node_rank, node_ptr->name);
	}
#endif
}


/*
 * _build_bitmaps_pre_select - recover some state for jobs and nodes prior to
 *	calling the select_* functions
 */
static void _build_bitmaps_pre_select(void)
{
	struct part_record   *part_ptr;
	struct node_record   *node_ptr;
	ListIterator part_iterator;
	int i;

	/* scan partition table and identify nodes in each */
	part_iterator = list_iterator_create(part_list);
	while ((part_ptr = (struct part_record *) list_next(part_iterator))) {
		if (build_part_bitmap(part_ptr) == ESLURM_INVALID_NODE_NAME)
			fatal("Invalid node names in partition %s",
					part_ptr->name);
	}
	list_iterator_destroy(part_iterator);

	/* initialize the configuration bitmaps */
	list_for_each(config_list, _reset_node_bitmaps, NULL);

	for (i = 0, node_ptr = node_record_table_ptr;
	     i < node_record_count; i++, node_ptr++) {
		if (node_ptr->config_ptr)
			bit_set(node_ptr->config_ptr->node_bitmap, i);
	}

	return;
}

static int _reset_node_bitmaps(void *x, void *arg)
{
	struct config_record *config_ptr = (struct config_record *) x;

	FREE_NULL_BITMAP(config_ptr->node_bitmap);
	config_ptr->node_bitmap = (bitstr_t *) bit_alloc(node_record_count);

	return 0;
}

static int _set_share_node_bitmap(void *x, void *arg)
{
	struct job_record *job_ptr = (struct job_record *) x;

	if (!IS_JOB_RUNNING(job_ptr) ||
	    (job_ptr->node_bitmap == NULL)        ||
	    (job_ptr->details     == NULL)        ||
	    (job_ptr->details->share_res != 0))
		return 0;

	bit_and_not(share_node_bitmap, job_ptr->node_bitmap);

	return 0;
}
/*
 * _build_bitmaps - build node bitmaps to define which nodes are in which
 *    1) partition  2) configuration record  3) up state  4) idle state
 *    also sets values of total_nodes and total_cpus for every partition.
 * RET 0 if no error, errno otherwise
 * Note: Operates on common variables, no arguments
 *	node_record_count - number of nodes in the system
 *	node_record_table_ptr - pointer to global node table
 *	part_list - pointer to global partition list
 */
static int _build_bitmaps(void)
{
	int i, error_code = SLURM_SUCCESS;
	struct node_record *node_ptr;

	last_node_update = time(NULL);
	last_part_update = time(NULL);

	/* initialize the idle and up bitmaps */
	FREE_NULL_BITMAP(avail_node_bitmap);
	FREE_NULL_BITMAP(booting_node_bitmap);
	FREE_NULL_BITMAP(cg_node_bitmap);
	FREE_NULL_BITMAP(idle_node_bitmap);
	FREE_NULL_BITMAP(power_node_bitmap);
	FREE_NULL_BITMAP(share_node_bitmap);
	FREE_NULL_BITMAP(up_node_bitmap);
	avail_node_bitmap = (bitstr_t *) bit_alloc(node_record_count);
	booting_node_bitmap = (bitstr_t *) bit_alloc(node_record_count);
	cg_node_bitmap    = (bitstr_t *) bit_alloc(node_record_count);
	idle_node_bitmap  = (bitstr_t *) bit_alloc(node_record_count);
	power_node_bitmap = (bitstr_t *) bit_alloc(node_record_count);
	share_node_bitmap = (bitstr_t *) bit_alloc(node_record_count);
	up_node_bitmap    = (bitstr_t *) bit_alloc(node_record_count);

	/* Set all bits, all nodes initially available for sharing */
	bit_set_all(share_node_bitmap);

	/* identify all nodes non-sharable due to non-sharing jobs */
	list_for_each(job_list, _set_share_node_bitmap, NULL);

	/* scan all nodes and identify which are up, idle and
	 * their configuration, resync DRAINED vs. DRAINING state */
	for (i = 0, node_ptr = node_record_table_ptr;
	     i < node_record_count; i++, node_ptr++) {
		uint32_t drain_flag, job_cnt;

		if (node_ptr->name[0] == '\0')
			continue;	/* defunct */
		drain_flag = IS_NODE_DRAIN(node_ptr) |
			     IS_NODE_FAIL(node_ptr);
		job_cnt = node_ptr->run_job_cnt + node_ptr->comp_job_cnt;

		if ((IS_NODE_IDLE(node_ptr) && (job_cnt == 0)) ||
		    IS_NODE_DOWN(node_ptr))
			bit_set(idle_node_bitmap, i);
		if (IS_NODE_POWER_UP(node_ptr))
			bit_set(booting_node_bitmap, i);
		if (IS_NODE_COMPLETING(node_ptr))
			bit_set(cg_node_bitmap, i);
		if (IS_NODE_IDLE(node_ptr) || IS_NODE_ALLOCATED(node_ptr)) {
			if ((drain_flag == 0) &&
			    (!IS_NODE_NO_RESPOND(node_ptr)))
				bit_set(avail_node_bitmap, i);
			bit_set(up_node_bitmap, i);
		}
		if (IS_NODE_POWER_SAVE(node_ptr))
			bit_set(power_node_bitmap, i);
	}

	return error_code;
}


/*
 * _init_all_slurm_conf - initialize or re-initialize the slurm
 *	configuration values.
 * RET 0 if no error, otherwise an error code.
 * NOTE: We leave the job table intact
 * NOTE: Operates on common variables, no arguments
 */
static int _init_all_slurm_conf(void)
{
	int error_code;
	char *conf_name = xstrdup(slurmctld_conf.slurm_conf);

	slurm_conf_reinit(conf_name);
	xfree(conf_name);

	if ((error_code = init_node_conf()))
		return error_code;

	if ((error_code = init_part_conf()))
		return error_code;

	if ((error_code = init_job_conf()))
		return error_code;

	return 0;
}

static int _handle_downnodes_line(slurm_conf_downnodes_t *down)
{
	int error_code = 0;
	struct node_record *node_rec = NULL;
	hostlist_t alias_list = NULL;
	char *alias = NULL;
	int state_val = NODE_STATE_DOWN;

	if (down->state != NULL) {
		state_val = state_str2int(down->state, down->nodenames);
		if (state_val == NO_VAL) {
			error("Invalid State \"%s\"", down->state);
			goto cleanup;
		}
	}

	if ((alias_list = hostlist_create(down->nodenames)) == NULL) {
		error("Unable to create NodeName list from %s",
		      down->nodenames);
		error_code = errno;
		goto cleanup;
	}

	while ((alias = hostlist_shift(alias_list))) {
		node_rec = find_node_record(alias);
		if (node_rec == NULL) {
			error("DownNode \"%s\" does not exist!", alias);
			free(alias);
			continue;
		}

		if ((state_val != NO_VAL) &&
		    (state_val != NODE_STATE_UNKNOWN))
			node_rec->node_state = state_val;
		if (down->reason) {
			xfree(node_rec->reason);
			node_rec->reason = xstrdup(down->reason);
			node_rec->reason_time = time(NULL);
			node_rec->reason_uid = slurmctld_conf.slurm_user_id;
		}
		free(alias);
	}

cleanup:
	if (alias_list)
		hostlist_destroy(alias_list);
	return error_code;
}

static void _handle_all_downnodes(void)
{
	slurm_conf_downnodes_t *ptr, **ptr_array;
	int count;
	int i;

	count = slurm_conf_downnodes_array(&ptr_array);
	if (count == 0) {
		debug("No DownNodes");
		return;
	}

	for (i = 0; i < count; i++) {
		ptr = ptr_array[i];

		_handle_downnodes_line(ptr);
	}
}

/*
 * _build_all_nodeline_info - get a array of slurm_conf_node_t structures
 *	from the slurm.conf reader, build table, and set values
 * RET 0 if no error, error code otherwise
 * Note: Operates on common variables
 *	default_node_record - default node configuration values
 */
static int _build_all_nodeline_info(void)
{
	int rc, rc2;

	/* Load the node table here */
	rc = build_all_nodeline_info(false, slurmctld_tres_cnt);
	rc2 = build_all_frontend_info(false);
	rc = MAX(rc, rc2);

	/* Now perform operations on the node table as needed by slurmctld */
#ifdef HAVE_BG
{
	char *node_000 = NULL;
	struct node_record *node_rec = NULL;
	if (slurmctld_conf.node_prefix)
		node_000 = xstrdup(slurmctld_conf.node_prefix);
#if (SYSTEM_DIMENSIONS == 3)
	xstrcat(node_000, "000");
#endif
#if (SYSTEM_DIMENSIONS == 4)
	xstrcat(node_000, "0000");
#endif
#if (SYSTEM_DIMENSIONS == 5)
	xstrcat(node_000, "00000");
#endif
	node_rec = find_node_record(node_000);
	if (node_rec == NULL)
		info("WARNING: No node %s configured", node_000);
	xfree(node_000);
}
#endif	/* HAVE_BG */

	return rc;
}

/* Convert a comma delimited list of account names into a NULL terminated
 * array of pointers to strings. Call accounts_list_free() to release memory */
extern void accounts_list_build(char *accounts, char ***accounts_array)
{
	char *tmp_accts, *one_acct_name, *name_ptr = NULL, **tmp_array = NULL;
	int array_len = 0, array_used = 0;

	if (!accounts) {
		accounts_list_free(accounts_array);
		*accounts_array = NULL;
		return;
	}

	tmp_accts = xstrdup(accounts);
	one_acct_name = strtok_r(tmp_accts, ",", &name_ptr);
	while (one_acct_name) {
		if (array_len < array_used + 2) {
			array_len += 10;
			xrealloc(tmp_array, sizeof(char *) * array_len);
		}
		tmp_array[array_used++] = xstrdup(one_acct_name);
		one_acct_name = strtok_r(NULL, ",", &name_ptr);
	}
	xfree(tmp_accts);
	accounts_list_free(accounts_array);
	*accounts_array = tmp_array;
}
/* Free memory allocated for an account array by accounts_list_build() */
extern void accounts_list_free(char ***accounts_array)
{
	int i;

	if (*accounts_array == NULL)
		return;
	for (i = 0; accounts_array[0][i]; i++)
		xfree(accounts_array[0][i]);
	xfree(*accounts_array);
}

/* Convert a comma delimited list of QOS names into a bitmap */
extern void qos_list_build(char *qos, bitstr_t **qos_bits)
{
	char *tmp_qos, *one_qos_name, *name_ptr = NULL;
	slurmdb_qos_rec_t qos_rec, *qos_ptr = NULL;
	bitstr_t *tmp_qos_bitstr;
	int rc;
	assoc_mgr_lock_t locks = { NO_LOCK, NO_LOCK, READ_LOCK, NO_LOCK,
				   NO_LOCK, NO_LOCK, NO_LOCK };

	if (!qos) {
		FREE_NULL_BITMAP(*qos_bits);
		return;
	}

	/* Lock here to avoid g_qos_count changing under us */
	assoc_mgr_lock(&locks);
	if (!g_qos_count) {
		error("We have no QOS on the system Ignoring invalid "
		      "Allow/DenyQOS value(s) %s",
		      qos);
		assoc_mgr_unlock(&locks);
		FREE_NULL_BITMAP(*qos_bits);
		*qos_bits = NULL;
		return;
	}

	tmp_qos_bitstr = bit_alloc(g_qos_count);
	tmp_qos = xstrdup(qos);
	one_qos_name = strtok_r(tmp_qos, ",", &name_ptr);
	while (one_qos_name) {
		memset(&qos_rec, 0, sizeof(slurmdb_qos_rec_t));
		qos_rec.name = one_qos_name;
		rc = assoc_mgr_fill_in_qos(acct_db_conn, &qos_rec,
					   accounting_enforce,
					   &qos_ptr, 1);
		if ((rc != SLURM_SUCCESS) || (qos_rec.id >= g_qos_count)) {
			error("Ignoring invalid Allow/DenyQOS value: %s",
			      one_qos_name);
		} else {
			bit_set(tmp_qos_bitstr, qos_rec.id);
		}
		one_qos_name = strtok_r(NULL, ",", &name_ptr);
	}
	assoc_mgr_unlock(&locks);
	xfree(tmp_qos);
	FREE_NULL_BITMAP(*qos_bits);
	*qos_bits = tmp_qos_bitstr;
}

/*
 * _build_single_partitionline_info - get a array of slurm_conf_partition_t
 *	structures from the slurm.conf reader, build table, and set values
 * RET 0 if no error, error code otherwise
 * Note: Operates on common variables
 * global: part_list - global partition list pointer
 *	default_part - default parameters for a partition
 */
static int _build_single_partitionline_info(slurm_conf_partition_t *part)
{
	struct part_record *part_ptr;

	part_ptr = list_find_first(part_list, &list_find_part, part->name);
	if (part_ptr == NULL) {
		part_ptr = create_part_record();
		xfree(part_ptr->name);
		part_ptr->name = xstrdup(part->name);
	} else {
		/* FIXME - maybe should be fatal? */
		error("_parse_part_spec: duplicate entry for partition %s, "
		      "ignoring", part->name);
		return EEXIST;
	}

	if (part->default_flag) {
		if (default_part_name &&
		    xstrcmp(default_part_name, part->name)) {
			info("_parse_part_spec: changing default partition "
			     "from %s to %s", default_part_name, part->name);
			default_part_loc->flags &= (~PART_FLAG_DEFAULT);
		}
		xfree(default_part_name);
		default_part_name = xstrdup(part->name);
		default_part_loc = part_ptr;
		part_ptr->flags |= PART_FLAG_DEFAULT;
	}

	part_ptr->cpu_bind = part->cpu_bind;

	if (part->preempt_mode != NO_VAL16)
		part_ptr->preempt_mode = part->preempt_mode;

	if (part->disable_root_jobs == NO_VAL16) {
		if (slurmctld_conf.disable_root_jobs)
			part_ptr->flags |= PART_FLAG_NO_ROOT;
	} else if (part->disable_root_jobs) {
		part_ptr->flags |= PART_FLAG_NO_ROOT;
	} else {
		part_ptr->flags &= (~PART_FLAG_NO_ROOT);
	}
	if (part_ptr->flags & PART_FLAG_NO_ROOT)
		debug2("partition %s does not allow root jobs", part_ptr->name);

	if ((part->default_time != NO_VAL) &&
	    (part->default_time > part->max_time)) {
		info("partition %s DefaultTime exceeds MaxTime (%u > %u)",
		     part->name, part->default_time, part->max_time);
		part->default_time = NO_VAL;
	}

	if (part->exclusive_user)
		part_ptr->flags |= PART_FLAG_EXCLUSIVE_USER;
	if (part->hidden_flag)
		part_ptr->flags |= PART_FLAG_HIDDEN;
	if (part->root_only_flag)
		part_ptr->flags |= PART_FLAG_ROOT_ONLY;
	if (part->req_resv_flag)
		part_ptr->flags |= PART_FLAG_REQ_RESV;
	if (part->lln_flag)
		part_ptr->flags |= PART_FLAG_LLN;
	part_ptr->max_time       = part->max_time;
	part_ptr->def_mem_per_cpu = part->def_mem_per_cpu;
	part_ptr->default_time   = part->default_time;
	part_ptr->max_cpus_per_node = part->max_cpus_per_node;
	part_ptr->max_share      = part->max_share;
	part_ptr->max_mem_per_cpu = part->max_mem_per_cpu;
	part_ptr->max_nodes      = part->max_nodes;
	part_ptr->max_nodes_orig = part->max_nodes;
	part_ptr->min_nodes      = part->min_nodes;
	part_ptr->min_nodes_orig = part->min_nodes;
	part_ptr->over_time_limit = part->over_time_limit;
	part_ptr->preempt_mode   = part->preempt_mode;
	part_ptr->priority_job_factor = part->priority_job_factor;
	part_ptr->priority_tier  = part->priority_tier;
	part_ptr->qos_char       = xstrdup(part->qos_char);
	part_ptr->state_up       = part->state_up;
	part_ptr->grace_time     = part->grace_time;
	part_ptr->cr_type        = part->cr_type;

	if (part->billing_weights_str) {
		xfree(part_ptr->billing_weights_str);
		xfree(part_ptr->billing_weights);
		part_ptr->billing_weights_str =
			xstrdup(part->billing_weights_str);
		part_ptr->billing_weights =
			slurm_get_tres_weight_array(
					part_ptr->billing_weights_str,
					slurmctld_tres_cnt);
	}

	if (part->allow_accounts) {
		xfree(part_ptr->allow_accounts);
		part_ptr->allow_accounts = xstrdup(part->allow_accounts);
		accounts_list_build(part_ptr->allow_accounts,
				    &part_ptr->allow_account_array);
	}

	if (part->allow_groups) {
		xfree(part_ptr->allow_groups);
		part_ptr->allow_groups = xstrdup(part->allow_groups);
	}

	if (part->allow_qos) {
		xfree(part_ptr->allow_qos);
		part_ptr->allow_qos = xstrdup(part->allow_qos);
		qos_list_build(part_ptr->allow_qos,&part_ptr->allow_qos_bitstr);
	}

	if (part->deny_accounts) {
		xfree(part_ptr->deny_accounts);
		part_ptr->deny_accounts = xstrdup(part->deny_accounts);
		accounts_list_build(part_ptr->deny_accounts,
				    &part_ptr->deny_account_array);
	}

	if (part->deny_qos) {
		xfree(part_ptr->deny_qos);
		part_ptr->deny_qos = xstrdup(part->deny_qos);
		qos_list_build(part_ptr->deny_qos, &part_ptr->deny_qos_bitstr);
	}

	if (part->qos_char) {
		slurmdb_qos_rec_t qos_rec;
		xfree(part_ptr->qos_char);
		part_ptr->qos_char = xstrdup(part->qos_char);

		memset(&qos_rec, 0, sizeof(slurmdb_qos_rec_t));
		qos_rec.name = part_ptr->qos_char;
		if (assoc_mgr_fill_in_qos(
			    acct_db_conn, &qos_rec, accounting_enforce,
			    (slurmdb_qos_rec_t **)&part_ptr->qos_ptr, 0)
		    != SLURM_SUCCESS) {
			fatal("Partition %s has an invalid qos (%s), "
			      "please check your configuration",
			      part_ptr->name, qos_rec.name);
		}
	}

 	if (part->allow_alloc_nodes) {
 		if (part_ptr->allow_alloc_nodes) {
 			int cnt_tot, cnt_uniq;
 			hostlist_t hl = hostlist_create(part_ptr->
							allow_alloc_nodes);

 			hostlist_push(hl, part->allow_alloc_nodes);
 			cnt_tot = hostlist_count(hl);
 			hostlist_uniq(hl);
 			cnt_uniq = hostlist_count(hl);
 			if (cnt_tot != cnt_uniq) {
 				fatal("Duplicate Allowed Allocating Nodes for "
				      "Partition %s", part->name);
 			}
 			xfree(part_ptr->allow_alloc_nodes);
 			part_ptr->allow_alloc_nodes =
				hostlist_ranged_string_xmalloc(hl);
 			hostlist_destroy(hl);
 		} else {
 			part_ptr->allow_alloc_nodes =
					xstrdup(part->allow_alloc_nodes);
 		}
 	}
	if (part->alternate) {
		xfree(part_ptr->alternate);
		part_ptr->alternate = xstrdup(part->alternate);
	}
	if (part->nodes) {
		if (part_ptr->nodes) {
			int cnt_tot, cnt_uniq;
			hostlist_t hl = hostlist_create(part_ptr->nodes);

			hostlist_push(hl, part->nodes);
			cnt_tot = hostlist_count(hl);
			hostlist_uniq(hl);
			cnt_uniq = hostlist_count(hl);
			if (cnt_tot != cnt_uniq) {
				fatal("Duplicate Nodes for Partition %s",
				      part->name);
			}
			xfree(part_ptr->nodes);
			part_ptr->nodes = hostlist_ranged_string_xmalloc(hl);
			hostlist_destroy(hl);
		} else {
			part_ptr->nodes = xstrdup(part->nodes);
		}
	}

	return 0;
}

/*
 * _build_all_partitionline_info - get a array of slurm_conf_partition_t
 *	structures from the slurm.conf reader, build table, and set values
 * RET 0 if no error, error code otherwise
 * Note: Operates on common variables
 * global: part_list - global partition list pointer
 *	default_part - default parameters for a partition
 */
static int _build_all_partitionline_info(void)
{
	slurm_conf_partition_t **ptr_array;
	int count;
	int i;

	count = slurm_conf_partition_array(&ptr_array);
	if (count == 0)
		fatal("No PartitionName information available!");

	for (i = 0; i < count; i++)
		_build_single_partitionline_info(ptr_array[i]);

	return SLURM_SUCCESS;
}

static int _set_max_part_prio(void *x, void *arg)
{
	struct part_record *part_ptr = (struct part_record *) x;

	if (part_ptr->priority_job_factor > part_max_priority)
		part_max_priority = part_ptr->priority_job_factor;

	return 0;
}

static int _reset_part_prio(void *x, void *arg)
{
	struct part_record *part_ptr = (struct part_record *) x;

	/* protect against div0 if all partition priorities are zero */
	if (part_max_priority == 0) {
		part_ptr->norm_priority = 0;
		return 0;
	}

	part_ptr->norm_priority = (double)part_ptr->priority_job_factor /
				  (double)part_max_priority;

	return 0;
}

/* _sync_part_prio - Set normalized partition priorities */
static void _sync_part_prio(void)
{
	/* reset global value from part list */
	part_max_priority = 0;
	list_for_each(part_list, _set_max_part_prio, NULL);
	/* renormalize values after finding new max */
	list_for_each(part_list, _reset_part_prio, NULL);
}

static void _abort_job(struct job_record *job_ptr, uint32_t job_state,
		       uint16_t state_reason, char *reason_string)
{
	time_t now = time(NULL);

	job_ptr->job_state = job_state | JOB_COMPLETING;
	build_cg_bitmap(job_ptr);
	job_ptr->end_time = MIN(job_ptr->end_time, now);
	job_ptr->state_reason = state_reason;
	xfree(job_ptr->state_desc);
	job_ptr->state_desc = xstrdup(reason_string);
	job_completion_logger(job_ptr, false);
	if (job_ptr->job_state == JOB_NODE_FAIL) {
		/* build_cg_bitmap() may clear JOB_COMPLETING */
		epilog_slurmctld(job_ptr);
	}
}

static int _mark_pack_unused(void *x, void *arg)
{
	struct job_record *job_ptr = (struct job_record *) x;
	job_ptr->bit_flags &= (~JOB_PACK_FLAG);
	return 0;
}

static int _mark_pack_used(void *x, void *arg)
{
	struct job_record *job_ptr = (struct job_record *) x;
	job_ptr->bit_flags |= JOB_PACK_FLAG;
	return 0;
}

static int _test_pack_used(void *x, void *arg)
{
	struct job_record *job_ptr = (struct job_record *) x;

	if ((job_ptr->pack_job_id == 0) || IS_JOB_FINISHED(job_ptr))
		return 0;
	if (job_ptr->bit_flags & JOB_PACK_FLAG)
		return 0;

	error("Incomplete pack job being aborted %u+%u (%u)",
	      job_ptr->pack_job_id, job_ptr->pack_job_offset, job_ptr->job_id);
	_abort_job(job_ptr, JOB_FAILED, FAIL_SYSTEM, "incomplete pack_job");

	return 0;
}

/* Validate heterogeneous jobs
 * Make sure that every active (not yet complete) job has all of its components
 * and they are all in the same state. Also rebuild pack_job_list */
static void _validate_pack_jobs(void)
{
	ListIterator job_iterator;
	struct job_record *job_ptr, *pack_job_ptr;
	hostset_t hs;
	char *job_id_str;
	uint32_t job_id;
	bool pack_job_valid;

	list_for_each(job_list, _mark_pack_unused, NULL);

	job_iterator = list_iterator_create(job_list);
	while ((job_ptr = (struct job_record *) list_next(job_iterator))) {
		if ((job_ptr->pack_job_id == 0) ||
		    (job_ptr->pack_job_offset != 0))
			continue;
		/* active pack job leader found */
		FREE_NULL_LIST(job_ptr->pack_job_list);
		job_id_str = NULL;
		/* Need to wrap numbers with brackets for hostset functions */
		xstrfmtcat(job_id_str, "[%s]", job_ptr->pack_job_id_set);
		hs = hostset_create(job_id_str);
		xfree(job_id_str);
		if (!hs) {
			error("Job %u has invalid pack_job_id_set(%s)",
			      job_ptr->job_id, job_ptr->pack_job_id_set);
			_abort_job(job_ptr, JOB_FAILED, FAIL_SYSTEM,
				   "invalid pack_job_id_set");
			continue;
		}
		job_ptr->pack_job_list = list_create(NULL);
		pack_job_valid = true;	/* assume valid for now */
		while (pack_job_valid && (job_id_str = hostset_shift(hs))) {
			job_id = (uint32_t) strtoll(job_id_str, NULL, 10);
			pack_job_ptr = find_job_record(job_id);
			if (!pack_job_ptr) {
				error("Could not find job %u, part of pack job %u",
				      job_id, job_ptr->job_id);
				pack_job_valid = false;
			} else if (pack_job_ptr->pack_job_id !=
				   job_ptr->job_id) {
				error("Invalid state of job %u, part of pack job %u",
				      job_id, job_ptr->job_id);
				pack_job_valid = false;
			} else {
				list_append(job_ptr->pack_job_list,
					    pack_job_ptr);
			}
			free(job_id_str);
		}
		hostset_destroy(hs);
		if (pack_job_valid) {
			list_for_each(job_ptr->pack_job_list, _mark_pack_used,
				      NULL);
		}
	}
	list_iterator_destroy(job_iterator);

	list_for_each(job_list, _test_pack_used, NULL);
}

/*
 * read_slurm_conf - load the slurm configuration from the configured file.
 * read_slurm_conf can be called more than once if so desired.
 * IN recover - replace job, node and/or partition data with latest
 *              available information depending upon value
 *              0 = use no saved state information, rebuild everything from
 *		    slurm.conf contents
 *              1 = recover saved job and trigger state,
 *                  node DOWN/DRAIN/FAIL state and reason information
 *              2 = recover all saved state
 * IN reconfig - true if SIGHUP or "scontrol reconfig" and there is state in
 *		 memory to preserve, otherwise recover state from disk
 * RET SLURM_SUCCESS if no error, otherwise an error code
 * Note: Operates on common variables only
 */
int read_slurm_conf(int recover, bool reconfig)
{
	DEF_TIMERS;
	int error_code, i, rc, load_job_ret = SLURM_SUCCESS;
	int old_node_record_count = 0;
	struct node_record *old_node_table_ptr = NULL, *node_ptr;
	bool do_reorder_nodes = false;
	List old_part_list = NULL;
	char *old_def_part_name = NULL;
	char *old_auth_type       = xstrdup(slurmctld_conf.authtype);
	char *old_bb_type         = xstrdup(slurmctld_conf.bb_type);
	char *old_checkpoint_type = xstrdup(slurmctld_conf.checkpoint_type);
	char *old_crypto_type     = xstrdup(slurmctld_conf.crypto_type);
	uint16_t old_preempt_mode = slurmctld_conf.preempt_mode;
	char *old_preempt_type    = xstrdup(slurmctld_conf.preempt_type);
	char *old_sched_type      = xstrdup(slurmctld_conf.schedtype);
	char *old_select_type     = xstrdup(slurmctld_conf.select_type);
	char *old_switch_type     = xstrdup(slurmctld_conf.switch_type);
	char *state_save_dir      = xstrdup(slurmctld_conf.state_save_location);
	char *mpi_params;
	uint16_t old_select_type_p = slurmctld_conf.select_type_param;

	/* initialization */
	START_TIMER;

	xfree(slurmctld_config.auth_info);
	slurmctld_config.auth_info = slurm_get_auth_info();
	if (reconfig) {
		/*
		 * In order to re-use job state information,
		 * update nodes_completing string (based on node bitmaps)
		 */
		update_job_nodes_completing();

		/* save node and partition states for reconfig RPC */
		old_node_record_count = node_record_count;
		old_node_table_ptr    = node_record_table_ptr;
<<<<<<< HEAD
		for (i = 0, node_ptr = old_node_table_ptr;
		     i < node_record_count; i++, node_ptr++) {
			xfree(node_ptr->features);
			node_ptr->features = xstrdup(
				node_ptr->config_ptr->feature);
			/*
			 * Store the original configured CPU count somewhere
=======
		for (i=0, node_ptr=old_node_table_ptr; i<node_record_count;
		     i++, node_ptr++) {
			xfree(node_ptr->features);
			node_ptr->features = xstrdup(
				node_ptr->config_ptr->feature);
			/* Store the original configured CPU count somewhere
>>>>>>> 42ade47b
			 * (port is reused here for that purpose) so we can
			 * report changes in its configuration.
			 */
			node_ptr->port   = node_ptr->config_ptr->cpus;
			node_ptr->weight = node_ptr->config_ptr->weight;
		}
		node_record_table_ptr = NULL;
		node_record_count = 0;
		xhash_free(node_hash_table);
		old_part_list = part_list;
		part_list = NULL;
		old_def_part_name = default_part_name;
		default_part_name = NULL;
	}

	if ((error_code = _init_all_slurm_conf())) {
		node_record_table_ptr = old_node_table_ptr;
		node_record_count = old_node_record_count;
		part_list = old_part_list;
		default_part_name = old_def_part_name;
		return error_code;
	}

	if (layouts_init() != SLURM_SUCCESS)
		fatal("Failed to initialize the layouts framework");

	if (slurm_topo_init() != SLURM_SUCCESS)
		fatal("Failed to initialize topology plugin");

	/* Build node and partition information based upon slurm.conf file */
	_build_all_nodeline_info();
	if (reconfig) {
		if (_compare_hostnames(old_node_table_ptr,
				       old_node_record_count,
				       node_record_table_ptr,
				       node_record_count) < 0) {
			fatal("%s: hostnames inconsistency detected", __func__);
		}
	}
	_handle_all_downnodes();
	_build_all_partitionline_info();
	if (!reconfig) {
		restore_front_end_state(recover);

		/* currently load/dump_state_lite has to run before
		 * load_all_job_state. */

		/* load old config */
		load_config_state_lite();

		/* store new config */
		dump_config_state_lite();
	}
	update_logging();
	g_slurm_jobcomp_init(slurmctld_conf.job_comp_loc);
	if (slurm_sched_init() != SLURM_SUCCESS)
		fatal("Failed to initialize sched plugin");
	if (!reconfig && (old_preempt_mode & PREEMPT_MODE_GANG)) {
		/* gs_init() must immediately follow slurm_sched_init() */
		gs_init();
	}
	if (switch_init(1) != SLURM_SUCCESS)
		fatal("Failed to initialize switch plugin");

	if (default_part_loc == NULL)
		error("read_slurm_conf: default partition not set.");

	if (node_record_count < 1) {
		error("read_slurm_conf: no nodes configured.");
		_purge_old_node_state(old_node_table_ptr,
				      old_node_record_count);
		_purge_old_part_state(old_part_list, old_def_part_name);
		return EINVAL;
	}

	/*
	 * Node reordering needs to be done by the topology and/or select
	 * plugin. Reordering the table must be done before hashing the
	 * nodes, and before any position-relative bitmaps are created.
	 */
	do_reorder_nodes |= slurm_topo_generate_node_ranking();
	do_reorder_nodes |= select_g_node_ranking(node_record_table_ptr,
						  node_record_count);
	if (do_reorder_nodes)
		_reorder_nodes_by_rank();
	else
		_reorder_nodes_by_name();

	rehash_node();
	slurm_topo_build_config();
	route_g_reconfigure();
	if (reconfig)
		power_g_reconfig();
	cpu_freq_reconfig();

	rehash_jobs();
	set_slurmd_addr();

	_stat_slurm_dirs();

	/*
	 * Load the layouts configuration.
	 * Only load it at init time, not during reconfiguration stages.
	 * It requires a full restart to switch to a new configuration for now.
	 */
	if (!reconfig && (layouts_load_config(recover) != SLURM_SUCCESS))
		fatal("Failed to load the layouts framework configuration");

	if (reconfig) {		/* Preserve state from memory */
		if (old_node_table_ptr) {
			info("restoring original state of nodes");
			rc = _restore_node_state(recover, old_node_table_ptr,
						 old_node_record_count);
			error_code = MAX(error_code, rc);  /* not fatal */
		}
		if (old_part_list && ((recover > 1) ||
		    (slurmctld_conf.reconfig_flags & RECONFIG_KEEP_PART_INFO))) {
			info("restoring original partition state");
			rc = _restore_part_state(old_part_list,
						 old_def_part_name,
						 slurmctld_conf.reconfig_flags);
			error_code = MAX(error_code, rc);  /* not fatal */
		} else if (old_part_list && (slurmctld_conf.reconfig_flags &
					     RECONFIG_KEEP_PART_STAT)) {
			info("restoring original partition state only (up/down)");
			rc = _restore_part_state(old_part_list,
						 old_def_part_name,
						 slurmctld_conf.reconfig_flags);
			error_code = MAX(error_code, rc);  /* not fatal */
		}
		load_last_job_id();
		reset_first_job_id();
		(void) slurm_sched_g_reconfig();
	} else if (recover == 0) {	/* Build everything from slurm.conf */
		load_last_job_id();
		reset_first_job_id();
		(void) slurm_sched_g_reconfig();
	} else if (recover == 1) {	/* Load job & node state files */
		(void) load_all_node_state(true);
		(void) load_all_front_end_state(true);
		load_job_ret = load_all_job_state();
		sync_job_priorities();
	} else if (recover > 1) {	/* Load node, part & job state files */
		(void) load_all_node_state(false);
		(void) load_all_front_end_state(false);
		(void) load_all_part_state();
		load_job_ret = load_all_job_state();
		sync_job_priorities();
	}

	_sync_part_prio();
	_build_bitmaps_pre_select();
	if ((select_g_node_init(node_record_table_ptr, node_record_count)
	     != SLURM_SUCCESS)						||
	    (select_g_block_init(part_list) != SLURM_SUCCESS)		||
	    (select_g_state_restore(state_save_dir) != SLURM_SUCCESS)	||
	    (select_g_job_init(job_list) != SLURM_SUCCESS)) {
		fatal("failed to initialize node selection plugin state, "
		      "Clean start required.");
	}

	xfree(state_save_dir);
	_gres_reconfig(reconfig);
	reset_job_bitmaps();		/* must follow select_g_job_init() */

	(void) _sync_nodes_to_jobs(reconfig);
	(void) sync_job_files();
	_purge_old_node_state(old_node_table_ptr, old_node_record_count);
	_purge_old_part_state(old_part_list, old_def_part_name);

	mpi_params = slurm_get_mpi_params();
	reserve_port_config(mpi_params);
	xfree(mpi_params);

	if (license_update(slurmctld_conf.licenses) != SLURM_SUCCESS)
		fatal("Invalid Licenses value: %s", slurmctld_conf.licenses);

	init_requeue_policy();

	/* NOTE: Run restore_node_features before _restore_job_dependencies */
	restore_node_features(recover);

	if (node_features_g_count() > 0) {
		if (node_features_g_get_node(NULL) != SLURM_SUCCESS)
			error("failed to initialize node features");
	}
	if ((rc = _build_bitmaps())) /* must follow node_features_g_get_node()
				      * and preceed build_features_list_*() */
		fatal("_build_bitmaps failure");

	if (node_features_g_count() > 0) {
		build_feature_list_ne();
	} else {
		/* Copy node's available_features to active_features */
		for (i=0, node_ptr=node_record_table_ptr; i<node_record_count;
		     i++, node_ptr++) {
			xfree(node_ptr->features_act);
			node_ptr->features_act = xstrdup(node_ptr->features);
		}
		build_feature_list_eq();
	}

	_validate_pack_jobs();
	(void) _sync_nodes_to_comp_job();/* must follow select_g_node_init() */
	load_part_uid_allow_list(1);

	if (reconfig) {
		load_all_resv_state(0);
	} else {
		load_all_resv_state(recover);
		if (recover >= 1) {
			trigger_state_restore();
			(void) slurm_sched_g_reconfig();
		}
	}

	/* NOTE: Run load_all_resv_state() before _restore_job_dependencies */
	_restore_job_dependencies();

	/* sort config_list by weight for scheduling */
	list_sort(config_list, &list_compare_config);

	/* Update plugins as possible */
	rc = _preserve_plugins(&slurmctld_conf,
			       old_auth_type, old_checkpoint_type,
			       old_crypto_type, old_sched_type,
			       old_select_type, old_switch_type, old_bb_type);
	error_code = MAX(error_code, rc);	/* not fatal */

	if (xstrcmp(old_preempt_type, slurmctld_conf.preempt_type)) {
		info("Changing PreemptType from %s to %s",
		     old_preempt_type, slurmctld_conf.preempt_type);
		(void) slurm_preempt_fini();
		if (slurm_preempt_init() != SLURM_SUCCESS)
			fatal( "failed to initialize preempt plugin" );
	}
	xfree(old_preempt_type);
	rc = _update_preempt(old_preempt_mode);
	error_code = MAX(error_code, rc);	/* not fatal */

	/* Update plugin parameters as possible */
	rc = job_submit_plugin_reconfig();
	error_code = MAX(error_code, rc);	/* not fatal */
	rc = switch_g_reconfig();
	error_code = MAX(error_code, rc);	/* not fatal */
	if (reconfig) {
		rc = node_features_g_reconfig();
		error_code = MAX(error_code, rc); /* not fatal */
	}
	rc = _preserve_select_type_param(&slurmctld_conf, old_select_type_p);
	error_code = MAX(error_code, rc);	/* not fatal */
	if (reconfig)
		rc =  bb_g_reconfig();
	else
		rc = bb_g_load_state(true);
	error_code = MAX(error_code, rc);	/* not fatal */

	/* Restore job accounting info if file missing or corrupted,
	 * an extremely rare situation */
	if (load_job_ret)
		_acct_restore_active_jobs();

	/* Sync select plugin with synchronized job/node/part data */
	select_g_reconfigure();
	if (reconfig) {
		if (slurm_mcs_reconfig() != SLURM_SUCCESS)
			fatal("Failed to reconfigure mcs plugin");
	}

	slurmctld_conf.last_update = time(NULL);
	END_TIMER2("read_slurm_conf");
	return error_code;
}

/* Add feature to list
 * feature_list IN - destination list, either active_feature_list or
 *	avail_feature_list
 * feature IN - name of the feature to add
 * node_bitmap IN - bitmap of nodes with named feature */
static void _add_config_feature(List feature_list, char *feature,
				bitstr_t *node_bitmap)
{
	node_feature_t *feature_ptr;
	ListIterator feature_iter;
	bool match = false;

	/* If feature already in avail_feature_list, just update the bitmap */
	feature_iter = list_iterator_create(feature_list);
	while ((feature_ptr = (node_feature_t *) list_next(feature_iter))) {
		if (xstrcmp(feature, feature_ptr->name))
			continue;
		bit_or(feature_ptr->node_bitmap, node_bitmap);
		match = true;
		break;
	}
	list_iterator_destroy(feature_iter);

	if (!match) {	/* Need to create new avail_feature_list record */
		feature_ptr = xmalloc(sizeof(node_feature_t));
		feature_ptr->magic = FEATURE_MAGIC;
		feature_ptr->name = xstrdup(feature);
		feature_ptr->node_bitmap = bit_copy(node_bitmap);
		list_append(feature_list, feature_ptr);
	}
}

/* Add feature to list
 * feature_list IN - destination list, either active_feature_list or
 *	avail_feature_list
 * feature IN - name of the feature to add
 * node_inx IN - index of the node with named feature */
static void _add_config_feature_inx(List feature_list, char *feature,
				    int node_inx)
{
	node_feature_t *feature_ptr;
	ListIterator feature_iter;
	bool match = false;

	/* If feature already in avail_feature_list, just update the bitmap */
	feature_iter = list_iterator_create(feature_list);
	while ((feature_ptr = (node_feature_t *) list_next(feature_iter))) {
		if (xstrcmp(feature, feature_ptr->name))
			continue;
		bit_set(feature_ptr->node_bitmap, node_inx);
		match = true;
		break;
	}
	list_iterator_destroy(feature_iter);

	if (!match) {	/* Need to create new avail_feature_list record */
		feature_ptr = xmalloc(sizeof(node_feature_t));
		feature_ptr->magic = FEATURE_MAGIC;
		feature_ptr->name = xstrdup(feature);
		feature_ptr->node_bitmap = bit_alloc(node_record_count);
		bit_set(feature_ptr->node_bitmap, node_inx);
		list_append(feature_list, feature_ptr);
	}
}

/* _list_delete_feature - delete an entry from the feature list,
 *	see list.h for documentation */
static void _list_delete_feature(void *feature_entry)
{
	node_feature_t *feature_ptr = (node_feature_t *) feature_entry;

	xassert(feature_ptr);
	xassert(feature_ptr->magic == FEATURE_MAGIC);
	xfree (feature_ptr->name);
	FREE_NULL_BITMAP (feature_ptr->node_bitmap);
	xfree (feature_ptr);
}

/*
 * For a configuration where available_features == active_features,
 * build new active and available feature lists
 */
extern void build_feature_list_eq(void)
{
	ListIterator config_iterator;
	struct config_record *config_ptr;
	node_feature_t *active_feature_ptr, *avail_feature_ptr;
	ListIterator feature_iter;
	char *tmp_str, *token, *last = NULL;

	FREE_NULL_LIST(active_feature_list);
	FREE_NULL_LIST(avail_feature_list);
	active_feature_list = list_create(_list_delete_feature);
	avail_feature_list = list_create(_list_delete_feature);

	config_iterator = list_iterator_create(config_list);
	while ((config_ptr = (struct config_record *)
			list_next(config_iterator))) {
		if (config_ptr->feature) {
			tmp_str = xstrdup(config_ptr->feature);
			token = strtok_r(tmp_str, ",", &last);
			while (token) {
				_add_config_feature(avail_feature_list, token,
						    config_ptr->node_bitmap);
				token = strtok_r(NULL, ",", &last);
			}
			xfree(tmp_str);
		}
	}
	list_iterator_destroy(config_iterator);

	/* Copy avail_feature_list to active_feature_list */
	feature_iter = list_iterator_create(avail_feature_list);
	while ((avail_feature_ptr = (node_feature_t *)list_next(feature_iter))){
		active_feature_ptr = xmalloc(sizeof(node_feature_t));
		active_feature_ptr->magic = FEATURE_MAGIC;
		active_feature_ptr->name = xstrdup(avail_feature_ptr->name);
		active_feature_ptr->node_bitmap =
			bit_copy(avail_feature_ptr->node_bitmap);
		list_append(active_feature_list, active_feature_ptr);
	}
	list_iterator_destroy(feature_iter);
}

/*
 * Log contents of avail_feature_list and active_feature_list
 */
extern void log_feature_lists(void)
{
	node_feature_t *feature_ptr;
	char *node_str;
	ListIterator feature_iter;

	feature_iter = list_iterator_create(avail_feature_list);
	while ((feature_ptr = (node_feature_t *)list_next(feature_iter))) {
		node_str = bitmap2node_name(feature_ptr->node_bitmap);
		info("AVAIL FEATURE:%s NODES:%s", feature_ptr->name, node_str);
		xfree(node_str);
	}
	list_iterator_destroy(feature_iter);

	feature_iter = list_iterator_create(active_feature_list);
	while ((feature_ptr = (node_feature_t *)list_next(feature_iter))) {
		node_str = bitmap2node_name(feature_ptr->node_bitmap);
		info("ACTIVE FEATURE:%s NODES:%s", feature_ptr->name, node_str);
		xfree(node_str);
	}
	list_iterator_destroy(feature_iter);
}

/*
 * For a configuration where available_features != active_features,
 * build new active and available feature lists
 */
extern void build_feature_list_ne(void)
{
	struct node_record *node_ptr;
	char *tmp_str, *token, *last = NULL;
	int i;

	FREE_NULL_LIST(active_feature_list);
	FREE_NULL_LIST(avail_feature_list);
	active_feature_list = list_create(_list_delete_feature);
	avail_feature_list = list_create(_list_delete_feature);

	for (i = 0, node_ptr = node_record_table_ptr; i < node_record_count;
	     i++, node_ptr++) {
		if (node_ptr->features_act) {
			tmp_str = xstrdup(node_ptr->features_act);
			token = strtok_r(tmp_str, ",", &last);
			while (token) {
				_add_config_feature_inx(active_feature_list,
							token, i);
				token = strtok_r(NULL, ",", &last);
			}
			xfree(tmp_str);
		}
		if (node_ptr->features) {
			tmp_str = xstrdup(node_ptr->features);
			token = strtok_r(tmp_str, ",", &last);
			while (token) {
				_add_config_feature_inx(avail_feature_list,
							token, i);
				if (!node_ptr->features_act) {
					_add_config_feature_inx(
							active_feature_list,
							token, i);
				}
				token = strtok_r(NULL, ",", &last);
			}
			xfree(tmp_str);
		}
	}
}

/*
 * Update active_feature_list or avail_feature_list
 * feature_list IN - List to update: active_feature_list or avail_feature_list
 * new_features IN - New active_features
 * node_bitmap IN - Nodes with the new active_features value
 */
extern void update_feature_list(List feature_list, char *new_features,
				bitstr_t *node_bitmap)
{
	node_feature_t *feature_ptr;
	ListIterator feature_iter;
	char *tmp_str, *token, *last = NULL;

	/*
	 * Clear these nodes from the feature_list record,
	 * then restore as needed
	 */
	feature_iter = list_iterator_create(feature_list);
	while ((feature_ptr = (node_feature_t *) list_next(feature_iter))) {
		bit_and_not(feature_ptr->node_bitmap, node_bitmap);
	}
	list_iterator_destroy(feature_iter);

	if (new_features) {
		tmp_str = xstrdup(new_features);
		token = strtok_r(tmp_str, ",", &last);
		while (token) {
			_add_config_feature(feature_list, token, node_bitmap);
			token = strtok_r(NULL, ",", &last);
		}
		xfree(tmp_str);
	}
	node_features_updated = true;
}

static void _gres_reconfig(bool reconfig)
{
	struct node_record *node_ptr;
	char *gres_name;
	bool gres_changed;
	int i;

	if (reconfig) {
		gres_plugin_reconfig(&gres_changed);
	} else {
		for (i = 0, node_ptr = node_record_table_ptr;
		     i < node_record_count; i++, node_ptr++) {
			if (node_ptr->gres)
				gres_name = node_ptr->gres;
			else
				gres_name = node_ptr->config_ptr->gres;
			gres_plugin_init_node_config(node_ptr->name, gres_name,
						     &node_ptr->gres_list);
		}
	}
}

/* Restore node state and size information from saved records which match
 * the node registration message. If a node was re-configured to be down or
 * drained, we set those states. We only recover a node's Features if
 * recover==2. */
static int _restore_node_state(int recover,
			       struct node_record *old_node_table_ptr,
			       int old_node_record_count)
{
	struct node_record *node_ptr, *old_node_ptr;
	int i, rc = SLURM_SUCCESS;
	hostset_t hs = NULL;
	bool power_save_mode = false;

	if (slurmctld_conf.suspend_program && slurmctld_conf.resume_program)
		power_save_mode = true;

	for (i=0, node_ptr=node_record_table_ptr; i<node_record_count;
	     i++, node_ptr++) {
		node_ptr->not_responding = true;
	}

	for (i=0, old_node_ptr=old_node_table_ptr; i<old_node_record_count;
	     i++, old_node_ptr++) {
		bool drain_flag = false, down_flag = false;
		dynamic_plugin_data_t *tmp_select_nodeinfo;

		node_ptr  = find_node_record(old_node_ptr->name);
		if (node_ptr == NULL)
			continue;

		node_ptr->not_responding = false;
		if (IS_NODE_DOWN(node_ptr))
			down_flag = true;
		if (IS_NODE_DRAIN(node_ptr))
			drain_flag = true;
		if ( IS_NODE_FUTURE(old_node_ptr) &&
		    !IS_NODE_FUTURE(node_ptr)) {
			/* Replace FUTURE state with new state, but preserve
			 * state flags (e.g. POWER) */
			node_ptr->node_state =
				(node_ptr->node_state     & NODE_STATE_BASE) |
				(old_node_ptr->node_state & NODE_STATE_FLAGS);
		} else {
			node_ptr->node_state = old_node_ptr->node_state;
		}

		if (down_flag) {
			node_ptr->node_state &= NODE_STATE_FLAGS;
			node_ptr->node_state |= NODE_STATE_DOWN;
		}
		if (drain_flag)
			node_ptr->node_state |= NODE_STATE_DRAIN;
		if ((!power_save_mode) &&
		    (IS_NODE_POWER_SAVE(node_ptr) ||
		     IS_NODE_POWER_UP(node_ptr))) {
			node_ptr->node_state &= (~NODE_STATE_POWER_SAVE);
			node_ptr->node_state &= (~NODE_STATE_POWER_UP);
			if (hs)
				hostset_insert(hs, node_ptr->name);
			else
				hs = hostset_create(node_ptr->name);
		}

		if (IS_NODE_CLOUD(node_ptr) && !IS_NODE_POWER_SAVE(node_ptr)) {
			/* Preserve NodeHostname + NodeAddr set by scontrol */
			xfree(node_ptr->comm_name);
			node_ptr->comm_name = old_node_ptr->comm_name;
			old_node_ptr->comm_name = NULL;
			xfree(node_ptr->node_hostname);
			node_ptr->node_hostname = old_node_ptr->node_hostname;
			old_node_ptr->node_hostname = NULL;
			slurm_reset_alias(node_ptr->name, node_ptr->comm_name,
					  node_ptr->node_hostname);
		}

		node_ptr->last_response = old_node_ptr->last_response;
		node_ptr->protocol_version = old_node_ptr->protocol_version;
		node_ptr->cpu_load = old_node_ptr->cpu_load;

		/* make sure we get the old state from the select
		 * plugin, just swap it out to avoid possible memory leak */
		tmp_select_nodeinfo = node_ptr->select_nodeinfo;
		node_ptr->select_nodeinfo = old_node_ptr->select_nodeinfo;
		old_node_ptr->select_nodeinfo = tmp_select_nodeinfo;

#ifndef HAVE_BG
		/* If running on a BlueGene system the cpus never
		   change so just skip this.
		*/
		if (old_node_ptr->port != node_ptr->config_ptr->cpus) {
			rc = ESLURM_NEED_RESTART;
			error("Configured cpu count change on %s (%u to %u)",
			      node_ptr->name, old_node_ptr->port,
			      node_ptr->config_ptr->cpus);
		}
#endif
		node_ptr->boot_time     = old_node_ptr->boot_time;
		node_ptr->cpus          = old_node_ptr->cpus;
		node_ptr->cores         = old_node_ptr->cores;
		xfree(node_ptr->cpu_spec_list);
		node_ptr->cpu_spec_list = old_node_ptr->cpu_spec_list;
		old_node_ptr->cpu_spec_list = NULL;
		node_ptr->core_spec_cnt = old_node_ptr->core_spec_cnt;
		node_ptr->last_idle     = old_node_ptr->last_idle;
		node_ptr->boards        = old_node_ptr->boards;
		node_ptr->sockets       = old_node_ptr->sockets;
		node_ptr->threads       = old_node_ptr->threads;
		node_ptr->real_memory   = old_node_ptr->real_memory;
		node_ptr->mem_spec_limit = old_node_ptr->mem_spec_limit;
		node_ptr->slurmd_start_time = old_node_ptr->slurmd_start_time;
		node_ptr->tmp_disk      = old_node_ptr->tmp_disk;
		node_ptr->weight        = old_node_ptr->weight;

		node_ptr->sus_job_cnt   = old_node_ptr->sus_job_cnt;

		FREE_NULL_LIST(node_ptr->gres_list);
		node_ptr->gres_list = old_node_ptr->gres_list;
		old_node_ptr->gres_list = NULL;

		if (node_ptr->reason == NULL) {
			/* Recover only if not explicitly set in slurm.conf */
			node_ptr->reason = old_node_ptr->reason;
			node_ptr->reason_time = old_node_ptr->reason_time;
			old_node_ptr->reason = NULL;
		}
		if (recover == 2) {
			/* NOTE: features in node record just a placeholder
			 * for restore_node_features() to set up new config
			 * records. */
			xfree(node_ptr->features);
			node_ptr->features = old_node_ptr->features;
			old_node_ptr->features = NULL;
			xfree(node_ptr->gres);
			node_ptr->gres = old_node_ptr->gres;
			old_node_ptr->gres = NULL;
		}
		if (old_node_ptr->arch) {
			xfree(node_ptr->arch);
			node_ptr->arch = old_node_ptr->arch;
			old_node_ptr->arch = NULL;
		}
		if (old_node_ptr->os) {
			xfree(node_ptr->os);
			node_ptr->os = old_node_ptr->os;
			old_node_ptr->os = NULL;
		}
		if (old_node_ptr->node_spec_bitmap) {
			FREE_NULL_BITMAP(node_ptr->node_spec_bitmap);
			node_ptr->node_spec_bitmap =
				old_node_ptr->node_spec_bitmap;
			old_node_ptr->node_spec_bitmap = NULL;
		}
	}

	if (hs) {
		char node_names[128];
		hostset_ranged_string(hs, sizeof(node_names), node_names);
		info("Cleared POWER_SAVE flag from nodes %s", node_names);
		hostset_destroy(hs);
		hs = NULL;
	}

	for (i=0, node_ptr=node_record_table_ptr; i<node_record_count;
	     i++, node_ptr++) {
		if (!node_ptr->not_responding)
			continue;
		node_ptr->not_responding = false;
		if (hs)
			hostset_insert(hs, node_ptr->name);
		else
			hs = hostset_create(node_ptr->name);
	}
	if (hs) {
		char node_names[128];
		hostset_ranged_string(hs, sizeof(node_names), node_names);
		error("Nodes added to configuration (%s)", node_names);
		error("Reboot of all slurm daemons is recommended");
		hostset_destroy(hs);
	}

	return rc;
}

/* Purge old node state information */
static void _purge_old_node_state(struct node_record *old_node_table_ptr,
				int old_node_record_count)
{
	int i;
	struct node_record *node_ptr;

	node_ptr = old_node_table_ptr;
	if (old_node_table_ptr) {
		for (i = 0; i< old_node_record_count; i++, node_ptr++)
			purge_node_rec(node_ptr);
		xfree(old_node_table_ptr);
	}
}

/* Restore partition information from saved records */
static int  _restore_part_state(List old_part_list, char *old_def_part_name,
				uint16_t flags)
{
	int rc = SLURM_SUCCESS;
	ListIterator part_iterator;
	struct part_record *old_part_ptr, *part_ptr;

	if (!old_part_list)
		return rc;

	/* For each part in list, find and update recs */
	part_iterator = list_iterator_create(old_part_list);
	while ((old_part_ptr = (struct part_record *)
			       list_next(part_iterator))) {
		xassert(old_part_ptr->magic == PART_MAGIC);
		part_ptr = find_part_record(old_part_ptr->name);
		if (part_ptr) {
			if ( !(flags & RECONFIG_KEEP_PART_INFO) &&
			     (flags & RECONFIG_KEEP_PART_STAT)	) {
				if (part_ptr->state_up != old_part_ptr->state_up) {
					info("Partition %s State differs from "
					     "slurm.conf", part_ptr->name);
					part_ptr->state_up = old_part_ptr->state_up;
				}
				continue;
			}
			/* Current partition found in slurm.conf,
			 * report differences from slurm.conf configuration */
			if (xstrcmp(part_ptr->allow_accounts,
				    old_part_ptr->allow_accounts)) {
				error("Partition %s AllowAccounts differs from "
				      "slurm.conf", part_ptr->name);
				xfree(part_ptr->allow_accounts);
				part_ptr->allow_accounts =
					xstrdup(old_part_ptr->allow_accounts);
			}
			if (xstrcmp(part_ptr->allow_groups,
				    old_part_ptr->allow_groups)) {
				error("Partition %s AllowGroups differs from "
				      "slurm.conf", part_ptr->name);
				xfree(part_ptr->allow_groups);
				part_ptr->allow_groups = xstrdup(old_part_ptr->
								 allow_groups);
				accounts_list_build(part_ptr->allow_accounts,
						&part_ptr->allow_account_array);
			}
			if (xstrcmp(part_ptr->allow_qos,
				    old_part_ptr->allow_qos)) {
				error("Partition %s AllowQos differs from "
				      "slurm.conf", part_ptr->name);
				xfree(part_ptr->allow_qos);
				part_ptr->allow_qos = xstrdup(old_part_ptr->
								 allow_qos);
				qos_list_build(part_ptr->allow_qos,
					       &part_ptr->allow_qos_bitstr);
			}

			if (xstrcmp(part_ptr->qos_char,
				    old_part_ptr->qos_char)) {
				error("Partition %s QOS differs from "
				      "slurm.conf", part_ptr->name);
				xfree(part_ptr->qos_char);
				part_ptr->qos_char = xstrdup(
					old_part_ptr->qos_char);
				part_ptr->qos_ptr = old_part_ptr->qos_ptr;
			}

			if (xstrcmp(part_ptr->deny_accounts,
				    old_part_ptr->deny_accounts)) {
				error("Partition %s DenyAccounts differs from "
				      "slurm.conf", part_ptr->name);
				xfree(part_ptr->deny_accounts);
				part_ptr->deny_accounts =
					xstrdup(old_part_ptr->deny_accounts);
				accounts_list_build(part_ptr->deny_accounts,
						&part_ptr->deny_account_array);
			}
			if (xstrcmp(part_ptr->deny_qos,
				    old_part_ptr->deny_qos)) {
				error("Partition %s DenyQos differs from "
				      "slurm.conf", part_ptr->name);
				xfree(part_ptr->deny_qos);
				part_ptr->deny_qos = xstrdup(old_part_ptr->
							     deny_qos);
				qos_list_build(part_ptr->deny_qos,
					       &part_ptr->deny_qos_bitstr);
			}
			if (xstrcmp(part_ptr->allow_alloc_nodes,
				    old_part_ptr->allow_alloc_nodes)) {
				error("Partition %s AllowNodes differs from "
				      "slurm.conf", part_ptr->name);
				xfree(part_ptr->allow_alloc_nodes);
				part_ptr->allow_alloc_nodes =
					xstrdup(old_part_ptr->
						allow_alloc_nodes);
			}
			if (part_ptr->default_time !=
			    old_part_ptr->default_time) {
				error("Partition %s DefaultTime differs from "
				      "slurm.conf", part_ptr->name);
				part_ptr->default_time = old_part_ptr->
							 default_time;
			}
			if ((part_ptr->flags & PART_FLAG_HIDDEN) !=
			    (old_part_ptr->flags & PART_FLAG_HIDDEN)) {
				error("Partition %s Hidden differs from "
				      "slurm.conf", part_ptr->name);
				if (old_part_ptr->flags & PART_FLAG_HIDDEN)
					part_ptr->flags |= PART_FLAG_HIDDEN;
				else
					part_ptr->flags &= (~PART_FLAG_HIDDEN);
			}
			if ((part_ptr->flags & PART_FLAG_NO_ROOT) !=
			    (old_part_ptr->flags & PART_FLAG_NO_ROOT)) {
				error("Partition %s DisableRootJobs differs "
				      "from slurm.conf", part_ptr->name);
				if (old_part_ptr->flags & PART_FLAG_NO_ROOT)
					part_ptr->flags |= PART_FLAG_NO_ROOT;
				else
					part_ptr->flags &= (~PART_FLAG_NO_ROOT);
			}
			if ((part_ptr->flags & PART_FLAG_EXCLUSIVE_USER) !=
			    (old_part_ptr->flags & PART_FLAG_EXCLUSIVE_USER)) {
				error("Partition %s ExclusiveUser differs "
				      "from slurm.conf", part_ptr->name);
				if (old_part_ptr->flags &
				    PART_FLAG_EXCLUSIVE_USER) {
					part_ptr->flags |=
						PART_FLAG_EXCLUSIVE_USER;
				} else {
					part_ptr->flags &=
						(~PART_FLAG_EXCLUSIVE_USER);
				}
			}
			if ((part_ptr->flags & PART_FLAG_ROOT_ONLY) !=
			    (old_part_ptr->flags & PART_FLAG_ROOT_ONLY)) {
				error("Partition %s RootOnly differs from "
				      "slurm.conf", part_ptr->name);
				if (old_part_ptr->flags & PART_FLAG_ROOT_ONLY)
					part_ptr->flags |= PART_FLAG_ROOT_ONLY;
				else
					part_ptr->flags &= (~PART_FLAG_ROOT_ONLY);
			}
			if ((part_ptr->flags & PART_FLAG_REQ_RESV) !=
			    (old_part_ptr->flags & PART_FLAG_REQ_RESV)) {
				error("Partition %s ReqResv differs from "
				      "slurm.conf", part_ptr->name);
				if (old_part_ptr->flags & PART_FLAG_REQ_RESV)
					part_ptr->flags |= PART_FLAG_REQ_RESV;
				else
					part_ptr->flags &= (~PART_FLAG_REQ_RESV);
			}
			if ((part_ptr->flags & PART_FLAG_LLN) !=
			    (old_part_ptr->flags & PART_FLAG_LLN)) {
				error("Partition %s LLN differs from "
				      "slurm.conf", part_ptr->name);
				if (old_part_ptr->flags & PART_FLAG_LLN)
					part_ptr->flags |= PART_FLAG_LLN;
				else
					part_ptr->flags &= (~PART_FLAG_LLN);
			}
			if (part_ptr->max_nodes_orig !=
			    old_part_ptr->max_nodes_orig) {
				error("Partition %s MaxNodes differs from "
				      "slurm.conf (%u != %u)", part_ptr->name,
				       part_ptr->max_nodes_orig,
				       old_part_ptr->max_nodes_orig);
				part_ptr->max_nodes = old_part_ptr->
						      max_nodes_orig;
				part_ptr->max_nodes_orig = old_part_ptr->
							   max_nodes_orig;
			}
			if (part_ptr->max_share != old_part_ptr->max_share) {
				error("Partition %s Shared differs from "
				      "slurm.conf", part_ptr->name);
				part_ptr->max_share = old_part_ptr->max_share;
			}
			if (part_ptr->max_time != old_part_ptr->max_time) {
				error("Partition %s MaxTime differs from "
				      "slurm.conf", part_ptr->name);
				part_ptr->max_time = old_part_ptr->max_time;
			}
			if (part_ptr->grace_time != old_part_ptr->grace_time) {
				error("Partition %s GraceTime differs from "
				      "slurm.conf", part_ptr->name);
				part_ptr->grace_time = old_part_ptr->grace_time;
			}
			if (part_ptr->min_nodes_orig !=
			    old_part_ptr->min_nodes_orig) {
				error("Partition %s MinNodes differs from "
				      "slurm.conf (%u != %u)", part_ptr->name,
				       part_ptr->min_nodes_orig,
				       old_part_ptr->min_nodes_orig);
				part_ptr->min_nodes = old_part_ptr->
						      min_nodes_orig;
				part_ptr->min_nodes_orig = old_part_ptr->
							   min_nodes_orig;
			}
			if (xstrcmp(part_ptr->nodes, old_part_ptr->nodes)) {
				error("Partition %s Nodes differs from "
				      "slurm.conf", part_ptr->name);
				xfree(part_ptr->nodes);
				part_ptr->nodes = xstrdup(old_part_ptr->nodes);
			}
			if (part_ptr->preempt_mode !=
			    old_part_ptr->preempt_mode) {
				error("Partition %s PreemptMode differs from "
				      "slurm.conf", part_ptr->name);
				part_ptr->preempt_mode = old_part_ptr->
							 preempt_mode;
			}
			if (part_ptr->priority_job_factor !=
			    old_part_ptr->priority_job_factor) {
				error("Partition %s PriorityJobFactor differs "
				      "from slurm.conf", part_ptr->name);
				part_ptr->priority_job_factor =
					old_part_ptr->priority_job_factor;
			}
			if (part_ptr->priority_tier !=
			    old_part_ptr->priority_tier) {
				error("Partition %s PriorityTier differs from "
				      "slurm.conf", part_ptr->name);
				part_ptr->priority_tier =
					old_part_ptr->priority_tier;
			}
			if (part_ptr->state_up != old_part_ptr->state_up) {
				error("Partition %s State differs from "
				      "slurm.conf", part_ptr->name);
				part_ptr->state_up = old_part_ptr->state_up;
			}
		} else {
			if ( !(flags & RECONFIG_KEEP_PART_INFO) &&
			     (flags & RECONFIG_KEEP_PART_STAT) ) {
				info("Partition %s missing from slurm.conf, "
				     "not restoring it", old_part_ptr->name);
				continue;
			}
			error("Partition %s missing from slurm.conf, "
			      "restoring it", old_part_ptr->name);
			part_ptr = create_part_record();
			part_ptr->name = xstrdup(old_part_ptr->name);
			part_ptr->allow_alloc_nodes = xstrdup(old_part_ptr->
							    allow_alloc_nodes);
			part_ptr->allow_accounts = xstrdup(old_part_ptr->
							   allow_accounts);
			accounts_list_build(part_ptr->allow_accounts,
					 &part_ptr->allow_account_array);
			part_ptr->allow_groups = xstrdup(old_part_ptr->
							 allow_groups);
			part_ptr->allow_qos = xstrdup(old_part_ptr->
						      allow_qos);
			qos_list_build(part_ptr->allow_qos,
				       &part_ptr->allow_qos_bitstr);
			part_ptr->qos_char = xstrdup(old_part_ptr->
						     qos_char);
			part_ptr->qos_ptr = old_part_ptr->qos_ptr;
			part_ptr->default_time = old_part_ptr->default_time;
			part_ptr->deny_accounts = xstrdup(old_part_ptr->
							  deny_accounts);
			accounts_list_build(part_ptr->deny_accounts,
					 &part_ptr->deny_account_array);
			part_ptr->deny_qos = xstrdup(old_part_ptr->
						     deny_qos);
			qos_list_build(part_ptr->deny_qos,
				       &part_ptr->deny_qos_bitstr);
			part_ptr->flags = old_part_ptr->flags;
			part_ptr->max_nodes = old_part_ptr->max_nodes;
			part_ptr->max_nodes_orig = old_part_ptr->
						   max_nodes_orig;
			part_ptr->max_share = old_part_ptr->max_share;
			part_ptr->max_time = old_part_ptr->max_time;
			part_ptr->grace_time = old_part_ptr->grace_time;
			part_ptr->min_nodes = old_part_ptr->min_nodes;
			part_ptr->min_nodes_orig = old_part_ptr->
						   min_nodes_orig;
			part_ptr->nodes = xstrdup(old_part_ptr->nodes);
			part_ptr->priority_job_factor =
				old_part_ptr->priority_job_factor;
			part_ptr->priority_tier = old_part_ptr->priority_tier;
			part_ptr->state_up = old_part_ptr->state_up;
		}
	}
	list_iterator_destroy(part_iterator);

	if (old_def_part_name &&
	    ((default_part_name == NULL) ||
	     xstrcmp(old_def_part_name, default_part_name))) {
		part_ptr = find_part_record(old_def_part_name);
		if (part_ptr) {
			error("Default partition reset to %s",
			      old_def_part_name);
			default_part_loc  = part_ptr;
			xfree(default_part_name);
			default_part_name = xstrdup(old_def_part_name);
		}
	}

	return rc;
}

/* Purge old partition state information */
static void _purge_old_part_state(List old_part_list, char *old_def_part_name)
{
	xfree(old_def_part_name);

	if (!old_part_list)
		return;
	FREE_NULL_LIST(old_part_list);
}

/*
 * _preserve_select_type_param - preserve original plugin parameters.
 *	Daemons and/or commands must be restarted for some
 *	select plugin value changes to take effect.
 * RET zero or error code
 */
static int  _preserve_select_type_param(slurm_ctl_conf_t *ctl_conf_ptr,
					uint16_t old_select_type_p)
{
	int rc = SLURM_SUCCESS;

	/* SelectTypeParameters cannot change */
	if (old_select_type_p) {
		if (old_select_type_p != ctl_conf_ptr->select_type_param) {
			ctl_conf_ptr->select_type_param = old_select_type_p;
			rc = ESLURM_INVALID_SELECTTYPE_CHANGE;
		}
	}
	return rc;
}

/* Start or stop the gang scheduler module as needed based upon changes in
 *	configuration */
static int _update_preempt(uint16_t old_preempt_mode)
{
	uint16_t new_preempt_mode = slurm_get_preempt_mode();

	if ((old_preempt_mode & PREEMPT_MODE_GANG) ==
	    (new_preempt_mode & PREEMPT_MODE_GANG))
		return SLURM_SUCCESS;

	if (new_preempt_mode & PREEMPT_MODE_GANG) {
		info("Enabling gang scheduling");
		gs_init();
		return SLURM_SUCCESS;
	}

	if (old_preempt_mode == PREEMPT_MODE_GANG) {
		info("Disabling gang scheduling");
		gs_wake_jobs();
		gs_fini();
		return SLURM_SUCCESS;
	}

	error("Invalid gang scheduling mode change");
	return EINVAL;
}

/*
 * _preserve_plugins - preserve original plugin values over reconfiguration
 *	as required. daemons and/or commands must be restarted for some
 *	plugin value changes to take effect.
 * RET zero or error code
 */
static int  _preserve_plugins(slurm_ctl_conf_t * ctl_conf_ptr,
		char *old_auth_type, char *old_checkpoint_type,
		char *old_crypto_type, char *old_sched_type,
		char *old_select_type, char *old_switch_type,
		char *old_bb_type)
{
	int rc = SLURM_SUCCESS;

	if (xstrcmp(old_auth_type, ctl_conf_ptr->authtype)) {
		xfree(ctl_conf_ptr->authtype);
		ctl_conf_ptr->authtype = old_auth_type;
		rc =  ESLURM_INVALID_AUTHTYPE_CHANGE;
	} else {	/* free duplicate value */
		xfree(old_auth_type);
	}

	if (xstrcmp(old_bb_type, ctl_conf_ptr->bb_type)) {
		xfree(ctl_conf_ptr->bb_type);
		ctl_conf_ptr->bb_type = old_bb_type;
		rc =  ESLURM_INVALID_BURST_BUFFER_CHANGE;
	} else {	/* free duplicate value */
		xfree(old_bb_type);
	}

	if (xstrcmp(old_checkpoint_type, ctl_conf_ptr->checkpoint_type)) {
		xfree(ctl_conf_ptr->checkpoint_type);
		ctl_conf_ptr->checkpoint_type = old_checkpoint_type;
		rc =  ESLURM_INVALID_CHECKPOINT_TYPE_CHANGE;
	} else {	/* free duplicate value */
		xfree(old_checkpoint_type);
	}

	if (xstrcmp(old_crypto_type, ctl_conf_ptr->crypto_type)) {
		xfree(ctl_conf_ptr->crypto_type);
		ctl_conf_ptr->crypto_type = old_crypto_type;
		rc = ESLURM_INVALID_CRYPTO_TYPE_CHANGE;
	} else {	/* free duplicate value */
		xfree(old_crypto_type);
	}

	if (xstrcmp(old_sched_type, ctl_conf_ptr->schedtype)) {
		xfree(ctl_conf_ptr->schedtype);
		ctl_conf_ptr->schedtype = old_sched_type;
		rc =  ESLURM_INVALID_SCHEDTYPE_CHANGE;
	} else {	/* free duplicate value */
		xfree(old_sched_type);
	}


	if (xstrcmp(old_select_type, ctl_conf_ptr->select_type)) {
		xfree(ctl_conf_ptr->select_type);
		ctl_conf_ptr->select_type = old_select_type;
		rc =  ESLURM_INVALID_SELECTTYPE_CHANGE;
	} else {	/* free duplicate value */
		xfree(old_select_type);
	}

	if (xstrcmp(old_switch_type, ctl_conf_ptr->switch_type)) {
		xfree(ctl_conf_ptr->switch_type);
		ctl_conf_ptr->switch_type = old_switch_type;
		rc = ESLURM_INVALID_SWITCHTYPE_CHANGE;
	} else {	/* free duplicate value */
		xfree(old_switch_type);
	}

	if ((ctl_conf_ptr->control_cnt < 2) ||
	    (ctl_conf_ptr->control_machine[1] == NULL))
		info("%s: backup_controller not specified", __func__);

	return rc;
}


/*
 * _sync_nodes_to_jobs - sync node state to job states on slurmctld restart.
 *	This routine marks nodes allocated to a job as busy no matter what
 *	the node's last saved state
 * RET count of nodes having state changed
 * Note: Operates on common variables, no arguments
 */
static int _sync_nodes_to_jobs(bool reconfig)
{
	struct job_record *job_ptr;
	ListIterator job_iterator;
	int update_cnt = 0;

	job_iterator = list_iterator_create(job_list);
	while ((job_ptr = (struct job_record *) list_next(job_iterator))) {
		if (!reconfig &&
		    job_ptr->details && job_ptr->details->prolog_running) {
			job_ptr->details->prolog_running = 0;
			if (IS_JOB_CONFIGURING(job_ptr)) {
				prolog_slurmctld(job_ptr);
				(void) bb_g_job_begin(job_ptr);
			}
		}

		if (job_ptr->node_bitmap == NULL)
			;
		else if (IS_JOB_RUNNING(job_ptr) || IS_JOB_COMPLETING(job_ptr))
			update_cnt += _sync_nodes_to_active_job(job_ptr);
		else if (IS_JOB_SUSPENDED(job_ptr))
			_sync_nodes_to_suspended_job(job_ptr);

	}
	list_iterator_destroy(job_iterator);

	if (update_cnt) {
		info("_sync_nodes_to_jobs updated state of %d nodes",
		     update_cnt);
	}
	sync_front_end_state();
	return update_cnt;
}

/* For jobs which are in state COMPLETING, deallocate the nodes and
 * issue the RPC to kill the job */
static int _sync_nodes_to_comp_job(void)
{
	struct job_record *job_ptr;
	ListIterator job_iterator;
	int update_cnt = 0;

	job_iterator = list_iterator_create(job_list);
	while ((job_ptr = (struct job_record *) list_next(job_iterator))) {
		if ((job_ptr->node_bitmap) && IS_JOB_COMPLETING(job_ptr)) {

			/* If the controller is reconfiguring
			 * and the job is in completing state
			 * and the slurmctld epilog is already
			 * running which means deallocate_nodes()
			 * was alredy called, do invoke it again
			 * and don't start another epilog.
			 */
			if (job_ptr->epilog_running == true)
				continue;

			update_cnt++;
			/* This needs to be set up for the priority
			   plugin and this happens before it is
			   normally set up so do it now.
			*/
			set_cluster_tres(false);

			info("%s: Job %u in completing state",
			     __func__, job_ptr->job_id);
			if (!job_ptr->node_bitmap_cg)
				build_cg_bitmap(job_ptr);

			/* deallocate_nodes will remove this job from
			 * the system before it was added, so add it
			 * now
			 */
			if (accounting_enforce & ACCOUNTING_ENFORCE_LIMITS)
				acct_policy_job_begin(job_ptr);

			if (job_ptr->front_end_ptr)
				job_ptr->front_end_ptr->job_cnt_run++;
			deallocate_nodes(job_ptr, false, false, false);
			/* The job in completing state at slurmctld restart or
			 * reconfiguration, do not log completion again.
			 * job_completion_logger(job_ptr, false); */
		}
	}
	list_iterator_destroy(job_iterator);
	if (update_cnt)
		info("%s: completing %d jobs", __func__, update_cnt);
	return update_cnt;
}

/* Synchronize states of nodes and active jobs (RUNNING or COMPLETING state)
 * RET count of jobs with state changes */
static int _sync_nodes_to_active_job(struct job_record *job_ptr)
{
	int i, cnt = 0;
	uint32_t node_flags;
	struct node_record *node_ptr = node_record_table_ptr;

	if (job_ptr->node_bitmap_cg) /* job completing */
		job_ptr->node_cnt = bit_set_count(job_ptr->node_bitmap_cg);
	else
		job_ptr->node_cnt = bit_set_count(job_ptr->node_bitmap);
	for (i = 0; i < node_record_count; i++, node_ptr++) {
		if (job_ptr->node_bitmap_cg) { /* job completing */
			if (bit_test(job_ptr->node_bitmap_cg, i) == 0)
				continue;
		} else if (bit_test(job_ptr->node_bitmap, i) == 0)
			continue;

		if ((job_ptr->details &&
		     (job_ptr->details->whole_node == WHOLE_NODE_USER)) ||
		    (job_ptr->part_ptr &&
		     (job_ptr->part_ptr->flags & PART_FLAG_EXCLUSIVE_USER))) {
			node_ptr->owner_job_cnt++;
			node_ptr->owner = job_ptr->user_id;
		}

		if (slurm_mcs_get_select(job_ptr) == 1) {
			xfree(node_ptr->mcs_label);
			node_ptr->mcs_label = xstrdup(job_ptr->mcs_label);
		}

		node_flags = node_ptr->node_state & NODE_STATE_FLAGS;

		node_ptr->run_job_cnt++; /* NOTE:
				* This counter moved to comp_job_cnt
				* by _sync_nodes_to_comp_job() */
		if ((job_ptr->details) && (job_ptr->details->share_res == 0))
			node_ptr->no_share_job_cnt++;

		if (IS_NODE_DOWN(node_ptr)              &&
		    IS_JOB_RUNNING(job_ptr)             &&
		    (job_ptr->kill_on_node_fail == 0)   &&
		    (job_ptr->node_cnt > 1)) {
			/* This should only happen if a job was running
			 * on a node that was newly configured DOWN */
			int save_accounting_enforce;
			info("Removing failed node %s from job_id %u",
			     node_ptr->name, job_ptr->job_id);
			/* Disable accounting here. Accounting reset for all
			 * jobs in _restore_job_dependencies() */
			save_accounting_enforce = accounting_enforce;
			accounting_enforce &= (~ACCOUNTING_ENFORCE_LIMITS);
			job_pre_resize_acctg(job_ptr);
			srun_node_fail(job_ptr->job_id, node_ptr->name);
			kill_step_on_node(job_ptr, node_ptr, true);
			excise_node_from_job(job_ptr, node_ptr);
			job_post_resize_acctg(job_ptr);
			accounting_enforce = save_accounting_enforce;
		} else if (IS_NODE_DOWN(node_ptr) && IS_JOB_RUNNING(job_ptr)) {
			info("Killing job %u on DOWN node %s",
			     job_ptr->job_id, node_ptr->name);
			_abort_job(job_ptr, JOB_NODE_FAIL, FAIL_DOWN_NODE,
				   NULL);
			cnt++;
		} else if (IS_NODE_IDLE(node_ptr)) {
			cnt++;
			node_ptr->node_state = NODE_STATE_ALLOCATED |
					       node_flags;
		}
	}

	if ((IS_JOB_RUNNING(job_ptr) || IS_JOB_SUSPENDED(job_ptr)) &&
	    (job_ptr->front_end_ptr != NULL))
		job_ptr->front_end_ptr->job_cnt_run++;

	return cnt;
}

/* Synchronize states of nodes and suspended jobs */
static void _sync_nodes_to_suspended_job(struct job_record *job_ptr)
{
	int i;
	struct node_record *node_ptr = node_record_table_ptr;

	for (i = 0; i < node_record_count; i++, node_ptr++) {
		if (bit_test(job_ptr->node_bitmap, i) == 0)
			continue;

		node_ptr->sus_job_cnt++;
	}
	return;
}

/*
 * _restore_job_dependencies - Build depend_list and license_list for every job
 *	also reset the running job count for scheduling policy
 */
static int _restore_job_dependencies(void)
{
	int error_code = SLURM_SUCCESS, rc;
	struct job_record *job_ptr;
	ListIterator job_iterator;
	char *new_depend;
	bool valid = true;
	List license_list;
	assoc_mgr_lock_t locks = { NO_LOCK, NO_LOCK, NO_LOCK, NO_LOCK,
				   READ_LOCK, NO_LOCK, NO_LOCK };
	assoc_mgr_lock(&locks);

	assoc_mgr_clear_used_info();
	job_iterator = list_iterator_create(job_list);
	while ((job_ptr = (struct job_record *) list_next(job_iterator))) {
		if (job_ptr->array_recs)
			job_ptr->array_recs->tot_run_tasks = 0;
	}

	list_iterator_reset(job_iterator);
	while ((job_ptr = (struct job_record *) list_next(job_iterator))) {
		(void) build_feature_list(job_ptr);

		if (IS_JOB_RUNNING(job_ptr) || IS_JOB_SUSPENDED(job_ptr))
			job_array_start(job_ptr);

		if (accounting_enforce & ACCOUNTING_ENFORCE_LIMITS) {
			if (!IS_JOB_FINISHED(job_ptr))
				acct_policy_add_job_submit(job_ptr);
			if (IS_JOB_RUNNING(job_ptr) ||
			    IS_JOB_SUSPENDED(job_ptr)) {
				acct_policy_job_begin(job_ptr);
				job_claim_resv(job_ptr);
			}
		}

		license_list = license_validate(job_ptr->licenses,
						job_ptr->tres_req_cnt, &valid);
		FREE_NULL_LIST(job_ptr->license_list);
		if (valid)
			job_ptr->license_list = license_list;
		if (IS_JOB_RUNNING(job_ptr) || IS_JOB_SUSPENDED(job_ptr))
			license_job_get(job_ptr);

		if ((job_ptr->details == NULL) ||
		    (job_ptr->details->dependency == NULL))
			continue;
		new_depend = job_ptr->details->dependency;
		job_ptr->details->dependency = NULL;
		rc = update_job_dependency(job_ptr, new_depend);
		if (rc != SLURM_SUCCESS) {
			error("Invalid dependencies discarded for job %u: %s",
				job_ptr->job_id, new_depend);
			error_code = rc;
		}
		xfree(new_depend);
	}
	list_iterator_destroy(job_iterator);

	assoc_mgr_unlock(&locks);

	return error_code;
}

/* Flush accounting information on this cluster, then for each running or
 * suspended job, restore its state in the accounting system */
static void _acct_restore_active_jobs(void)
{
	struct job_record *job_ptr;
	ListIterator job_iterator;
	struct step_record *step_ptr;
	ListIterator step_iterator;

	info("Reinitializing job accounting state");
	acct_storage_g_flush_jobs_on_cluster(acct_db_conn,
					     time(NULL));
	job_iterator = list_iterator_create(job_list);
	while ((job_ptr = (struct job_record *) list_next(job_iterator))) {
		if (IS_JOB_SUSPENDED(job_ptr))
			jobacct_storage_g_job_suspend(acct_db_conn, job_ptr);
		if (IS_JOB_SUSPENDED(job_ptr) || IS_JOB_RUNNING(job_ptr)) {
			if (!with_slurmdbd)
				jobacct_storage_g_job_start(
					acct_db_conn, job_ptr);
			else if (job_ptr->db_index != NO_VAL64)
				job_ptr->db_index = 0;
			step_iterator = list_iterator_create(
				job_ptr->step_list);
			while ((step_ptr = (struct step_record *)
					   list_next(step_iterator))) {
				jobacct_storage_g_step_start(acct_db_conn,
							     step_ptr);
			}
			list_iterator_destroy (step_iterator);
		}
	}
	list_iterator_destroy(job_iterator);
}

/* _compare_hostnames()
 */
static int
_compare_hostnames(struct node_record *old_node_table,
				   int old_node_count,
				   struct node_record *node_table,
				   int node_count)
{
	int cc;
	int set_size;
	char *old_ranged;
	char *ranged;
	hostset_t old_set;
	hostset_t set;

	if (old_node_count != node_count) {
		error("%s: node count has changed before reconfiguration "
		      "from %d to %d. You have to restart slurmctld.",
		      __func__, old_node_count, node_count);
		return -1;
	}

	old_set = hostset_create("");
	for (cc = 0; cc < old_node_count; cc++)
		hostset_insert(old_set, old_node_table[cc].name);

	set = hostset_create("");
	for (cc = 0; cc < node_count; cc++)
		hostset_insert(set, node_table[cc].name);

	set_size = MAXHOSTNAMELEN * node_count * sizeof(char)
		+ node_count * sizeof(char) + 1;

	old_ranged = xmalloc(set_size);
	ranged = xmalloc(set_size);

	hostset_ranged_string(old_set, set_size, old_ranged);
	hostset_ranged_string(set, set_size, ranged);

	cc = 0;
	if (xstrcmp(old_ranged, ranged) != 0) {
		error("%s: node names changed before reconfiguration. "
		      "You have to restart slurmctld.", __func__);
		cc = -1;
	}

	hostset_destroy(old_set);
	hostset_destroy(set);
	xfree(old_ranged);
	xfree(ranged);

	return cc;
}

extern int dump_config_state_lite(void)
{
	static int high_buffer_size = (1024 * 1024);
	int error_code = 0, log_fd;
	char *old_file = NULL, *new_file = NULL, *reg_file = NULL;
	Buf buffer = init_buf(high_buffer_size);

	DEF_TIMERS;

	START_TIMER;
	/* write header: version, time */
	pack16(SLURM_PROTOCOL_VERSION, buffer);
	pack_time(time(NULL), buffer);
	packstr(slurmctld_conf.accounting_storage_type, buffer);

	/* write the buffer to file */
	reg_file = xstrdup_printf("%s/last_config_lite",
				  slurmctld_conf.state_save_location);
	old_file = xstrdup_printf("%s.old", reg_file);
	new_file = xstrdup_printf("%s.new", reg_file);

	log_fd = creat(new_file, 0600);
	if (log_fd < 0) {
		error("Can't save state, create file %s error %m",
		      new_file);
		error_code = errno;
	} else {
		int pos = 0, nwrite = get_buf_offset(buffer), amount;
		char *data = (char *)get_buf_data(buffer);
		high_buffer_size = MAX(nwrite, high_buffer_size);
		while (nwrite > 0) {
			amount = write(log_fd, &data[pos], nwrite);
			if ((amount < 0) && (errno != EINTR)) {
				error("Error writing file %s, %m", new_file);
				error_code = errno;
				break;
			}
			nwrite -= amount;
			pos    += amount;
		}
		fsync(log_fd);
		close(log_fd);
	}
	if (error_code)
		(void) unlink(new_file);
	else {			/* file shuffle */
		(void) unlink(old_file);
		if (link(reg_file, old_file))
			debug4("unable to create link for %s -> %s: %m",
			       reg_file, old_file);
		(void) unlink(reg_file);
		if (link(new_file, reg_file))
			debug4("unable to create link for %s -> %s: %m",
			       new_file, reg_file);
		(void) unlink(new_file);
	}
	xfree(old_file);
	xfree(reg_file);
	xfree(new_file);

	free_buf(buffer);

	END_TIMER2("dump_config_state_lite");
	return error_code;

}

extern int load_config_state_lite(void)
{
	int data_allocated, data_read = 0;
	uint32_t data_size = 0, uint32_tmp = 0;
	uint16_t ver = 0;
	int state_fd;
	char *data = NULL, *state_file;
	Buf buffer;
	time_t buf_time;
	char *last_accounting_storage_type = NULL;

	/* Always ignore .old file */
	state_file = xstrdup_printf("%s/last_config_lite",
				    slurmctld_conf.state_save_location);

	//info("looking at the %s file", state_file);
	state_fd = open(state_file, O_RDONLY);
	if (state_fd < 0) {
		debug2("No last_config_lite file (%s) to recover", state_file);
		xfree(state_file);
		return ENOENT;
	} else {
		data_allocated = BUF_SIZE;
		data = xmalloc(data_allocated);
		while (1) {
			data_read = read(state_fd, &data[data_size],
					 BUF_SIZE);
			if (data_read < 0) {
				if (errno == EINTR)
					continue;
				else {
					error("Read error on %s: %m",
					      state_file);
					break;
				}
			} else if (data_read == 0)	/* eof */
				break;
			data_size      += data_read;
			data_allocated += data_read;
			xrealloc(data, data_allocated);
		}
		close(state_fd);
	}
	xfree(state_file);

	buffer = create_buf(data, data_size);

	safe_unpack16(&ver, buffer);
	debug3("Version in last_conf_lite header is %u", ver);
	if (ver > SLURM_PROTOCOL_VERSION || ver < SLURM_MIN_PROTOCOL_VERSION) {
		if (!ignore_state_errors)
			fatal("Can not recover last_conf_lite, incompatible version, (%u not between %d and %d), start with '-i' to ignore this",
			      ver, SLURM_MIN_PROTOCOL_VERSION,
			      SLURM_PROTOCOL_VERSION);
		error("***********************************************");
		error("Can not recover last_conf_lite, incompatible version, "
		      "(%u not between %d and %d)",
		      ver, SLURM_MIN_PROTOCOL_VERSION, SLURM_PROTOCOL_VERSION);
		error("***********************************************");
		free_buf(buffer);
		return EFAULT;
	} else {
		safe_unpack_time(&buf_time, buffer);
		safe_unpackstr_xmalloc(&last_accounting_storage_type,
				       &uint32_tmp, buffer);
	}
	xassert(slurmctld_conf.accounting_storage_type);

	if (last_accounting_storage_type
	    && !xstrcmp(last_accounting_storage_type,
		        slurmctld_conf.accounting_storage_type))
		slurmctld_init_db = 0;
	xfree(last_accounting_storage_type);

	free_buf(buffer);
	return SLURM_SUCCESS;

unpack_error:
	if (!ignore_state_errors)
		fatal("Incomplete last_config_lite checkpoint file, start with '-i' to ignore this");
	error("Incomplete last_config_lite checkpoint file");
	free_buf(buffer);

	return SLURM_ERROR;
}<|MERGE_RESOLUTION|>--- conflicted
+++ resolved
@@ -1034,7 +1034,6 @@
 		/* save node and partition states for reconfig RPC */
 		old_node_record_count = node_record_count;
 		old_node_table_ptr    = node_record_table_ptr;
-<<<<<<< HEAD
 		for (i = 0, node_ptr = old_node_table_ptr;
 		     i < node_record_count; i++, node_ptr++) {
 			xfree(node_ptr->features);
@@ -1042,14 +1041,12 @@
 				node_ptr->config_ptr->feature);
 			/*
 			 * Store the original configured CPU count somewhere
-=======
 		for (i=0, node_ptr=old_node_table_ptr; i<node_record_count;
 		     i++, node_ptr++) {
 			xfree(node_ptr->features);
 			node_ptr->features = xstrdup(
 				node_ptr->config_ptr->feature);
 			/* Store the original configured CPU count somewhere
->>>>>>> 42ade47b
 			 * (port is reused here for that purpose) so we can
 			 * report changes in its configuration.
 			 */
