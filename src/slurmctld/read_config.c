/*****************************************************************************\
 *  read_config.c - read the overall slurm configuration file
 *****************************************************************************
 *  Copyright (C) 2002-2007 The Regents of the University of California.
 *  Copyright (C) 2008-2010 Lawrence Livermore National Security.
 *  Portions Copyright (C) 2010 SchedMD <http://www.schedmd.com>.
 *  Produced at Lawrence Livermore National Laboratory (cf, DISCLAIMER).
 *  Written by Morris Jette <jette1@llnl.gov>.
 *  CODE-OCEC-09-009. All rights reserved.
 *
 *  This file is part of SLURM, a resource management program.
 *  For details, see <http://slurm.schedmd.com/>.
 *  Please also read the included file: DISCLAIMER.
 *
 *  SLURM is free software; you can redistribute it and/or modify it under
 *  the terms of the GNU General Public License as published by the Free
 *  Software Foundation; either version 2 of the License, or (at your option)
 *  any later version.
 *
 *  In addition, as a special exception, the copyright holders give permission
 *  to link the code of portions of this program with the OpenSSL library under
 *  certain conditions as described in each individual source file, and
 *  distribute linked combinations including the two. You must obey the GNU
 *  General Public License in all respects for all of the code used other than
 *  OpenSSL. If you modify file(s) with this exception, you may extend this
 *  exception to your version of the file(s), but you are not obligated to do
 *  so. If you do not wish to do so, delete this exception statement from your
 *  version.  If you delete this exception statement from all source files in
 *  the program, then also delete it here.
 *
 *  SLURM is distributed in the hope that it will be useful, but WITHOUT ANY
 *  WARRANTY; without even the implied warranty of MERCHANTABILITY or FITNESS
 *  FOR A PARTICULAR PURPOSE.  See the GNU General Public License for more
 *  details.
 *
 *  You should have received a copy of the GNU General Public License along
 *  with SLURM; if not, write to the Free Software Foundation, Inc.,
 *  51 Franklin Street, Fifth Floor, Boston, MA 02110-1301  USA.
\*****************************************************************************/

#ifdef HAVE_CONFIG_H
#  include "config.h"
#endif

#ifdef HAVE_SYS_SYSLOG_H
#  include <sys/syslog.h>
#endif

#include <ctype.h>
#include <errno.h>
#include <fcntl.h>
#include <stdio.h>
#include <stdlib.h>
#include <string.h>
#include <syslog.h>
#include <sys/types.h>
#include <sys/stat.h>
#include <time.h>
#include <unistd.h>

#include "src/common/assoc_mgr.h"
#include "src/common/gres.h"
#include "src/common/hostlist.h"
#include "src/common/layouts_mgr.h"
#include "src/common/list.h"
#include "src/common/macros.h"
#include "src/common/node_select.h"
#include "src/common/parse_spec.h"
#include "src/common/read_config.h"
#include "src/common/slurm_jobcomp.h"
#include "src/common/slurm_topology.h"
#include "src/common/slurm_rlimits_info.h"
#include "src/common/slurm_route.h"
#include "src/common/switch.h"
#include "src/common/xstring.h"
#include "src/common/strnatcmp.h"

#include "src/slurmctld/acct_policy.h"
#include "src/slurmctld/front_end.h"
#include "src/slurmctld/gang.h"
#include "src/slurmctld/job_scheduler.h"
#include "src/slurmctld/job_submit.h"
#include "src/slurmctld/licenses.h"
#include "src/slurmctld/locks.h"
#include "src/slurmctld/node_scheduler.h"
#include "src/slurmctld/port_mgr.h"
#include "src/slurmctld/preempt.h"
#include "src/slurmctld/proc_req.h"
#include "src/slurmctld/read_config.h"
#include "src/slurmctld/reservation.h"
#include "src/slurmctld/sched_plugin.h"
#include "src/slurmctld/slurmctld.h"
#include "src/slurmctld/srun_comm.h"
#include "src/slurmctld/trigger_mgr.h"

bool slurmctld_init_db = 1;

static void _acct_restore_active_jobs(void);
static int  _build_bitmaps(void);
static void _build_bitmaps_pre_select(void);
static void _gres_reconfig(bool reconfig);
static int  _init_all_slurm_conf(void);
static int  _preserve_select_type_param(slurm_ctl_conf_t * ctl_conf_ptr,
					uint16_t old_select_type_p);
static int  _preserve_plugins(slurm_ctl_conf_t * ctl_conf_ptr,
				char *old_auth_type, char *old_checkpoint_type,
				char *old_crypto_type, char *old_sched_type,
				char *old_select_type, char *old_switch_type);
static void _purge_old_node_state(struct node_record *old_node_table_ptr,
				int old_node_record_count);
static void _purge_old_part_state(List old_part_list, char *old_def_part_name);
static int  _restore_job_dependencies(void);
static int  _restore_node_state(int recover,
				struct node_record *old_node_table_ptr,
				int old_node_record_count);
static int  _restore_part_state(List old_part_list, char *old_def_part_name,
				uint16_t flags);
static void _stat_slurm_dirs(void);
static int  _strcmp(const char *s1, const char *s2);
static int  _sync_nodes_to_comp_job(void);
static int  _sync_nodes_to_jobs(void);
static int  _sync_nodes_to_active_job(struct job_record *job_ptr);
static void _sync_nodes_to_suspended_job(struct job_record *job_ptr);
static void _sync_part_prio(void);
static int  _update_preempt(uint16_t old_enable_preempt);
#ifdef 	HAVE_ELAN
static void _validate_node_proc_count(void);
#endif
static int _compare_hostnames(struct node_record *old_node_table,
							  int old_node_count,
							  struct node_record *node_table,
							  int node_count);

/* Verify that Slurm directories are secure, not world writable */
static void _stat_slurm_dirs(void)
{
	struct stat stat_buf;
	char *problem_dir = NULL;

	if ((stat(slurmctld_conf.plugindir, &stat_buf) == 0) &&
	    (stat_buf.st_mode & S_IWOTH)) {
		problem_dir = "PluginDir";
	}
	if ((stat(slurmctld_conf.plugstack, &stat_buf) == 0) &&
	    (stat_buf.st_mode & S_IWOTH)) {
		problem_dir = "PlugStack";
	}
	if ((stat(slurmctld_conf.slurmd_spooldir, &stat_buf) == 0) &&
	    (stat_buf.st_mode & S_IWOTH)) {
		problem_dir = "SlurmdSpoolDir";
	}
	if ((stat(slurmctld_conf.state_save_location, &stat_buf) == 0) &&
	    (stat_buf.st_mode & S_IWOTH)) {
		problem_dir = "StateSaveLocation";
	}

	if (problem_dir) {
		error("################################################");
		error("###       SEVERE SECURITY VULERABILTY        ###");
		error("### %s DIRECTORY IS WORLD WRITABLE ###", problem_dir);
		error("###         CORRECT FILE PERMISSIONS         ###");
		error("################################################");
	}
}

/*
 * _reorder_nodes_by_name - order node table in ascending order of name
 */
static void _reorder_nodes_by_name(void)
{
	struct node_record *node_ptr, *node_ptr2;
	int i, j, min_inx;

	/* Now we need to sort the node records */
	for (i = 0; i < node_record_count; i++) {
		min_inx = i;
		for (j = i + 1; j < node_record_count; j++) {
			if (strnatcmp(node_record_table_ptr[j].name,
				      node_record_table_ptr[min_inx].name) < 0)
				min_inx = j;
		}

		if (min_inx != i) {	/* swap records */
			struct node_record node_record_tmp;

			j = sizeof(struct node_record);
			node_ptr  = node_record_table_ptr + i;
			node_ptr2 = node_record_table_ptr + min_inx;

			memcpy(&node_record_tmp, node_ptr, j);
			memcpy(node_ptr, node_ptr2, j);
			memcpy(node_ptr2, &node_record_tmp, j);
		}
	}

#if _DEBUG
	/* Log the results */
	for (i=0, node_ptr = node_record_table_ptr; i < node_record_count;
	     i++, node_ptr++) {
		info("node_rank[%d]: %s", i, node_ptr->name);
	}
#endif
}

/*
 * _reorder_nodes_by_rank - order node table in ascending order of node_rank
 * This depends on the TopologyPlugin and/or SelectPlugin, which may generate
 * such a ranking.
 */
static void _reorder_nodes_by_rank(void)
{
	struct node_record *node_ptr, *node_ptr2;
	int i, j, min_inx;
	uint32_t min_val;

	/* Now we need to sort the node records */
	for (i = 0; i < node_record_count; i++) {
		min_val = node_record_table_ptr[i].node_rank;
		min_inx = i;
		for (j = i + 1; j < node_record_count; j++) {
			if (node_record_table_ptr[j].node_rank < min_val) {
				min_val = node_record_table_ptr[j].node_rank;
				min_inx = j;
			}
		}

		if (min_inx != i) {	/* swap records */
			struct node_record node_record_tmp;

			j = sizeof(struct node_record);
			node_ptr  = node_record_table_ptr + i;
			node_ptr2 = node_record_table_ptr + min_inx;

			memcpy(&node_record_tmp, node_ptr, j);
			memcpy(node_ptr, node_ptr2, j);
			memcpy(node_ptr2, &node_record_tmp, j);
		}
	}

#if _DEBUG
	/* Log the results */
	for (i=0, node_ptr = node_record_table_ptr; i < node_record_count;
	     i++, node_ptr++) {
		info("node_rank[%u]: %s", node_ptr->node_rank, node_ptr->name);
	}
#endif
}


/*
 * _build_bitmaps_pre_select - recover some state for jobs and nodes prior to
 *	calling the select_* functions
 */
static void _build_bitmaps_pre_select(void)
{
	struct part_record   *part_ptr;
	struct node_record   *node_ptr;
	ListIterator part_iterator;
	int i;

	/* scan partition table and identify nodes in each */
	part_iterator = list_iterator_create(part_list);
	while ((part_ptr = (struct part_record *) list_next(part_iterator))) {
		FREE_NULL_BITMAP(part_ptr->node_bitmap);

		if ((part_ptr->nodes == NULL) || (part_ptr->nodes[0] == '\0')) {
			/* Partitions need a bitmap, even if empty */
			part_ptr->node_bitmap = bit_alloc(node_record_count);
			continue;
		}

		if (node_name2bitmap(part_ptr->nodes, false,
				     &part_ptr->node_bitmap)) {
			fatal("Invalid node names in partition %s",
			      part_ptr->name);
		}

		for (i=0; i<node_record_count; i++) {
			if (bit_test(part_ptr->node_bitmap, i) == 0)
				continue;
			node_ptr = &node_record_table_ptr[i];
			part_ptr->total_nodes++;
			if (slurmctld_conf.fast_schedule)
				part_ptr->total_cpus +=
					node_ptr->config_ptr->cpus;
			else
				part_ptr->total_cpus += node_ptr->cpus;
			node_ptr->part_cnt++;
			xrealloc(node_ptr->part_pptr, (node_ptr->part_cnt *
				sizeof(struct part_record *)));
			node_ptr->part_pptr[node_ptr->part_cnt-1] = part_ptr;
		}
	}
	list_iterator_destroy(part_iterator);
	return;
}

/*
 * _build_bitmaps - build node bitmaps to define which nodes are in which
 *    1) partition  2) configuration record  3) up state  4) idle state
 *    also sets values of total_nodes and total_cpus for every partition.
 * RET 0 if no error, errno otherwise
 * Note: Operates on common variables, no arguments
 *	node_record_count - number of nodes in the system
 *	node_record_table_ptr - pointer to global node table
 *	part_list - pointer to global partition list
 */
static int _build_bitmaps(void)
{
	int i, error_code = SLURM_SUCCESS;
	ListIterator config_iterator;
	struct config_record *config_ptr;
	struct job_record    *job_ptr;
	struct node_record   *node_ptr;
	ListIterator job_iterator;

	last_node_update = time(NULL);
	last_part_update = time(NULL);

	/* initialize the idle and up bitmaps */
	FREE_NULL_BITMAP(avail_node_bitmap);
	FREE_NULL_BITMAP(cg_node_bitmap);
	FREE_NULL_BITMAP(idle_node_bitmap);
	FREE_NULL_BITMAP(power_node_bitmap);
	FREE_NULL_BITMAP(share_node_bitmap);
	FREE_NULL_BITMAP(up_node_bitmap);
	avail_node_bitmap = (bitstr_t *) bit_alloc(node_record_count);
	cg_node_bitmap    = (bitstr_t *) bit_alloc(node_record_count);
	idle_node_bitmap  = (bitstr_t *) bit_alloc(node_record_count);
	power_node_bitmap = (bitstr_t *) bit_alloc(node_record_count);
	share_node_bitmap = (bitstr_t *) bit_alloc(node_record_count);
	up_node_bitmap    = (bitstr_t *) bit_alloc(node_record_count);

	/* initialize the configuration bitmaps */
	config_iterator = list_iterator_create(config_list);
	while ((config_ptr = (struct config_record *)
				      list_next(config_iterator))) {
		FREE_NULL_BITMAP(config_ptr->node_bitmap);
		config_ptr->node_bitmap =
		    (bitstr_t *) bit_alloc(node_record_count);
	}
	list_iterator_destroy(config_iterator);

	/* Set all bits, all nodes initially available for sharing */
	bit_nset(share_node_bitmap, 0, (node_record_count-1));

	/* identify all nodes non-sharable due to non-sharing jobs */
	job_iterator = list_iterator_create(job_list);
	while ((job_ptr = (struct job_record *) list_next(job_iterator))) {
		bitstr_t *tmp_bits;
		if (!IS_JOB_RUNNING(job_ptr) ||
		    (job_ptr->node_bitmap == NULL)        ||
		    (job_ptr->details     == NULL)        ||
		    (job_ptr->details->share_res != 0))
			continue;
		tmp_bits = bit_copy(job_ptr->node_bitmap);
		bit_not(tmp_bits);
		bit_and(share_node_bitmap, tmp_bits);
		FREE_NULL_BITMAP(tmp_bits);
	}
	list_iterator_destroy(job_iterator);

	/* scan all nodes and identify which are up, idle and
	 * their configuration, resync DRAINED vs. DRAINING state */
	for (i=0, node_ptr=node_record_table_ptr;
	     i<node_record_count; i++, node_ptr++) {
		uint32_t drain_flag, job_cnt;

		if (node_ptr->name[0] == '\0')
			continue;	/* defunct */
		drain_flag = IS_NODE_DRAIN(node_ptr) |
			     IS_NODE_FAIL(node_ptr);
		job_cnt = node_ptr->run_job_cnt + node_ptr->comp_job_cnt;

		if ((IS_NODE_IDLE(node_ptr) && (job_cnt == 0)) ||
		    IS_NODE_DOWN(node_ptr))
			bit_set(idle_node_bitmap, i);
		if (IS_NODE_COMPLETING(node_ptr))
			bit_set(cg_node_bitmap, i);
		if (IS_NODE_IDLE(node_ptr) || IS_NODE_ALLOCATED(node_ptr)) {
			if ((drain_flag == 0) &&
			    (!IS_NODE_NO_RESPOND(node_ptr)))
				bit_set(avail_node_bitmap, i);
			bit_set(up_node_bitmap, i);
		}
		if (IS_NODE_POWER_SAVE(node_ptr))
			bit_set(power_node_bitmap, i);
		if (node_ptr->config_ptr)
			bit_set(node_ptr->config_ptr->node_bitmap, i);
	}

	config_iterator = list_iterator_create(config_list);
	while ((config_ptr = (struct config_record *)
				      list_next(config_iterator))) {
		build_config_feature_list(config_ptr);
	}
	list_iterator_destroy(config_iterator);

	return error_code;
}


/*
 * _init_all_slurm_conf - initialize or re-initialize the slurm
 *	configuration values.
 * RET 0 if no error, otherwise an error code.
 * NOTE: We leave the job table intact
 * NOTE: Operates on common variables, no arguments
 */
static int _init_all_slurm_conf(void)
{
	int error_code;
	char *conf_name = xstrdup(slurmctld_conf.slurm_conf);

	slurm_conf_reinit(conf_name);
	xfree(conf_name);

	if ((error_code = init_node_conf()))
		return error_code;

	if ((error_code = init_part_conf()))
		return error_code;

	if ((error_code = init_job_conf()))
		return error_code;

	return 0;
}

static int _handle_downnodes_line(slurm_conf_downnodes_t *down)
{
	int error_code = 0;
	struct node_record *node_rec = NULL;
	hostlist_t alias_list = NULL;
	char *alias = NULL;
	int state_val = NODE_STATE_DOWN;

	if (down->state != NULL) {
		state_val = state_str2int(down->state, down->nodenames);
		if (state_val == NO_VAL) {
			error("Invalid State \"%s\"", down->state);
			goto cleanup;
		}
	}

	if ((alias_list = hostlist_create(down->nodenames)) == NULL) {
		error("Unable to create NodeName list from %s",
		      down->nodenames);
		error_code = errno;
		goto cleanup;
	}

	while ((alias = hostlist_shift(alias_list))) {
		node_rec = find_node_record(alias);
		if (node_rec == NULL) {
			error("DownNode \"%s\" does not exist!", alias);
			free(alias);
			continue;
		}

		if ((state_val != NO_VAL) &&
		    (state_val != NODE_STATE_UNKNOWN))
			node_rec->node_state = state_val;
		if (down->reason) {
			xfree(node_rec->reason);
			node_rec->reason = xstrdup(down->reason);
			node_rec->reason_time = time(NULL);
			node_rec->reason_uid = getuid();
		}
		free(alias);
	}

cleanup:
	if (alias_list)
		hostlist_destroy(alias_list);
	return error_code;
}

static void _handle_all_downnodes(void)
{
	slurm_conf_downnodes_t *ptr, **ptr_array;
	int count;
	int i;

	count = slurm_conf_downnodes_array(&ptr_array);
	if (count == 0) {
		debug("No DownNodes");
		return;
	}

	for (i = 0; i < count; i++) {
		ptr = ptr_array[i];

		_handle_downnodes_line(ptr);
	}
}

/*
 * _build_all_nodeline_info - get a array of slurm_conf_node_t structures
 *	from the slurm.conf reader, build table, and set values
 * RET 0 if no error, error code otherwise
 * Note: Operates on common variables
 *	default_node_record - default node configuration values
 */
static int _build_all_nodeline_info(void)
{
	int rc;

	/* Load the node table here */
	rc = build_all_nodeline_info(false);
	rc = MAX(build_all_frontend_info(false), rc);

	/* Now perform operations on the node table as needed by slurmctld */
#ifdef HAVE_BG
{
	slurm_ctl_conf_t *conf = slurm_conf_lock();
	char *node_000 = NULL;
	struct node_record *node_rec = NULL;
	if (conf->node_prefix)
		node_000 = xstrdup(conf->node_prefix);
	slurm_conf_unlock();
#if (SYSTEM_DIMENSIONS == 3)
	xstrcat(node_000, "000");
#endif
#if (SYSTEM_DIMENSIONS == 4)
	xstrcat(node_000, "0000");
#endif
#if (SYSTEM_DIMENSIONS == 5)
	xstrcat(node_000, "00000");
#endif
	node_rec = find_node_record(node_000);
	if (node_rec == NULL)
		info("WARNING: No node %s configured", node_000);
	xfree(node_000);
}
#endif	/* HAVE_BG */

	return rc;
}

/* Convert a comma delimited list of account names into a NULL terminated
 * array of pointers to strings. Call accounts_list_free() to release memory */
extern void accounts_list_build(char *accounts, char ***accounts_array)
{
	char *tmp_accts, *one_acct_name, *name_ptr = NULL, **tmp_array = NULL;
	int array_len = 0, array_used = 0;

	if (!accounts) {
		accounts_list_free(accounts_array);
		*accounts_array = NULL;
		return;
	}

	tmp_accts = xstrdup(accounts);
	one_acct_name = strtok_r(tmp_accts, ",", &name_ptr);
	while (one_acct_name) {
		if (array_len < array_used + 2) {
			array_len += 10;
			xrealloc(tmp_array, sizeof(char *) * array_len);
		}
		tmp_array[array_used++] = xstrdup(one_acct_name);
		one_acct_name = strtok_r(NULL, ",", &name_ptr);
	}
	xfree(tmp_accts);
	accounts_list_free(accounts_array);
	*accounts_array = tmp_array;
}
/* Free memory allocated for an account array by accounts_list_build() */
extern void accounts_list_free(char ***accounts_array)
{
	int i;

	if (*accounts_array == NULL)
		return;
	for (i = 0; accounts_array[0][i]; i++)
		xfree(accounts_array[0][i]);
	xfree(*accounts_array);
}

/* Convert a comma delimited list of QOS names into a bitmap */
extern void qos_list_build(char *qos, bitstr_t **qos_bits)
{
	char *tmp_qos, *one_qos_name, *name_ptr = NULL;
	slurmdb_qos_rec_t qos_rec, *qos_ptr = NULL;
	bitstr_t *tmp_qos_bitstr;

	if (!qos) {
		FREE_NULL_BITMAP(*qos_bits);
		*qos_bits = NULL;
		return;
	}

	tmp_qos_bitstr = bit_alloc(g_qos_count);
	tmp_qos = xstrdup(qos);
	one_qos_name = strtok_r(tmp_qos, ",", &name_ptr);
	while (one_qos_name) {
		memset(&qos_rec, 0, sizeof(slurmdb_qos_rec_t));
		qos_rec.name = one_qos_name;
		if (assoc_mgr_fill_in_qos(acct_db_conn, &qos_rec,
					  accounting_enforce,
					  &qos_ptr) == SLURM_SUCCESS) {
			bit_set(tmp_qos_bitstr, qos_rec.id);
		} else {
			error("Ignoring invalid Allow/DenyQOS value %s",
			      one_qos_name);
		}
		one_qos_name = strtok_r(NULL, ",", &name_ptr);
	}
	xfree(tmp_qos);
	FREE_NULL_BITMAP(*qos_bits);
	*qos_bits = tmp_qos_bitstr;
}

/*
 * _build_single_partitionline_info - get a array of slurm_conf_partition_t
 *	structures from the slurm.conf reader, build table, and set values
 * RET 0 if no error, error code otherwise
 * Note: Operates on common variables
 * global: part_list - global partition list pointer
 *	default_part - default parameters for a partition
 */
static int _build_single_partitionline_info(slurm_conf_partition_t *part)
{
	struct part_record *part_ptr;

	part_ptr = list_find_first(part_list, &list_find_part, part->name);
	if (part_ptr == NULL) {
		part_ptr = create_part_record();
		xfree(part_ptr->name);
		part_ptr->name = xstrdup(part->name);
	} else {
		/* FIXME - maybe should be fatal? */
		error("_parse_part_spec: duplicate entry for partition %s, "
		      "ignoring", part->name);
		return EEXIST;
	}

	if (part->default_flag) {
		if (default_part_name &&
		    strcmp(default_part_name, part->name)) {
			info("_parse_part_spec: changing default partition "
			     "from %s to %s", default_part_name, part->name);
			default_part_loc->flags &= (~PART_FLAG_DEFAULT);
		}
		xfree(default_part_name);
		default_part_name = xstrdup(part->name);
		default_part_loc = part_ptr;
		part_ptr->flags |= PART_FLAG_DEFAULT;
	}

	if (part->preempt_mode != (uint16_t) NO_VAL)
		part_ptr->preempt_mode = part->preempt_mode;

	if (part->disable_root_jobs == (uint16_t)NO_VAL) {
		if (slurmctld_conf.disable_root_jobs)
			part_ptr->flags |= PART_FLAG_NO_ROOT;
	} else if (part->disable_root_jobs) {
		part_ptr->flags |= PART_FLAG_NO_ROOT;
	} else {
		part_ptr->flags &= (~PART_FLAG_NO_ROOT);
	}

	if (part_ptr->flags & PART_FLAG_NO_ROOT)
		debug2("partition %s does not allow root jobs", part_ptr->name);

	if ((part->default_time != NO_VAL) &&
	    (part->default_time > part->max_time)) {
		info("partition %s DefaultTime exceeds MaxTime (%u > %u)",
		     part->name, part->default_time, part->max_time);
		part->default_time = NO_VAL;
	}

	if (part->hidden_flag)
		part_ptr->flags |= PART_FLAG_HIDDEN;
	if (part->root_only_flag)
		part_ptr->flags |= PART_FLAG_ROOT_ONLY;
	if (part->req_resv_flag)
		part_ptr->flags |= PART_FLAG_REQ_RESV;
	if (part->lln_flag)
		part_ptr->flags |= PART_FLAG_LLN;
	part_ptr->max_time       = part->max_time;
	part_ptr->def_mem_per_cpu = part->def_mem_per_cpu;
	part_ptr->default_time   = part->default_time;
	part_ptr->max_cpus_per_node = part->max_cpus_per_node;
	part_ptr->max_share      = part->max_share;
	part_ptr->max_mem_per_cpu = part->max_mem_per_cpu;
	part_ptr->max_nodes      = part->max_nodes;
	part_ptr->max_nodes_orig = part->max_nodes;
	part_ptr->min_nodes      = part->min_nodes;
	part_ptr->min_nodes_orig = part->min_nodes;
	part_ptr->preempt_mode   = part->preempt_mode;
	part_ptr->priority       = part->priority;
	part_ptr->state_up       = part->state_up;
	part_ptr->grace_time     = part->grace_time;
	part_ptr->cr_type        = part->cr_type;

	if (part->allow_accounts) {
		xfree(part_ptr->allow_accounts);
		part_ptr->allow_accounts = xstrdup(part->allow_accounts);
		accounts_list_build(part_ptr->allow_accounts,
				    &part_ptr->allow_account_array);
	}

	if (part->allow_groups) {
		xfree(part_ptr->allow_groups);
		part_ptr->allow_groups = xstrdup(part->allow_groups);
	}

	if (part->allow_qos) {
		xfree(part_ptr->allow_qos);
		part_ptr->allow_qos = xstrdup(part->allow_qos);
		qos_list_build(part_ptr->allow_qos,&part_ptr->allow_qos_bitstr);
	}

	if (part->deny_accounts) {
		xfree(part_ptr->deny_accounts);
		part_ptr->deny_accounts = xstrdup(part->deny_accounts);
		accounts_list_build(part_ptr->deny_accounts,
				    &part_ptr->deny_account_array);
	}

	if (part->deny_qos) {
		xfree(part_ptr->deny_qos);
		part_ptr->deny_qos = xstrdup(part->deny_qos);
		qos_list_build(part_ptr->deny_qos, &part_ptr->deny_qos_bitstr);
	}

 	if (part->allow_alloc_nodes) {
 		if (part_ptr->allow_alloc_nodes) {
 			int cnt_tot, cnt_uniq;
 			hostlist_t hl = hostlist_create(part_ptr->
							allow_alloc_nodes);

 			hostlist_push(hl, part->allow_alloc_nodes);
 			cnt_tot = hostlist_count(hl);
 			hostlist_uniq(hl);
 			cnt_uniq = hostlist_count(hl);
 			if (cnt_tot != cnt_uniq) {
 				fatal("Duplicate Allowed Allocating Nodes for "
				      "Partition %s", part->name);
 			}
 			xfree(part_ptr->allow_alloc_nodes);
 			part_ptr->allow_alloc_nodes =
				hostlist_ranged_string_xmalloc(hl);
 			hostlist_destroy(hl);
 		} else {
 			part_ptr->allow_alloc_nodes =
					xstrdup(part->allow_alloc_nodes);
 		}
 	}
	if (part->alternate) {
		xfree(part_ptr->alternate);
		part_ptr->alternate = xstrdup(part->alternate);
	}
	if (part->nodes) {
		if (part_ptr->nodes) {
			int cnt_tot, cnt_uniq;
			hostlist_t hl = hostlist_create(part_ptr->nodes);

			hostlist_push(hl, part->nodes);
			cnt_tot = hostlist_count(hl);
			hostlist_uniq(hl);
			cnt_uniq = hostlist_count(hl);
			if (cnt_tot != cnt_uniq) {
				fatal("Duplicate Nodes for Partition %s",
				      part->name);
			}
			xfree(part_ptr->nodes);
			part_ptr->nodes = hostlist_ranged_string_xmalloc(hl);
			hostlist_destroy(hl);
		} else {
			part_ptr->nodes = xstrdup(part->nodes);
		}
	}

	return 0;
}

/*
 * _build_all_partitionline_info - get a array of slurm_conf_partition_t
 *	structures from the slurm.conf reader, build table, and set values
 * RET 0 if no error, error code otherwise
 * Note: Operates on common variables
 * global: part_list - global partition list pointer
 *	default_part - default parameters for a partition
 */
static int _build_all_partitionline_info(void)
{
	slurm_conf_partition_t **ptr_array;
	int count;
	int i;

	count = slurm_conf_partition_array(&ptr_array);
	if (count == 0)
		fatal("No PartitionName information available!");

	for (i = 0; i < count; i++)
		_build_single_partitionline_info(ptr_array[i]);

	return SLURM_SUCCESS;
}

/* _sync_part_prio - Set normalized partition priorities */
static void _sync_part_prio(void)
{
	ListIterator itr = NULL;
	struct part_record *part_ptr = NULL;

	part_max_priority = 0;
	itr = list_iterator_create(part_list);
	while ((part_ptr = list_next(itr))) {
		if (part_ptr->priority > part_max_priority)
			part_max_priority = part_ptr->priority;
	}
	list_iterator_destroy(itr);

	if (part_max_priority) {
		itr = list_iterator_create(part_list);
		while ((part_ptr = list_next(itr))) {
			part_ptr->norm_priority = (double)part_ptr->priority /
						  (double)part_max_priority;
		}
		list_iterator_destroy(itr);
	}
}

/*
 * read_slurm_conf - load the slurm configuration from the configured file.
 * read_slurm_conf can be called more than once if so desired.
 * IN recover - replace job, node and/or partition data with latest
 *              available information depending upon value
 *              0 = use no saved state information, rebuild everything from
 *		    slurm.conf contents
 *              1 = recover saved job and trigger state,
 *                  node DOWN/DRAIN/FAIL state and reason information
 *              2 = recover all saved state
 * IN reconfig - true if SIGHUP or "scontrol reconfig" and there is state in
 *		 memory to preserve, otherwise recover state from disk
 * RET SLURM_SUCCESS if no error, otherwise an error code
 * Note: Operates on common variables only
 */
int read_slurm_conf(int recover, bool reconfig)
{
	DEF_TIMERS;
	int error_code, i, rc, load_job_ret = SLURM_SUCCESS;
	int old_node_record_count = 0;
	struct node_record *old_node_table_ptr = NULL, *node_ptr;
	bool do_reorder_nodes = false;
	List old_part_list = NULL;
	char *old_def_part_name = NULL;
	char *old_auth_type       = xstrdup(slurmctld_conf.authtype);
	uint16_t old_preempt_mode = slurmctld_conf.preempt_mode;
	char *old_checkpoint_type = xstrdup(slurmctld_conf.checkpoint_type);
	char *old_crypto_type     = xstrdup(slurmctld_conf.crypto_type);
	char *old_preempt_type    = xstrdup(slurmctld_conf.preempt_type);
	char *old_sched_type      = xstrdup(slurmctld_conf.schedtype);
	char *old_select_type     = xstrdup(slurmctld_conf.select_type);
	char *old_switch_type     = xstrdup(slurmctld_conf.switch_type);
	char *state_save_dir      = xstrdup(slurmctld_conf.state_save_location);
	char *mpi_params;
	uint16_t old_select_type_p = slurmctld_conf.select_type_param;

	/* initialization */
	START_TIMER;

	if (reconfig) {
		/* in order to re-use job state information,
		 * update nodes_completing string (based on node bitmaps) */
		update_job_nodes_completing();

		/* save node and partition states for reconfig RPC */
		old_node_record_count = node_record_count;
		old_node_table_ptr    = node_record_table_ptr;
		for (i=0, node_ptr=old_node_table_ptr; i<node_record_count;
		     i++, node_ptr++) {
			xfree(node_ptr->features);
			node_ptr->features = xstrdup(
				node_ptr->config_ptr->feature);
			/* Store the original configured CPU count somewhere
			 * (port is reused here for that purpose) so we can
			 * report changes in its configuration. */
			node_ptr->port   = node_ptr->config_ptr->cpus;
			node_ptr->weight = node_ptr->config_ptr->weight;
		}
		node_record_table_ptr = NULL;
		node_record_count = 0;
		xhash_free (node_hash_table);
		node_hash_table = NULL;
		old_part_list = part_list;
		part_list = NULL;
		old_def_part_name = default_part_name;
		default_part_name = NULL;
	}

	if ((error_code = _init_all_slurm_conf())) {
		node_record_table_ptr = old_node_table_ptr;
		node_record_count = old_node_record_count;
		part_list = old_part_list;
		default_part_name = old_def_part_name;
		return error_code;
	}

	if (slurm_layouts_init() != SLURM_SUCCESS)
		fatal("Failed to initialize the layouts framework");

	if (slurm_topo_init() != SLURM_SUCCESS)
		fatal("Failed to initialize topology plugin");

	/* Build node and partition information based upon slurm.conf file */
	_build_all_nodeline_info();
	if (reconfig) {
		if (_compare_hostnames(old_node_table_ptr,
				       old_node_record_count,
				       node_record_table_ptr,
				       node_record_count) < 0) {
			fatal("%s: hostnames inconsistency detected", __func__);
		}
	}
	_handle_all_downnodes();
	_build_all_partitionline_info();
	if (!reconfig)
		restore_front_end_state(recover);

	update_logging();
	g_slurm_jobcomp_init(slurmctld_conf.job_comp_loc);
	if (slurm_sched_init() != SLURM_SUCCESS)
		fatal("Failed to initialize sched plugin");
	if (!reconfig && (old_preempt_mode & PREEMPT_MODE_GANG) &&
	    (gs_init() != SLURM_SUCCESS)) {
		/* gs_init() must immediately follow slurm_sched_init() */
		fatal("Failed to initialize gang scheduler");
	}
	if (switch_init() != SLURM_SUCCESS)
		fatal("Failed to initialize switch plugin");

	if (default_part_loc == NULL)
		error("read_slurm_conf: default partition not set.");

	if (node_record_count < 1) {
		error("read_slurm_conf: no nodes configured.");
		_purge_old_node_state(old_node_table_ptr,
				      old_node_record_count);
		_purge_old_part_state(old_part_list, old_def_part_name);
		return EINVAL;
	}

	/*
	 * Node reordering needs to be done by the topology and/or select
	 * plugin. Reordering the table must be done before hashing the
	 * nodes, and before any position-relative bitmaps are created.
	 */
	do_reorder_nodes |= slurm_topo_generate_node_ranking();
	do_reorder_nodes |= select_g_node_ranking(node_record_table_ptr,
						  node_record_count);
	if (do_reorder_nodes)
		_reorder_nodes_by_rank();
	else
		_reorder_nodes_by_name();

	rehash_node();
	slurm_topo_build_config();
	route_g_reconfigure();

	rehash_jobs();
	set_slurmd_addr();

	_stat_slurm_dirs();

	/*
	 * Load the layouts configuration.
	 * Only load it at init time, not during reconfiguration stages.
	 * It requires a full restart to switch to a new configuration for now.
	 */
	if (!reconfig && (slurm_layouts_load_config() != SLURM_SUCCESS))
		fatal("Failed to load the layouts framework configuration");

	if (reconfig) {		/* Preserve state from memory */
		if (old_node_table_ptr) {
			info("restoring original state of nodes");
			rc = _restore_node_state(recover, old_node_table_ptr,
						 old_node_record_count);
			error_code = MAX(error_code, rc);  /* not fatal */
		}
		if (old_part_list && ((recover > 1) ||
		    (slurmctld_conf.reconfig_flags & RECONFIG_KEEP_PART_INFO))) {
			info("restoring original partition state");
			rc = _restore_part_state(old_part_list,
						 old_def_part_name,
						 slurmctld_conf.reconfig_flags);
			error_code = MAX(error_code, rc);  /* not fatal */
		} else if (old_part_list && (slurmctld_conf.reconfig_flags &
					     RECONFIG_KEEP_PART_STAT)) {
			info("restoring original partition state only (up/down)");
			rc = _restore_part_state(old_part_list,
						 old_def_part_name,
						 slurmctld_conf.reconfig_flags);
			error_code = MAX(error_code, rc);  /* not fatal */
		}
		load_last_job_id();
		reset_first_job_id();
		(void) slurm_sched_g_reconfig();
	} else if (recover == 0) {	/* Build everything from slurm.conf */
		load_last_job_id();
		reset_first_job_id();
		(void) slurm_sched_g_reconfig();
	} else if (recover == 1) {	/* Load job & node state files */
		(void) load_all_node_state(true);
		(void) load_all_front_end_state(true);
		load_job_ret = load_all_job_state();
		sync_job_priorities();
	} else if (recover > 1) {	/* Load node, part & job state files */
		(void) load_all_node_state(false);
		(void) load_all_front_end_state(false);
		(void) load_all_part_state();
		load_job_ret = load_all_job_state();
		sync_job_priorities();
	}

	_sync_part_prio();
	_build_bitmaps_pre_select();
	if ((select_g_node_init(node_record_table_ptr, node_record_count)
	     != SLURM_SUCCESS)						||
	    (select_g_block_init(part_list) != SLURM_SUCCESS)		||
	    (select_g_state_restore(state_save_dir) != SLURM_SUCCESS)	||
	    (select_g_job_init(job_list) != SLURM_SUCCESS)) {
		fatal("failed to initialize node selection plugin state, "
		      "Clean start required.");
	}
	xfree(state_save_dir);
	_gres_reconfig(reconfig);
	reset_job_bitmaps();		/* must follow select_g_job_init() */

	(void) _sync_nodes_to_jobs();
	(void) sync_job_files();
	_purge_old_node_state(old_node_table_ptr, old_node_record_count);
	_purge_old_part_state(old_part_list, old_def_part_name);

	if ((rc = _build_bitmaps()))
		fatal("_build_bitmaps failure");
	mpi_params = slurm_get_mpi_params();
	reserve_port_config(mpi_params);
	xfree(mpi_params);

	if (license_update(slurmctld_conf.licenses) != SLURM_SUCCESS)
		fatal("Invalid Licenses value: %s", slurmctld_conf.licenses);

	/* NOTE: Run restore_node_features before _restore_job_dependencies */
	restore_node_features(recover);
	_restore_job_dependencies();
#ifdef 	HAVE_ELAN
	_validate_node_proc_count();
#endif
	(void) _sync_nodes_to_comp_job();/* must follow select_g_node_init() */
	load_part_uid_allow_list(1);

	if (reconfig) {
		load_all_resv_state(0);
	} else {
		load_all_resv_state(recover);
		if (recover >= 1) {
			trigger_state_restore();
			(void) slurm_sched_g_reconfig();
		}
	}

	/* sort config_list by weight for scheduling */
	list_sort(config_list, &list_compare_config);

	/* Update plugins as possible */
	rc = _preserve_plugins(&slurmctld_conf,
			       old_auth_type, old_checkpoint_type,
			       old_crypto_type, old_sched_type,
			       old_select_type, old_switch_type);
	error_code = MAX(error_code, rc);	/* not fatal */

	if (strcmp(old_preempt_type, slurmctld_conf.preempt_type)) {
		info("Changing PreemptType from %s to %s",
		     old_preempt_type, slurmctld_conf.preempt_type);
		(void) slurm_preempt_fini();
		if (slurm_preempt_init() != SLURM_SUCCESS)
			fatal( "failed to initialize preempt plugin" );
	}
	xfree(old_preempt_type);
	rc = _update_preempt(old_preempt_mode);
	error_code = MAX(error_code, rc);	/* not fatal */

	/* Update plugin parameters as possible */
	rc = job_submit_plugin_reconfig();
	error_code = MAX(error_code, rc);	/* not fatal */
	rc = switch_g_reconfig();
	error_code = MAX(error_code, rc);	/* not fatal */
	rc = _preserve_select_type_param(&slurmctld_conf, old_select_type_p);
	error_code = MAX(error_code, rc);	/* not fatal */

	/* Restore job accounting info if file missing or corrupted,
	 * an extremely rare situation */
	if (load_job_ret)
		_acct_restore_active_jobs();

	/* Sync select plugin with synchronized job/node/part data */
	select_g_reconfigure();

	slurmctld_conf.last_update = time(NULL);
	END_TIMER2("read_slurm_conf");
	return error_code;
}

static void _gres_reconfig(bool reconfig)
{
	struct node_record *node_ptr;
	char *gres_name;
	bool gres_changed;
	int i;

	if (reconfig) {
		gres_plugin_reconfig(&gres_changed);
	} else {
		for (i = 0, node_ptr = node_record_table_ptr;
		     i < node_record_count; i++, node_ptr++) {
			if (node_ptr->gres)
				gres_name = node_ptr->gres;
			else
				gres_name = node_ptr->config_ptr->gres;
			gres_plugin_init_node_config(node_ptr->name, gres_name,
						     &node_ptr->gres_list);
		}
	}
}

/* Restore node state and size information from saved records which match
 * the node registration message. If a node was re-configured to be down or
 * drained, we set those states. We only recover a node's Features if
 * recover==2. */
static int _restore_node_state(int recover,
			       struct node_record *old_node_table_ptr,
			       int old_node_record_count)
{
	struct node_record *node_ptr, *old_node_ptr;
	int i, rc = SLURM_SUCCESS;
	hostset_t hs = NULL;
	slurm_ctl_conf_t *conf = slurm_conf_lock();
	bool power_save_mode = false;

	if (conf->suspend_program && conf->resume_program)
		power_save_mode = true;
	slurm_conf_unlock();


	for (i=0, node_ptr=node_record_table_ptr; i<node_record_count;
	     i++, node_ptr++) {
		node_ptr->not_responding = true;
	}

	for (i=0, old_node_ptr=old_node_table_ptr; i<old_node_record_count;
	     i++, old_node_ptr++) {
<<<<<<< HEAD
		uint32_t drain_flag = false, down_flag = false;
=======
		uint16_t drain_flag = false, down_flag = false;
		dynamic_plugin_data_t *tmp_select_nodeinfo;

>>>>>>> 3a2c4a48
		node_ptr  = find_node_record(old_node_ptr->name);
		if (node_ptr == NULL)
			continue;

		node_ptr->not_responding = false;
		if (IS_NODE_DOWN(node_ptr))
			down_flag = true;
		if (IS_NODE_DRAIN(node_ptr))
			drain_flag = true;
		node_ptr->node_state = old_node_ptr->node_state;
		if (down_flag) {
			node_ptr->node_state &= NODE_STATE_FLAGS;
			node_ptr->node_state |= NODE_STATE_DOWN;
		}
		if (drain_flag)
			node_ptr->node_state |= NODE_STATE_DRAIN;
		if ((!power_save_mode) &&
		    (IS_NODE_POWER_SAVE(node_ptr) ||
		     IS_NODE_POWER_UP(node_ptr))) {
			node_ptr->node_state &= (~NODE_STATE_POWER_SAVE);
			node_ptr->node_state &= (~NODE_STATE_POWER_UP);
			if (hs)
				hostset_insert(hs, node_ptr->name);
			else
				hs = hostset_create(node_ptr->name);
		}

		if (IS_NODE_CLOUD(node_ptr) && !IS_NODE_POWER_SAVE(node_ptr)) {
			/* Preserve NodeHostname + NodeAddr set by scontrol */
			xfree(node_ptr->comm_name);
			node_ptr->comm_name = old_node_ptr->comm_name;
			old_node_ptr->comm_name = NULL;
			xfree(node_ptr->node_hostname);
			node_ptr->node_hostname = old_node_ptr->node_hostname;
			old_node_ptr->node_hostname = NULL;
			slurm_reset_alias(node_ptr->name, node_ptr->comm_name,
					  node_ptr->node_hostname);
		}

		node_ptr->last_response = old_node_ptr->last_response;

		/* make sure we get the old state from the select
		 * plugin, just swap it out to avoid possible memory leak */
		tmp_select_nodeinfo = node_ptr->select_nodeinfo;
		node_ptr->select_nodeinfo = old_node_ptr->select_nodeinfo;
		old_node_ptr->select_nodeinfo = tmp_select_nodeinfo;

#ifndef HAVE_BG
		/* If running on a BlueGene system the cpus never
		   change so just skip this.
		*/
		if (old_node_ptr->port != node_ptr->config_ptr->cpus) {
			rc = ESLURM_NEED_RESTART;
			error("Configured cpu count change on %s (%u to %u)",
			      node_ptr->name, old_node_ptr->port,
			      node_ptr->config_ptr->cpus);
		}
#endif
		node_ptr->boot_time     = old_node_ptr->boot_time;
		node_ptr->cpus          = old_node_ptr->cpus;
		node_ptr->cores         = old_node_ptr->cores;
		xfree(node_ptr->cpu_spec_list);
		node_ptr->cpu_spec_list = old_node_ptr->cpu_spec_list;
		old_node_ptr->cpu_spec_list = NULL;
		node_ptr->core_spec_cnt = old_node_ptr->core_spec_cnt;
		node_ptr->last_idle     = old_node_ptr->last_idle;
		node_ptr->boards        = old_node_ptr->boards;
		node_ptr->sockets       = old_node_ptr->sockets;
		node_ptr->threads       = old_node_ptr->threads;
		node_ptr->real_memory   = old_node_ptr->real_memory;
		node_ptr->mem_spec_limit = old_node_ptr->mem_spec_limit;
		node_ptr->slurmd_start_time = old_node_ptr->slurmd_start_time;
		node_ptr->tmp_disk      = old_node_ptr->tmp_disk;
		node_ptr->weight        = old_node_ptr->weight;

		node_ptr->sus_job_cnt   = old_node_ptr->sus_job_cnt;

		if (node_ptr->gres_list)
			list_destroy(node_ptr->gres_list);
		node_ptr->gres_list = old_node_ptr->gres_list;
		old_node_ptr->gres_list = NULL;

		if (node_ptr->reason == NULL) {
			/* Recover only if not explicitly set in slurm.conf */
			node_ptr->reason = old_node_ptr->reason;
			node_ptr->reason_time = old_node_ptr->reason_time;
			old_node_ptr->reason = NULL;
		}
		if (recover == 2) {
			/* NOTE: features in node record just a placeholder
			 * for restore_node_features() to set up new config
			 * records. */
			xfree(node_ptr->features);
			node_ptr->features = old_node_ptr->features;
			old_node_ptr->features = NULL;
			xfree(node_ptr->gres);
			node_ptr->gres = old_node_ptr->gres;
			old_node_ptr->gres = NULL;
		}
		if (old_node_ptr->arch) {
			xfree(node_ptr->arch);
			node_ptr->arch = old_node_ptr->arch;
			old_node_ptr->arch = NULL;
		}
		if (old_node_ptr->os) {
			xfree(node_ptr->os);
			node_ptr->os = old_node_ptr->os;
			old_node_ptr->os = NULL;
		}
		if (old_node_ptr->node_spec_bitmap) {
			FREE_NULL_BITMAP(node_ptr->node_spec_bitmap);
			node_ptr->node_spec_bitmap =
				old_node_ptr->node_spec_bitmap;
			old_node_ptr->node_spec_bitmap = NULL;
		}
	}

	if (hs) {
		char node_names[128];
		hostset_ranged_string(hs, sizeof(node_names), node_names);
		info("Cleared POWER_SAVE flag from nodes %s", node_names);
		hostset_destroy(hs);
		hs = NULL;
	}

	for (i=0, node_ptr=node_record_table_ptr; i<node_record_count;
	     i++, node_ptr++) {
		if (!node_ptr->not_responding)
			continue;
		node_ptr->not_responding = false;
		if (hs)
			hostset_insert(hs, node_ptr->name);
		else
			hs = hostset_create(node_ptr->name);
	}
	if (hs) {
		char node_names[128];
		hostset_ranged_string(hs, sizeof(node_names), node_names);
		error("Nodes added to configuration (%s)", node_names);
		error("Reboot of all slurm daemons is recommended");
		hostset_destroy(hs);
	}

	return rc;
}

/* Purge old node state information */
static void _purge_old_node_state(struct node_record *old_node_table_ptr,
				int old_node_record_count)
{
	int i;
	struct node_record *node_ptr;

	node_ptr = old_node_table_ptr;
	for (i=0; i< old_node_record_count; i++, node_ptr++)
		purge_node_rec(node_ptr);

	xfree(old_node_table_ptr);
}

/* Variant of strcmp that will accept NULL string pointers */
static int  _strcmp(const char *s1, const char *s2)
{
	if ((s1 != NULL) && (s2 == NULL))
		return 1;
	if ((s1 == NULL) && (s2 == NULL))
		return 0;
	if ((s1 == NULL) && (s2 != NULL))
		return -1;
	return strcmp(s1, s2);
}

/* Restore partition information from saved records */
static int  _restore_part_state(List old_part_list, char *old_def_part_name,
				uint16_t flags)
{
	int rc = SLURM_SUCCESS;
	ListIterator part_iterator;
	struct part_record *old_part_ptr, *part_ptr;

	if (!old_part_list)
		return rc;

	/* For each part in list, find and update recs */
	part_iterator = list_iterator_create(old_part_list);
	while ((old_part_ptr = (struct part_record *)
			       list_next(part_iterator))) {
		xassert(old_part_ptr->magic == PART_MAGIC);
		part_ptr = find_part_record(old_part_ptr->name);
		if (part_ptr) {
			if ( !(flags & RECONFIG_KEEP_PART_INFO) &&
			     (flags & RECONFIG_KEEP_PART_STAT)	) {
				if (part_ptr->state_up != old_part_ptr->state_up) {
					info("Partition %s State differs from "
					     "slurm.conf", part_ptr->name);
					part_ptr->state_up = old_part_ptr->state_up;
				}
				continue;
			}
			/* Current partition found in slurm.conf,
			 * report differences from slurm.conf configuration */
			if (_strcmp(part_ptr->allow_accounts,
				    old_part_ptr->allow_accounts)) {
				error("Partition %s AllowAccounts differs from "
				      "slurm.conf", part_ptr->name);
				xfree(part_ptr->allow_accounts);
				part_ptr->allow_accounts =
					xstrdup(old_part_ptr->allow_accounts);
			}
			if (_strcmp(part_ptr->allow_groups,
				    old_part_ptr->allow_groups)) {
				error("Partition %s AllowGroups differs from "
				      "slurm.conf", part_ptr->name);
				xfree(part_ptr->allow_groups);
				part_ptr->allow_groups = xstrdup(old_part_ptr->
								 allow_groups);
				accounts_list_build(part_ptr->allow_accounts,
						&part_ptr->allow_account_array);
			}
			if (_strcmp(part_ptr->allow_qos,
				    old_part_ptr->allow_qos)) {
				error("Partition %s AllowQos differs from "
				      "slurm.conf", part_ptr->name);
				xfree(part_ptr->allow_qos);
				part_ptr->allow_qos = xstrdup(old_part_ptr->
								 allow_qos);
				qos_list_build(part_ptr->allow_qos,
					       &part_ptr->allow_qos_bitstr);
			}
			if (_strcmp(part_ptr->deny_accounts,
				    old_part_ptr->deny_accounts)) {
				error("Partition %s DenyAccounts differs from "
				      "slurm.conf", part_ptr->name);
				xfree(part_ptr->deny_accounts);
				part_ptr->deny_accounts =
					xstrdup(old_part_ptr->deny_accounts);
				accounts_list_build(part_ptr->deny_accounts,
						&part_ptr->deny_account_array);
			}
			if (_strcmp(part_ptr->deny_qos,
				    old_part_ptr->deny_qos)) {
				error("Partition %s DenyQos differs from "
				      "slurm.conf", part_ptr->name);
				xfree(part_ptr->deny_qos);
				part_ptr->deny_qos = xstrdup(old_part_ptr->
							     deny_qos);
				qos_list_build(part_ptr->deny_qos,
					       &part_ptr->deny_qos_bitstr);
			}
			if (_strcmp(part_ptr->allow_alloc_nodes,
				    old_part_ptr->allow_alloc_nodes)) {
				error("Partition %s AllowNodes differs from "
				      "slurm.conf", part_ptr->name);
				xfree(part_ptr->allow_alloc_nodes);
				part_ptr->allow_alloc_nodes =
					xstrdup(old_part_ptr->
						allow_alloc_nodes);
			}
			if (part_ptr->default_time !=
			    old_part_ptr->default_time) {
				error("Partition %s DefaultTime differs from "
				      "slurm.conf", part_ptr->name);
				part_ptr->default_time = old_part_ptr->
							 default_time;
			}
			if ((part_ptr->flags & PART_FLAG_HIDDEN) !=
			    (old_part_ptr->flags & PART_FLAG_HIDDEN)) {
				error("Partition %s Hidden differs from "
				      "slurm.conf", part_ptr->name);
				if (old_part_ptr->flags & PART_FLAG_HIDDEN)
					part_ptr->flags |= PART_FLAG_HIDDEN;
				else
					part_ptr->flags &= (~PART_FLAG_HIDDEN);
			}
			if ((part_ptr->flags & PART_FLAG_NO_ROOT) !=
			    (old_part_ptr->flags & PART_FLAG_NO_ROOT)) {
				error("Partition %s DisableRootJobs differs "
				      "from slurm.conf", part_ptr->name);
				if (old_part_ptr->flags & PART_FLAG_NO_ROOT)
					part_ptr->flags |= PART_FLAG_NO_ROOT;
				else
					part_ptr->flags &= (~PART_FLAG_NO_ROOT);
			}
			if ((part_ptr->flags & PART_FLAG_ROOT_ONLY) !=
			    (old_part_ptr->flags & PART_FLAG_ROOT_ONLY)) {
				error("Partition %s RootOnly differs from "
				      "slurm.conf", part_ptr->name);
				if (old_part_ptr->flags & PART_FLAG_ROOT_ONLY)
					part_ptr->flags |= PART_FLAG_ROOT_ONLY;
				else
					part_ptr->flags &= (~PART_FLAG_ROOT_ONLY);
			}
			if ((part_ptr->flags & PART_FLAG_REQ_RESV) !=
			    (old_part_ptr->flags & PART_FLAG_REQ_RESV)) {
				error("Partition %s ReqResv differs from "
				      "slurm.conf", part_ptr->name);
				if (old_part_ptr->flags & PART_FLAG_REQ_RESV)
					part_ptr->flags |= PART_FLAG_REQ_RESV;
				else
					part_ptr->flags &= (~PART_FLAG_REQ_RESV);
			}
			if ((part_ptr->flags & PART_FLAG_LLN) !=
			    (old_part_ptr->flags & PART_FLAG_LLN)) {
				error("Partition %s LLN differs from "
				      "slurm.conf", part_ptr->name);
				if (old_part_ptr->flags & PART_FLAG_LLN)
					part_ptr->flags |= PART_FLAG_LLN;
				else
					part_ptr->flags &= (~PART_FLAG_LLN);
			}
			if (part_ptr->max_nodes_orig !=
			    old_part_ptr->max_nodes_orig) {
				error("Partition %s MaxNodes differs from "
				      "slurm.conf (%u != %u)", part_ptr->name,
				       part_ptr->max_nodes_orig,
				       old_part_ptr->max_nodes_orig);
				part_ptr->max_nodes = old_part_ptr->
						      max_nodes_orig;
				part_ptr->max_nodes_orig = old_part_ptr->
							   max_nodes_orig;
			}
			if (part_ptr->max_share != old_part_ptr->max_share) {
				error("Partition %s Shared differs from "
				      "slurm.conf", part_ptr->name);
				part_ptr->max_share = old_part_ptr->max_share;
			}
			if (part_ptr->max_time != old_part_ptr->max_time) {
				error("Partition %s MaxTime differs from "
				      "slurm.conf", part_ptr->name);
				part_ptr->max_time = old_part_ptr->max_time;
			}
			if (part_ptr->grace_time != old_part_ptr->grace_time) {
				error("Partition %s GraceTime differs from "
				      "slurm.conf", part_ptr->name);
				part_ptr->grace_time = old_part_ptr->grace_time;
			}
			if (part_ptr->min_nodes_orig !=
			    old_part_ptr->min_nodes_orig) {
				error("Partition %s MinNodes differs from "
				      "slurm.conf (%u != %u)", part_ptr->name,
				       part_ptr->min_nodes_orig,
				       old_part_ptr->min_nodes_orig);
				part_ptr->min_nodes = old_part_ptr->
						      min_nodes_orig;
				part_ptr->min_nodes_orig = old_part_ptr->
							   min_nodes_orig;
			}
			if (_strcmp(part_ptr->nodes, old_part_ptr->nodes)) {
				error("Partition %s Nodes differs from "
				      "slurm.conf", part_ptr->name);
				xfree(part_ptr->nodes);
				part_ptr->nodes = xstrdup(old_part_ptr->nodes);
			}
			if (part_ptr->preempt_mode !=
			    old_part_ptr->preempt_mode) {
				error("Partition %s PreemptMode differs from "
				      "slurm.conf", part_ptr->name);
				part_ptr->preempt_mode = old_part_ptr->
							 preempt_mode;
			}
			if (part_ptr->priority != old_part_ptr->priority) {
				error("Partition %s Priority differs from "
				      "slurm.conf", part_ptr->name);
				part_ptr->priority = old_part_ptr->priority;
			}
			if (part_ptr->state_up != old_part_ptr->state_up) {
				error("Partition %s State differs from "
				      "slurm.conf", part_ptr->name);
				part_ptr->state_up = old_part_ptr->state_up;
			}
		} else {
			if ( !(flags & RECONFIG_KEEP_PART_INFO) &&
			     (flags & RECONFIG_KEEP_PART_STAT) ) {
				info("Partition %s missing from slurm.conf, "
				     "not restoring it", old_part_ptr->name);
				continue;
			}
			error("Partition %s missing from slurm.conf, "
			      "restoring it", old_part_ptr->name);
			part_ptr = create_part_record();
			part_ptr->name = xstrdup(old_part_ptr->name);
			part_ptr->allow_alloc_nodes = xstrdup(old_part_ptr->
							    allow_alloc_nodes);
			part_ptr->allow_accounts = xstrdup(old_part_ptr->
							   allow_accounts);
			accounts_list_build(part_ptr->allow_accounts,
					 &part_ptr->allow_account_array);
			part_ptr->allow_groups = xstrdup(old_part_ptr->
							 allow_groups);
			part_ptr->allow_qos = xstrdup(old_part_ptr->
						      allow_qos);
			qos_list_build(part_ptr->allow_qos,
				       &part_ptr->allow_qos_bitstr);
			part_ptr->default_time = old_part_ptr->default_time;
			part_ptr->deny_accounts = xstrdup(old_part_ptr->
							  deny_accounts);
			accounts_list_build(part_ptr->deny_accounts,
					 &part_ptr->deny_account_array);
			part_ptr->deny_qos = xstrdup(old_part_ptr->
						     deny_qos);
			qos_list_build(part_ptr->deny_qos,
				       &part_ptr->deny_qos_bitstr);
			part_ptr->flags = old_part_ptr->flags;
			part_ptr->max_nodes = old_part_ptr->max_nodes;
			part_ptr->max_nodes_orig = old_part_ptr->
						   max_nodes_orig;
			part_ptr->max_share = old_part_ptr->max_share;
			part_ptr->max_time = old_part_ptr->max_time;
			part_ptr->grace_time = old_part_ptr->grace_time;
			part_ptr->min_nodes = old_part_ptr->min_nodes;
			part_ptr->min_nodes_orig = old_part_ptr->
						   min_nodes_orig;
			part_ptr->nodes = xstrdup(old_part_ptr->nodes);
			part_ptr->priority = old_part_ptr->priority;
			part_ptr->state_up = old_part_ptr->state_up;
		}
	}
	list_iterator_destroy(part_iterator);

	if (old_def_part_name &&
	    ((default_part_name == NULL) ||
	     strcmp(old_def_part_name, default_part_name))) {
		part_ptr = find_part_record(old_def_part_name);
		if (part_ptr) {
			error("Default partition reset to %s",
			      old_def_part_name);
			default_part_loc  = part_ptr;
			xfree(default_part_name);
			default_part_name = xstrdup(old_def_part_name);
		}
	}

	return rc;
}

/* Purge old partition state information */
static void _purge_old_part_state(List old_part_list, char *old_def_part_name)
{
	xfree(old_def_part_name);

	if (!old_part_list)
		return;
	list_destroy(old_part_list);
}

/*
 * _preserve_select_type_param - preserve original plugin parameters.
 *	Daemons and/or commands must be restarted for some
 *	select plugin value changes to take effect.
 * RET zero or error code
 */
static int  _preserve_select_type_param(slurm_ctl_conf_t *ctl_conf_ptr,
					uint16_t old_select_type_p)
{
	int rc = SLURM_SUCCESS;

	/* SelectTypeParameters cannot change */
	if (old_select_type_p) {
		if (old_select_type_p != ctl_conf_ptr->select_type_param) {
			ctl_conf_ptr->select_type_param = old_select_type_p;
			rc = ESLURM_INVALID_SELECTTYPE_CHANGE;
		}
	}
	return rc;
}

/* Start or stop the gang scheduler module as needed based upon changes in
 *	configuration */
static int _update_preempt(uint16_t old_preempt_mode)
{
	uint16_t new_preempt_mode = slurm_get_preempt_mode();

	if ((old_preempt_mode & PREEMPT_MODE_GANG) ==
	    (new_preempt_mode & PREEMPT_MODE_GANG))
		return SLURM_SUCCESS;

	if (new_preempt_mode & PREEMPT_MODE_GANG) {
		info("Enabling gang scheduling");
		return gs_init();
	}

	if (old_preempt_mode == PREEMPT_MODE_GANG) {
		info("Disabling gang scheduling");
		gs_wake_jobs();
		return gs_fini();
	}

	error("Invalid gang scheduling mode change");
	return EINVAL;
}

/*
 * _preserve_plugins - preserve original plugin values over reconfiguration
 *	as required. daemons and/or commands must be restarted for some
 *	plugin value changes to take effect.
 * RET zero or error code
 */
static int  _preserve_plugins(slurm_ctl_conf_t * ctl_conf_ptr,
		char *old_auth_type, char *old_checkpoint_type,
		char *old_crypto_type, char *old_sched_type,
		char *old_select_type, char *old_switch_type)
{
	int rc = SLURM_SUCCESS;

	if (old_auth_type) {
		if (strcmp(old_auth_type, ctl_conf_ptr->authtype)) {
			xfree(ctl_conf_ptr->authtype);
			ctl_conf_ptr->authtype = old_auth_type;
			rc =  ESLURM_INVALID_AUTHTYPE_CHANGE;
		} else	/* free duplicate value */
			xfree(old_auth_type);
	}

	if (old_checkpoint_type) {
		if (strcmp(old_checkpoint_type,
				ctl_conf_ptr->checkpoint_type)) {
			xfree(ctl_conf_ptr->checkpoint_type);
			ctl_conf_ptr->checkpoint_type = old_checkpoint_type;
			rc =  ESLURM_INVALID_CHECKPOINT_TYPE_CHANGE;
		} else  /* free duplicate value */
			xfree(old_checkpoint_type);
	}

	if (old_crypto_type) {
		if (strcmp(old_crypto_type,
				ctl_conf_ptr->crypto_type)) {
			xfree(ctl_conf_ptr->crypto_type);
			ctl_conf_ptr->crypto_type = old_crypto_type;
			rc = ESLURM_INVALID_CRYPTO_TYPE_CHANGE;
		} else
			xfree(old_crypto_type);
	}

	if (old_sched_type) {
		if (strcmp(old_sched_type, ctl_conf_ptr->schedtype)) {
			xfree(ctl_conf_ptr->schedtype);
			ctl_conf_ptr->schedtype = old_sched_type;
			rc =  ESLURM_INVALID_SCHEDTYPE_CHANGE;
		} else	/* free duplicate value */
			xfree(old_sched_type);
	}


	if (old_select_type) {
		if (strcmp(old_select_type, ctl_conf_ptr->select_type)) {
			xfree(ctl_conf_ptr->select_type);
			ctl_conf_ptr->select_type = old_select_type;
			rc =  ESLURM_INVALID_SELECTTYPE_CHANGE;
		} else	/* free duplicate value */
			xfree(old_select_type);
	}

	if (old_switch_type) {
		if (strcmp(old_switch_type, ctl_conf_ptr->switch_type)) {
			xfree(ctl_conf_ptr->switch_type);
			ctl_conf_ptr->switch_type = old_switch_type;
			rc = ESLURM_INVALID_SWITCHTYPE_CHANGE;
		} else	/* free duplicate value */
			xfree(old_switch_type);
	}

	if (ctl_conf_ptr->backup_controller == NULL)
		info("read_slurm_conf: backup_controller not specified.");

	return rc;
}


/*
 * _sync_nodes_to_jobs - sync node state to job states on slurmctld restart.
 *	This routine marks nodes allocated to a job as busy no matter what
 *	the node's last saved state
 * RET count of nodes having state changed
 * Note: Operates on common variables, no arguments
 */
static int _sync_nodes_to_jobs(void)
{
	struct job_record *job_ptr;
	ListIterator job_iterator;
	int update_cnt = 0;

	job_iterator = list_iterator_create(job_list);
	while ((job_ptr = (struct job_record *) list_next(job_iterator))) {
		if (job_ptr->node_bitmap == NULL)
			continue;

		if (IS_JOB_RUNNING(job_ptr) || IS_JOB_COMPLETING(job_ptr))
			update_cnt += _sync_nodes_to_active_job(job_ptr);
		else if (IS_JOB_SUSPENDED(job_ptr))
			_sync_nodes_to_suspended_job(job_ptr);
	}
	list_iterator_destroy(job_iterator);

	if (update_cnt) {
		info("_sync_nodes_to_jobs updated state of %d nodes",
		     update_cnt);
	}
	sync_front_end_state();
	return update_cnt;
}

/* For jobs which are in state COMPLETING, deallocate the nodes and
 * issue the RPC to kill the job */
static int _sync_nodes_to_comp_job(void)
{
	struct job_record *job_ptr;
	ListIterator job_iterator;
	int update_cnt = 0;

	job_iterator = list_iterator_create(job_list);
	while ((job_ptr = (struct job_record *) list_next(job_iterator))) {
		if ((job_ptr->node_bitmap) && IS_JOB_COMPLETING(job_ptr)) {

			/* If the controller is reconfiguring
			 * and the job is in completing state
			 * and the slurmctld epilog is already
			 * running which means deallocate_nodes()
			 * was alredy called, do invoke it again
			 * and don't start another epilog.
			 */
			if (job_ptr->epilog_running == true)
				continue;

			update_cnt++;
			/* This needs to be set up for the priority
			   plugin and this happens before it is
			   normally set up so do it now.
			*/
			if (!cluster_cpus)
				set_cluster_cpus();

			info("%s: Job %u in completing state",
			     __func__, job_ptr->job_id);
			if (!job_ptr->node_bitmap_cg)
				build_cg_bitmap(job_ptr);
			deallocate_nodes(job_ptr, false, false, false);
			/* The job in completing state at slurmctld restart or
			 * reconfiguration, do not log completion again.
			 * job_completion_logger(job_ptr, false); */
		}
	}
	list_iterator_destroy(job_iterator);
	if (update_cnt)
		info("%s: completing %d jobs", __func__, update_cnt);
	return update_cnt;
}

/* Synchronize states of nodes and active jobs (RUNNING or COMPLETING state)
 * RET count of jobs with state changes */
static int _sync_nodes_to_active_job(struct job_record *job_ptr)
{
	int i, cnt = 0;
	uint32_t node_flags;
	struct node_record *node_ptr = node_record_table_ptr;

	if (job_ptr->node_bitmap_cg) /* job completing */
		job_ptr->node_cnt = bit_set_count(job_ptr->node_bitmap_cg);
	else
		job_ptr->node_cnt = bit_set_count(job_ptr->node_bitmap);
	for (i = 0; i < node_record_count; i++, node_ptr++) {
		if (job_ptr->node_bitmap_cg) { /* job completing */
			if (bit_test(job_ptr->node_bitmap_cg, i) == 0)
				continue;
		} else if (bit_test(job_ptr->node_bitmap, i) == 0)
			continue;

		node_flags = node_ptr->node_state & NODE_STATE_FLAGS;

		node_ptr->run_job_cnt++; /* NOTE:
				* This counter moved to comp_job_cnt
				* by _sync_nodes_to_comp_job() */
		if ((job_ptr->details) && (job_ptr->details->share_res == 0))
			node_ptr->no_share_job_cnt++;

		if (IS_NODE_DOWN(node_ptr)              &&
		    IS_JOB_RUNNING(job_ptr)             &&
		    (job_ptr->kill_on_node_fail == 0)   &&
		    (job_ptr->node_cnt > 1)) {
			/* This should only happen if a job was running
			 * on a node that was newly configured DOWN */
			int save_accounting_enforce;
			info("Removing failed node %s from job_id %u",
			     node_ptr->name, job_ptr->job_id);
			/* Disable accounting here. Accounting reset for all
			 * jobs in _restore_job_dependencies() */
			save_accounting_enforce = accounting_enforce;
			accounting_enforce &= (~ACCOUNTING_ENFORCE_LIMITS);
			job_pre_resize_acctg(job_ptr);
			srun_node_fail(job_ptr->job_id, node_ptr->name);
			kill_step_on_node(job_ptr, node_ptr, true);
			excise_node_from_job(job_ptr, node_ptr);
			job_post_resize_acctg(job_ptr);
			accounting_enforce = save_accounting_enforce;
		} else if (IS_NODE_DOWN(node_ptr) && IS_JOB_RUNNING(job_ptr)) {
			time_t now = time(NULL);
			info("Killing job %u on DOWN node %s",
			     job_ptr->job_id, node_ptr->name);
			job_ptr->job_state = JOB_NODE_FAIL | JOB_COMPLETING;
			build_cg_bitmap(job_ptr);
			job_ptr->end_time = MIN(job_ptr->end_time, now);
			job_ptr->exit_code = MAX(job_ptr->exit_code, 1);
			job_ptr->state_reason = FAIL_DOWN_NODE;
			xfree(job_ptr->state_desc);
			job_completion_logger(job_ptr, false);
			if (job_ptr->job_state == JOB_NODE_FAIL) {
				/* build_cg_bitmap() may clear JOB_COMPLETING */
				epilog_slurmctld(job_ptr);
			}
			cnt++;
		} else if (IS_NODE_IDLE(node_ptr)) {
			cnt++;
			node_ptr->node_state = NODE_STATE_ALLOCATED |
					       node_flags;
		}
	}

	if (IS_JOB_RUNNING(job_ptr) && job_ptr->front_end_ptr)
		job_ptr->front_end_ptr->job_cnt_run++;

	return cnt;
}

/* Synchronize states of nodes and suspended jobs */
static void _sync_nodes_to_suspended_job(struct job_record *job_ptr)
{
	int i;
	struct node_record *node_ptr = node_record_table_ptr;

	for (i = 0; i < node_record_count; i++, node_ptr++) {
		if (bit_test(job_ptr->node_bitmap, i) == 0)
			continue;

		node_ptr->sus_job_cnt++;
	}
	return;
}

#ifdef 	HAVE_ELAN
/* Every node in a given partition must have the same processor count
 * at present, ensured by this function. */
static void _validate_node_proc_count(void)
{
	ListIterator part_iterator;
	struct part_record *part_ptr;
	struct node_record *node_ptr;
	int first_bit, last_bit, i, node_size, part_size;

	part_iterator = list_iterator_create(part_list);
	while ((part_ptr = (struct part_record *) list_next(part_iterator))) {
		first_bit = bit_ffs(part_ptr->node_bitmap);
		last_bit = bit_fls(part_ptr->node_bitmap);
		part_size = -1;
		for (i = first_bit; i <= last_bit; i++) {
			if (bit_test(part_ptr->node_bitmap, i) == 0)
				continue;
			node_ptr = node_record_table_ptr + i;

			if (slurmctld_conf.fast_schedule)
				node_size = node_ptr->config_ptr->cpus;
			else if (node_ptr->cpus < node_ptr->config_ptr->cpus)
				continue;    /* node too small, will be DOWN */
			else if (IS_NODE_DOWN(node_ptr))
				continue;
			else
				node_size = node_ptr->cpus;

			if (part_size == -1)
				part_size = node_size;
			else if (part_size != node_size)
				fatal("Partition %s has inconsistent "
					"processor count", part_ptr->name);
		}
	}
	list_iterator_destroy(part_iterator);
}
#endif

/*
 * _restore_job_dependencies - Build depend_list and license_list for every job
 *	also reset the running job count for scheduling policy
 */
static int _restore_job_dependencies(void)
{
	int error_code = SLURM_SUCCESS, rc;
	struct job_record *job_ptr;
	ListIterator job_iterator;
	char *new_depend;
	bool valid;
	List license_list;

	assoc_mgr_clear_used_info();
	job_iterator = list_iterator_create(job_list);
	while ((job_ptr = (struct job_record *) list_next(job_iterator))) {
		if (job_ptr->array_recs)
			job_ptr->array_recs->tot_run_tasks = 0;
	}

	list_iterator_reset(job_iterator);
	while ((job_ptr = (struct job_record *) list_next(job_iterator))) {
		(void) build_feature_list(job_ptr);

		if (IS_JOB_RUNNING(job_ptr) || IS_JOB_SUSPENDED(job_ptr))
			job_array_start(job_ptr);

		if (accounting_enforce & ACCOUNTING_ENFORCE_LIMITS) {
			if (!IS_JOB_FINISHED(job_ptr))
				acct_policy_add_job_submit(job_ptr);
			if (IS_JOB_RUNNING(job_ptr) ||
			    IS_JOB_SUSPENDED(job_ptr))
				acct_policy_job_begin(job_ptr);
		}

		license_list = license_validate(job_ptr->licenses, &valid);
		FREE_NULL_LIST(job_ptr->license_list);
		if (valid)
			job_ptr->license_list = license_list;
		if (IS_JOB_RUNNING(job_ptr))
			license_job_get(job_ptr);

		if ((job_ptr->details == NULL) ||
		    (job_ptr->details->dependency == NULL))
			continue;
		new_depend = job_ptr->details->dependency;
		job_ptr->details->dependency = NULL;
		rc = update_job_dependency(job_ptr, new_depend);
		if (rc != SLURM_SUCCESS) {
			error("Invalid dependencies discarded for job %u: %s",
				job_ptr->job_id, new_depend);
			error_code = rc;
		}
		xfree(new_depend);
	}
	list_iterator_destroy(job_iterator);
	return error_code;
}

/* Flush accounting information on this cluster, then for each running or
 * suspended job, restore its state in the accounting system */
static void _acct_restore_active_jobs(void)
{
	struct job_record *job_ptr;
	ListIterator job_iterator;
	struct step_record *step_ptr;
	ListIterator step_iterator;

	info("Reinitializing job accounting state");
	acct_storage_g_flush_jobs_on_cluster(acct_db_conn,
					     time(NULL));
	job_iterator = list_iterator_create(job_list);
	while ((job_ptr = (struct job_record *) list_next(job_iterator))) {
		if (IS_JOB_SUSPENDED(job_ptr))
			jobacct_storage_g_job_suspend(acct_db_conn, job_ptr);
		if (IS_JOB_SUSPENDED(job_ptr) || IS_JOB_RUNNING(job_ptr)) {
			jobacct_storage_g_job_start(acct_db_conn, job_ptr);
			step_iterator = list_iterator_create(
				job_ptr->step_list);
			while ((step_ptr = (struct step_record *)
					   list_next(step_iterator))) {
				jobacct_storage_g_step_start(acct_db_conn,
							     step_ptr);
			}
			list_iterator_destroy (step_iterator);
		}
	}
	list_iterator_destroy(job_iterator);
}

/* _compare_hostnames()
 */
static int
_compare_hostnames(struct node_record *old_node_table,
				   int old_node_count,
				   struct node_record *node_table,
				   int node_count)
{
	int cc;
	int set_size;
	char *old_ranged;
	char *ranged;
	hostset_t old_set;
	hostset_t set;

	if (old_node_count != node_count) {
		error("%s: node count has changed before reconfiguration "
		      "from %d to %d. You have to restart slurmctld.",
		      __func__, old_node_count, node_count);
		return -1;
	}

	old_set = hostset_create("");
	for (cc = 0; cc < old_node_count; cc++)
		hostset_insert(old_set, old_node_table[cc].name);

	set = hostset_create("");
	for (cc = 0; cc < node_count; cc++)
		hostset_insert(set, node_table[cc].name);

	set_size = MAXHOSTNAMELEN * node_count * sizeof(char)
		+ node_count * sizeof(char) + 1;

	old_ranged = xmalloc(set_size);
	ranged = xmalloc(set_size);

	hostset_ranged_string(old_set, set_size, old_ranged);
	hostset_ranged_string(set, set_size, ranged);

	cc = 0;
	if (strcmp(old_ranged, ranged) != 0) {
		error("%s: node names changed before reconfiguration. "
		      "You have to restart slurmctld.", __func__);
		cc = -1;
	}

	hostset_destroy(old_set);
	hostset_destroy(set);
	xfree(old_ranged);
	xfree(ranged);

	return cc;
}

extern int dump_config_state_lite(void)
{
	static int high_buffer_size = (1024 * 1024);
	int error_code = 0, log_fd;
	char *old_file = NULL, *new_file = NULL, *reg_file = NULL;
	Buf buffer = init_buf(high_buffer_size);

	DEF_TIMERS;

	START_TIMER;
	/* write header: version, time */
	pack16(SLURM_PROTOCOL_VERSION, buffer);
	pack_time(time(NULL), buffer);
	packstr(slurmctld_conf.accounting_storage_type, buffer);

	/* write the buffer to file */
	reg_file = xstrdup_printf("%s/last_config_lite",
				  slurmctld_conf.state_save_location);
	old_file = xstrdup_printf("%s.old", reg_file);
	new_file = xstrdup_printf("%s.new", reg_file);

	log_fd = creat(new_file, 0600);
	if (log_fd < 0) {
		error("Can't save state, create file %s error %m",
		      new_file);
		error_code = errno;
	} else {
		int pos = 0, nwrite = get_buf_offset(buffer), amount;
		char *data = (char *)get_buf_data(buffer);
		high_buffer_size = MAX(nwrite, high_buffer_size);
		while (nwrite > 0) {
			amount = write(log_fd, &data[pos], nwrite);
			if ((amount < 0) && (errno != EINTR)) {
				error("Error writing file %s, %m", new_file);
				error_code = errno;
				break;
			}
			nwrite -= amount;
			pos    += amount;
		}
		fsync(log_fd);
		close(log_fd);
	}
	if (error_code)
		(void) unlink(new_file);
	else {			/* file shuffle */
		(void) unlink(old_file);
		if (link(reg_file, old_file))
			debug4("unable to create link for %s -> %s: %m",
			       reg_file, old_file);
		(void) unlink(reg_file);
		if (link(new_file, reg_file))
			debug4("unable to create link for %s -> %s: %m",
			       new_file, reg_file);
		(void) unlink(new_file);
	}
	xfree(old_file);
	xfree(reg_file);
	xfree(new_file);

	free_buf(buffer);

	END_TIMER2("dump_config_state_lite");
	return error_code;

}

extern int load_config_state_lite(void)
{
	int data_allocated, data_read = 0;
	uint32_t data_size = 0, uint32_tmp = 0;
	uint16_t ver = 0;
	int state_fd;
	char *data = NULL, *state_file;
	Buf buffer;
	time_t buf_time;
	char *last_accounting_storage_type = NULL;

	/* Always ignore .old file */
	state_file = xstrdup_printf("%s/last_config_lite",
				    slurmctld_conf.state_save_location);

	//info("looking at the %s file", state_file);
	state_fd = open(state_file, O_RDONLY);
	if (state_fd < 0) {
		debug2("No last_config_lite file (%s) to recover", state_file);
	} else {
		data_allocated = BUF_SIZE;
		data = xmalloc(data_allocated);
		while (1) {
			data_read = read(state_fd, &data[data_size],
					 BUF_SIZE);
			if (data_read < 0) {
				if (errno == EINTR)
					continue;
				else {
					error("Read error on %s: %m",
					      state_file);
					break;
				}
			} else if (data_read == 0)	/* eof */
				break;
			data_size      += data_read;
			data_allocated += data_read;
			xrealloc(data, data_allocated);
		}
		close(state_fd);
	}
	xfree(state_file);

	buffer = create_buf(data, data_size);

	safe_unpack16(&ver, buffer);
	debug3("Version in last_conf_lite header is %u", ver);
	if (ver > SLURM_PROTOCOL_VERSION) {
		error("***********************************************");
		error("Can not recover last_conf_lite, incompatible version, "
		      "got %u <= %u", ver, SLURM_PROTOCOL_VERSION);
		error("***********************************************");
		free_buf(buffer);
		return EFAULT;
	}

	safe_unpack_time(&buf_time, buffer);
	safe_unpackstr_xmalloc(&last_accounting_storage_type,
			       &uint32_tmp, buffer);

	xassert(slurmctld_conf.accounting_storage_type);

	if (last_accounting_storage_type
	    && !strcmp(last_accounting_storage_type,
		       slurmctld_conf.accounting_storage_type))
		slurmctld_init_db = 0;
	xfree(last_accounting_storage_type);

	free_buf(buffer);
	return SLURM_SUCCESS;

unpack_error:
	if (buffer)
		free_buf(buffer);

	return SLURM_ERROR;
}<|MERGE_RESOLUTION|>--- conflicted
+++ resolved
@@ -1153,13 +1153,9 @@
 
 	for (i=0, old_node_ptr=old_node_table_ptr; i<old_node_record_count;
 	     i++, old_node_ptr++) {
-<<<<<<< HEAD
 		uint32_t drain_flag = false, down_flag = false;
-=======
-		uint16_t drain_flag = false, down_flag = false;
 		dynamic_plugin_data_t *tmp_select_nodeinfo;
 
->>>>>>> 3a2c4a48
 		node_ptr  = find_node_record(old_node_ptr->name);
 		if (node_ptr == NULL)
 			continue;
