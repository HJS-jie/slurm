--- conflicted
+++ resolved
@@ -278,13 +278,8 @@
 	ctxt->type |= AUTH_TYPE_USER_PSK;
 	ctxt->user_name = xstrdup(user_name);
 	ctxt->token = xstrdup(key);
-<<<<<<< HEAD
-=======
-
-	_check_magic(ctxt);
 
 	return SLURM_SUCCESS;
->>>>>>> 82f7c5cd
 }
 
 extern int rest_authenticate_http_request(on_http_request_args_t *args)
