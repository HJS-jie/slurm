--- conflicted
+++ resolved
@@ -191,7 +191,6 @@
 	} else
 		create_srun_job((void **) &job, &got_alloc, 0, 1);
 
-<<<<<<< HEAD
 	/*
 	 * Detect is process is in non-matching user namespace or UIDs
 	 * with controller are mismatching.
@@ -203,9 +202,7 @@
 		debug3("%s: %ps GID %u and srun process GID %u mismatch",
 		       __func__, &job->step_id, job->gid, getgid());
 
-=======
 	_set_node_alias(job, srun_job_list);
->>>>>>> a575e7fc
 	_setup_job_env(job, srun_job_list, got_alloc);
 
 	/*
