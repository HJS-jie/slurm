--- conflicted
+++ resolved
@@ -2,10 +2,10 @@
  *  init_msg.c - initialize RPC messages contents
  *  $Id$
  *****************************************************************************
- *  Copyright (C) 2002-2006 The Regents of the University of California.
+ *  Copyright (C) 2002 The Regents of the University of California.
  *  Produced at Lawrence Livermore National Laboratory (cf, DISCLAIMER).
  *  Written by Morris Jette <jette1@llnl.gov>.
- *  UCRL-CODE-226842.
+ *  UCRL-CODE-217948.
  *  
  *  This file is part of SLURM, a resource management program.
  *  For details, see <http://www.llnl.gov/linux/slurm/>.
@@ -16,11 +16,7 @@
  *  any later version.
  *
  *  In addition, as a special exception, the copyright holders give permission 
-<<<<<<< HEAD
- *  to link the code of portions of this program with the OpenSSL library under
-=======
  *  to link the code of portions of this program with the OpenSSL library under 
->>>>>>> e77a2066
  *  certain conditions as described in each individual source file, and 
  *  distribute linked combinations including the two. You must obey the GNU 
  *  General Public License in all respects for all of the code used other than 
@@ -50,7 +46,6 @@
 #include <slurm/slurm.h>
 
 #include "src/common/slurm_protocol_api.h"
-#include "src/common/forward.h"
 
 /*
  * slurm_init_job_desc_msg - initialize job descriptor with 
@@ -62,35 +57,22 @@
 	job_desc_msg->account     = NULL;
 	job_desc_msg->alloc_node  = NULL;
 	job_desc_msg->alloc_sid   = NO_VAL;
-	job_desc_msg->comment     = NULL;
 	job_desc_msg->contiguous  = (uint16_t) NO_VAL;
 	job_desc_msg->cpus_per_task = (uint16_t) NO_VAL;
-	job_desc_msg->ntasks_per_node   = (uint16_t) NO_VAL;
-	job_desc_msg->ntasks_per_socket = (uint16_t) NO_VAL;
-	job_desc_msg->ntasks_per_core   = (uint16_t) NO_VAL;
 	job_desc_msg->dependency  = NO_VAL;
 	job_desc_msg->environment = ((char **) NULL);
 	job_desc_msg->env_size    = 0;
 	job_desc_msg->features    = NULL;
 	job_desc_msg->immediate   = 0;
 	job_desc_msg->job_id      = NO_VAL;
-	job_desc_msg->job_min_cores   = (uint16_t) NO_VAL;
-	job_desc_msg->job_min_procs   = (uint16_t) NO_VAL;
-	job_desc_msg->job_min_sockets = (uint16_t) NO_VAL;
-	job_desc_msg->job_min_threads = (uint16_t) NO_VAL;
-	job_desc_msg->job_min_memory  = NO_VAL;
-	job_desc_msg->job_min_tmp_disk= NO_VAL;
 	job_desc_msg->kill_on_node_fail = (uint16_t) NO_VAL;
 	job_desc_msg->name        = NULL;
 	job_desc_msg->network     = NULL;
 	job_desc_msg->nice        = NICE_OFFSET;
-	job_desc_msg->ntasks_per_core   = (uint16_t) NO_VAL;
-	job_desc_msg->ntasks_per_node   = (uint16_t) NO_VAL;
-	job_desc_msg->ntasks_per_socket = (uint16_t) NO_VAL;
-	job_desc_msg->num_tasks   = NO_VAL;
-	job_desc_msg->overcommit  = (uint16_t) NO_VAL;
+	job_desc_msg->min_procs   = NO_VAL;
+	job_desc_msg->min_memory  = NO_VAL;
+	job_desc_msg->min_tmp_disk= NO_VAL;
 	job_desc_msg->partition   = NULL;
-	job_desc_msg->plane_size  = (uint16_t) NO_VAL;
 	job_desc_msg->priority    = NO_VAL;
 	job_desc_msg->req_nodes   = NULL;
 	job_desc_msg->exc_nodes   = NULL;
@@ -98,31 +80,21 @@
 	job_desc_msg->argv        = ((char **) NULL);
 	job_desc_msg->argc        = 0;
 	job_desc_msg->shared      = (uint16_t) NO_VAL;
-	job_desc_msg->task_dist   = (uint16_t) NO_VAL;
 	job_desc_msg->time_limit  = NO_VAL;
 	job_desc_msg->num_procs   = NO_VAL;
 	job_desc_msg->max_nodes   = NO_VAL;
 	job_desc_msg->min_nodes   = NO_VAL;
-	job_desc_msg->max_sockets = (uint16_t) NO_VAL;
-	job_desc_msg->min_sockets = (uint16_t) NO_VAL;
-	job_desc_msg->max_cores   = (uint16_t) NO_VAL;
-	job_desc_msg->min_cores   = (uint16_t) NO_VAL;
-	job_desc_msg->max_threads = (uint16_t) NO_VAL;
-	job_desc_msg->min_threads = (uint16_t) NO_VAL;
 	job_desc_msg->err         = NULL;
 	job_desc_msg->in          = NULL;
 	job_desc_msg->out         = NULL;
 	job_desc_msg->user_id     = NO_VAL;
 	job_desc_msg->group_id    = NO_VAL;
 	job_desc_msg->work_dir    = NULL;
-	job_desc_msg->alloc_resp_hostname = NULL;
-	job_desc_msg->alloc_resp_port        = 0;
-	job_desc_msg->other_hostname = NULL;
-	job_desc_msg->other_port  = 0;
+	job_desc_msg->host        = NULL;
 	job_desc_msg->mail_type   = 0;
 	job_desc_msg->mail_user   = NULL;
+	job_desc_msg->port        = 0;
 	job_desc_msg->begin_time  = 0;
-	job_desc_msg->no_requeue  = (uint16_t) NO_VAL;
 #if SYSTEM_DIMENSIONS
 {
 	int i;
@@ -131,12 +103,7 @@
 }
 #endif
 	job_desc_msg->conn_type   = (uint16_t) NO_VAL;
-	job_desc_msg->reboot      = (uint16_t) NO_VAL;
 	job_desc_msg->rotate      = (uint16_t) NO_VAL;
-	job_desc_msg->blrtsimage = NULL;
-	job_desc_msg->linuximage = NULL;
-	job_desc_msg->mloaderimage = NULL;
-	job_desc_msg->ramdiskimage = NULL;
 	job_desc_msg->select_jobinfo = NULL;
 }
 
@@ -151,11 +118,12 @@
 	update_part_msg->nodes 		= NULL;
 	update_part_msg->allow_groups 	= NULL;
 	update_part_msg->max_time 	= (uint32_t) NO_VAL;
-	update_part_msg->max_nodes 	= NO_VAL;
-	update_part_msg->min_nodes 	= NO_VAL;
+	update_part_msg->max_nodes 	= (uint32_t) NO_VAL;
+	update_part_msg->min_nodes 	= (uint32_t) NO_VAL;
 	update_part_msg->hidden 	= (uint16_t) NO_VAL;
 	update_part_msg->default_part 	= (uint16_t) NO_VAL;
 	update_part_msg->root_only 	= (uint16_t) NO_VAL;
 	update_part_msg->shared 	= (uint16_t) NO_VAL;
 	update_part_msg->state_up 	= (uint16_t) NO_VAL;
 }
+
