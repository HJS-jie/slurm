--- conflicted
+++ resolved
@@ -924,16 +924,16 @@
 	return false;
 }
 
-static void _shutdown_x11_forward(stepd_step_rec_t *job)
+static void _shutdown_x11_forward(stepd_step_rec_t *step)
 {
 	struct priv_state sprivs = { 0 };
 
-	if (_drop_privileges(job, true, &sprivs, false) < 0) {
+	if (_drop_privileges(step, true, &sprivs, false) < 0) {
 		error("%s: Unable to drop privileges", __func__);
 		return;
 	}
 
-	if (shutdown_x11_forward(job) != SLURM_SUCCESS)
+	if (shutdown_x11_forward(step) != SLURM_SUCCESS)
 		error("%s: x11 forward shutdown failed", __func__);
 
 	if (_reclaim_privileges(&sprivs) < 0)
@@ -942,12 +942,7 @@
 
 static void *_x11_signal_handler(void *arg)
 {
-<<<<<<< HEAD
 	stepd_step_rec_t *step = (stepd_step_rec_t *) arg;
-	struct priv_state sprivs = { 0 };
-=======
-	stepd_step_rec_t *job = (stepd_step_rec_t *) arg;
->>>>>>> a43fc732
 	int sig, status;
 	sigset_t set;
 	pid_t cpid, pid;
@@ -964,30 +959,18 @@
 		case SIGTERM:	/* kill -15 */
 			debug("Terminate signal (SIGTERM) received");
 			if (!_need_join_container()) {
-				_shutdown_x11_forward(job);
+				_shutdown_x11_forward(step);
 				return NULL;
 			}
 			if ((cpid = fork()) == 0) {
-<<<<<<< HEAD
-				container_g_join(step->step_id.job_id,
-						 step->uid);
-				if (_drop_privileges(step, true, &sprivs,
-						     false) < 0) {
-					error("%s: Unable to drop privileges",
-					      __func__);
-					_exit(1);
-				}
-				shutdown_x11_forward(step);
-=======
-				if (container_g_join(job->step_id.job_id,
-						     job->uid) !=
+				if (container_g_join(step->step_id.job_id,
+						     step->uid) !=
 				    SLURM_SUCCESS) {
 					error("%s: cannot join container",
 					      __func__);
 					_exit(1);
 				}
-				_shutdown_x11_forward(job);
->>>>>>> a43fc732
+				_shutdown_x11_forward(step);
 				_exit(0);
 			} else if (cpid < 0) {
 				error("%s: fork: %m", __func__);
@@ -1010,20 +993,17 @@
 	}
 }
 
-<<<<<<< HEAD
-static int _spawn_job_container(stepd_step_rec_t *step)
-=======
-static int _set_xauthority(stepd_step_rec_t *job)
+static int _set_xauthority(stepd_step_rec_t *step)
 {
 	struct priv_state sprivs = { 0 };
 
-	if (_drop_privileges(job, true, &sprivs, false) < 0) {
+	if (_drop_privileges(step, true, &sprivs, false) < 0) {
 		error("%s: Unable to drop privileges before xauth", __func__);
 		return SLURM_ERROR;
 	}
 
-	if (x11_set_xauth(job->x11_xauthority, job->x11_magic_cookie,
-			  job->x11_display)) {
+	if (x11_set_xauth(step->x11_xauthority, step->x11_magic_cookie,
+			  step->x11_display)) {
 		error("%s: failed to run xauth", __func__);
 		return SLURM_ERROR;
 	}
@@ -1036,8 +1016,7 @@
 	return SLURM_SUCCESS;
 }
 
-static int _spawn_job_container(stepd_step_rec_t *job)
->>>>>>> a43fc732
+static int _spawn_job_container(stepd_step_rec_t *step)
 {
 	jobacctinfo_t *jobacct = NULL;
 	struct rusage rusage;
@@ -1108,7 +1087,7 @@
 	 * the correct namespace or .Xauthority won't be visible
 	 * in /tmp from inside the job.
 	 */
-	if (job->x11) {
+	if (step->x11) {
 		if (_need_join_container()) {
 			/*
 			 * The fork is necessary because we cannot join a
@@ -1119,10 +1098,10 @@
 			 */
 			pid = fork();
 			if (pid == 0) {
-				if (container_g_join(jobid, job->uid) !=
+				if (container_g_join(jobid, step->uid) !=
 				    SLURM_SUCCESS)
 					_exit(1);
-				_exit(_set_xauthority(job));
+				_exit(_set_xauthority(step));
 			} else if (pid < 0) {
 				error("fork: %m");
 				rc = SLURM_ERROR;
@@ -1133,11 +1112,11 @@
 				rc = SLURM_ERROR;
 			}
 		} else {
-			rc = _set_xauthority(job);
+			rc = _set_xauthority(step);
 		}
 
 		if (rc != SLURM_SUCCESS) {
-			_set_job_state(job, SLURMSTEPD_STEP_ENDING);
+			_set_job_state(step, SLURMSTEPD_STEP_ENDING);
 			close_slurmd_conn();
 			goto fail1;
 		}
@@ -1150,34 +1129,6 @@
 		set_oom_adj(0);	/* the tasks may be killed by OOM */
 		acct_gather_profile_g_child_forked();
 		_unblock_signals();
-
-<<<<<<< HEAD
-		if (step->x11) {
-			struct priv_state sprivs = { 0 };
-
-			container_g_join(jobid, step->uid);
-			if (_drop_privileges(step, true, &sprivs, false) < 0) {
-				error("%s: Unable to drop privileges before xauth",
-				      __func__);
-				_exit(1);
-			}
-
-			if (x11_set_xauth(step->x11_xauthority,
-					  step->x11_magic_cookie,
-					  step->x11_display)) {
-				error("%s: failed to run xauth", __func__);
-				_exit(1);
-			}
-
-			if (_reclaim_privileges(&sprivs) < 0) {
-				error("%s: Unable to reclaim privileges after xauth",
-				      __func__);
-				_exit(1);
-			}
-		}
-
-=======
->>>>>>> a43fc732
 		/*
 		 * Need to exec() something for proctrack/linuxproc to
 		 * work, it will not keep a process named "slurmstepd"
