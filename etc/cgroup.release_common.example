--- conflicted
+++ resolved
@@ -15,8 +15,6 @@
 
 progname=$(basename $0)
 subsystem=${progname##*_}
-<<<<<<< HEAD
-=======
 
 get_mount_dir()
 {
@@ -29,8 +27,6 @@
 }
 
 mountdir=$(get_mount_dir)
-orphancg=${mountdir}/orphan
->>>>>>> 1f9ae9d8
 
 if [[ $# -eq 0 ]]
 then
@@ -41,16 +37,16 @@
 # build orphan cg path
 if [[ $# -eq 1 ]]
 then
-    rmcg=${base_path}/${subsystem}$1
+    rmcg=${mountdir}$1
 else
-    rmcg=${base_path}/${subsystem}$2
+    rmcg=${mountdir}$2
 fi
 slurmcg=${rmcg%/uid_*}
 if [[ ${slurmcg} == ${rmcg} ]]
 then
     # not a slurm job pattern, perhaps the slurmcg, just remove 
     # the dir with a lock and exit
-    flock -x ${base_path}/${subsystem} -c "rmdir ${rmcg}"
+    flock -x ${mountdir} -c "rmdir ${rmcg}"
     exit $?
 fi
 orphancg=${slurmcg}/orphan
