--- conflicted
+++ resolved
@@ -116,748 +116,3 @@
 variety of systems before a Slurm release is made. This has resulted in
 high system reliability. When Slurm bugs are found or features added,
 this test suite is expanded.
-<<<<<<< HEAD
-
-A summary of each test is shown below.
-############################################################################
-
-
-test1.#    Testing of srun options.
-===================================
-test1.1    Confirm that a job executes with appropriate user id and group id.
-test1.2    Confirm that a job executes with the proper task count (--nprocs
-	   and --overcommit options).
-test1.3    Confirm that srun reports a proper version number (--version option).
-test1.4    Confirm that srun usage option works (--usage option).
-test1.5    Confirm that srun help option works (--help option).
-test1.6    Confirm that srun sets appropriate working directory (--chdir
-	   option).
-test1.7    Confirm that job time limit function works (--time option).
-test1.8    Confirm that basic srun stdin, stdout, and stderr options work
-	   (--input, --output, and --error option respectively).
-test1.9    Test of srun verbose mode (--verbose option).
-test1.10   Test of srun/slurmd debug mode (--slurmd-debug option).
-test1.11   Test job name option (--job-name).
-test1.12   Test srun --overlap
-test1.13   Test of immediate allocation option (--immediate option).
-test1.14   Test exclusive resource allocation for a step (--exclusive option).
-test1.15   Test of wait option (--wait option).
-test1.16   Confirm that srun buffering can be disabled (--unbuffered option).
-test1.17   Test of srun --open-mode (truncate or append) option.
-test1.18   Test of --licenses option
-test1.19   Test srun stdout/err file name formatting (--output and --error
-	   options with %%, %j, %J, %n, %s and %t specifications).
-test1.20   Test srun stdout/err disabling (--output and --error options with
-	   argument of "none").
-test1.21   Test srun stdin/out routing with specific task number (--input
-	   and --output options with numeric argument).
-test1.22   Confirm that a job executes with various launch thread fanouts
-	   (--threads option).
-test1.23   Verify node configuration specification (--mem, --mincpus, and
-	   --tmp options).
-test1.24   Verify node configuration specification (--constraint option).
-test1.25   Submit job to not be killed on node failure (--no-kill option).
-	   NOTE: We need to actually kill slurmd daemons to fully test this.
-test1.26   Submit job directly to slurmd without use of slurmctld scheduler.
-	   (--no-allocate option). NOTE: Needs to run as SlurmUser or root.
-test1.27   Verify the appropriate job environment variables are set.
-test1.28   Verify that user environment variables are propagated to the job.
-test1.29   Verify that user user limits are propagated to the job.
-test1.30   Test of increasing job sizes.
-test1.31   Verify that Slurm directed environment variables are processed:
-	   SLURM_DEBUG, SLURM_NNODES, SLURM_NPROCS, SLURM_OVERCOMMIT,
-	   SLURM_STDOUTMODE.
-test1.32   Test of srun signal forwarding
-test1.33   Test of srun application exit code reporting
-test1.34   Test of task signal abort message
-test1.35   Test of batch job with multiple concurrent job steps
-test1.36   Test parallel launch of srun (e.g. "srun srun hostname")
-test1.37   Test of srun --ntasks-per-node option.
-test1.38   Test srun handling of SIGINT to get task status or kill the job
-	   (--quit-on-interrupt option).
-test1.39   Test of linux light-weight core files.
-test1.40   Test of job account (--account option).
-test1.41   Validate Slurm debugger infrastructure (--debugger-test option).
-test1.43   Test of slurm_job_will_run API, (srun --test-only option).
-test1.44   Read srun's stdout slowly and test for lost data.
-test1.45   Test srun option --preserve-env
-test1.46   Test srun option --kill-on-bad-exit
-test1.48   Test of srun mail options (--mail-type and --mail-user options).
-test1.49   Test of srun task-prolog and task-epilog options.
-test1.50   Test of running non-existent job, confirm timely termination.
-test1.51   Test propagation of umask to spawned tasks.
-test1.52   Test of hostfile logic.
-test1.53   Test of --signal option.
-test1.54   Test of MPMD (--multi-prog option).
-test1.55   Verify srun behaves when its controlling terminal disappears.
-test1.56   Test buffered standard IO with really long lines
-test1.58   Test of srun --jobid for an existing job allocation
-test1.59   Test of hostfile logic for job steps
-test1.60   Test of labelling output when writing a file per task or per node
-test1.61   Test of srun job step time limit
-test1.62   Test of gres/gpu plugin (if configured).
-test1.63   Test of srun --disable-status/-X option, SIGINT to be sent to tasks.
-test1.64   Test interruption of srun while waiting for resource allocation.
-test1.65   Test of srun --mpi=list option.
-test1.66   Validates srun steps run on the correct node within a allocation.
-test1.67   Test srun program movement between background and foreground.
-test1.68   Test srun program movement between foreground and background.
-test1.69   Test multiple background srun programs execute simultaneously.
-test1.70   Validates that srun standard input and output work with binary files.
-test1.71   Validates that srun exit code matches that of a test program.
-test1.72   Validate JobAcctGatherFrequency configuration parameter is enforced.
-test1.73   Validate OverTimeLimit configuration parameter is enforced.
-test1.74   Validate MaxNode and GrpNode limit enforcment with QoS & association.
-test1.75   Test that --cpu-freq is enforced when using non-numeric values
-test1.76   Test that --cpu-freq sets min-max:gov
-test1.77   Test that job name specified at the command line overwrites
-           the environment variable SLURM_JOB_NAME
-test1.80   Confirm that a job executes with the proper task distribution
-	   (--nodes and --distribution options).
-test1.81   Confirm that a job executes with the proper node count
-	   (--nodes option).
-test1.82   Confirm that a job executes with the specified nodes
-	   (--nodelist and --exclude options).
-test1.83   Test of contiguous option with multiple nodes (--contiguous option).
-	   Also see test1.14.
-test1.84   Test of cpus-per-task option on a single node (--cpus-per-task
-	   option).
-test1.85   Test of node selection from within a job step on existing allocation
-test1.86   Confirm node selection from within a job step on existing allocation
-	   (--nodelist, --exclude, --nodes and --nprocs options).
-test1.87   Confirm node selection from within a job step on existing allocation
-	   (--relative, --nodes and --nprocs options).
-test1.88   Basic MPI functionality tests via srun.
-test1.89   Test of CPU affinity/binding support.
-test1.90   Test of memory affinity support for NUMA systems.
-test1.91   Test of CPU affinity for multi-core systems.
-test1.92   Test of task distribution support on multi-core systems.
-test1.93   Test of default CPU binding support.
-test1.94   Test of PMI2 task spawn logic
-test1.95   Basic UPC (Unified Parallel C) test via srun.
-test1.96   Basic SHMEM test via srun.
-test1.97   Test that --ntask-per-node and -c options are enforced
-test1.99   Validate that SrunPortRange is enforced when using srun
-test1.100  Test of pack/nopack task distribution.
-test1.101  Test of --bcast option.
-test1.102  Test of --deadline option too late
-test1.103  Test of --deadline option too short
-test1.104  Test of --deadline option and time limit partition
-test1.105  Test of --deadline option and no time
-test1.106  Test of --deadline option and --time_min too long
-test1.107  Test of --deadline option and --time_min and time too long
-test1.108  Test of --deadline option and --begin option too late
-test1.109  Test of --deadline and --begin option and --time_min too long
-test1.110  Test of --deadline and --begin option and --time_min OK
-test1.111  Test of --deadline and --begin option and time to be changed
-test1.112  Test of --deadline and --begin option and time not changed
-test1.113  Test of --use-min-nodes option.
-test1.114  Test of srun --spread-job option.
-test1.115  Test of srun not hanging on ignored stdin.
-test1.116  Extended MPI functionality tests via srun.
-test1.117  Test of standalone srun not ignoring --mem-per-cpu
-test1.118  Test --hint mutual exclusion properties.
-test1.119  Test of srun --ntasks-per-gpu option.
-test1.120  Test of --distribution options
-
-test2.#    Testing of scontrol options (to be run as unprivileged user).
-========================================================================
-test2.1    Validate scontrol version command.
-test2.2    Validate scontrol help command.
-test2.3    Validate scontrol ping command.
-test2.4    Validate scontrol exit, quit, and !! commands.
-test2.5    Validate scontrol show commands for configuration, daemons,
-	   nodes, frontends, and partitions.
-test2.6    Validate scontrol verbose and quiet options.
-test2.7    Validate scontrol pidinfo command.
-test2.8    Validate scontrol show commands for jobs and steps.
-test2.9    Validate scontrol completing command.
-test2.10   Validate scontrol oneliner mode (--oneliner option).
-test2.11   Validate scontrol listpids command.
-test2.12   Validate scontrol show topology option.
-test2.13   Validate scontrol update command for job steps.
-test2.14   Validate scontrol update size of running job.
-test2.15   Validate scontrol update size of running job with some running tasks.
-test2.16   Validate scontrol displays and updates Allow/Deny accounts.
-test2.17   Validate scontrol displays and updates Allow/Deny Qos.
-test2.18   Validate that Allow/Deny accounts are enforced.
-test2.19   Validate that Allow/Deny Qos are enforced.
-test2.20   Validate scontrol show hostnames.
-test2.21   Validate scontrol requeue of failed or completed job.
-test2.22   Validate scontrol requeuehold requeues job to held pending state.
-test2.23   Validate scontrol requeuehold State=SpecialExit.
-test2.24   Validate the scontrol write config creates accurate config
-test2.25   Validate scontrol show assoc_mgr command.
-test2.26   Validate scontrol top command to priority order jobs.
-test2.27   Validate scontrol update mail user and mail type.
-
-
-test3.#    Testing of scontrol options (best run as SlurmUser or root).
-=======================================================================
-test3.1    Validate scontrol reconfigure command.
-test3.2    Validate scontrol update command for partitions.
-test3.3    Validate scontrol update command for nodes.
-test3.4    Validate scontrol update command for jobs by JobID.
-test3.5    Validate scontrol create, delete, and update of partition.
-test3.6    Testing of hidden partitions.
-test3.7    Test of job suspend/resume.
-test3.8    Test of batch job requeue.
-test3.9    Test of "scontrol show slurmd"
-test3.10   Test of "scontrol notify <jobid> <message>"
-test3.11   Validate scontrol create, delete, and update of reservations.
-test3.12   Validate scontrol update command for front end nodes.
-test3.13   Validate scontrol update command for jobs by JobName and UserID.
-test3.14   Test of advanced reservation "replace" option.
-test3.15   Test of advanced reservation of licenses.
-test3.16   Test that licenses are sorted.
-test3.17   Test of node feature changes with reconfiguration.
-test3.18   Validate scontrol change gres count with File is disabled.
-UNTESTED   "scontrol abort"    would stop slurm
-UNTESTED   "scontrol shutdown" would stop slurm
-
-
-test4.#    Testing of sinfo options.
-====================================
-test4.1    Confirm sinfo usage option works (--usage option).
-test4.2    Confirm sinfo help option works (--help option).
-test4.3    Test partition information, both long and short (--long and
-	   --summarize options) and partition filtering (--partition option).
-test4.4    Test node information, both regular and long (--Node, --long,
-	   and --exact options).
-test4.5    Test sinfo node information filtering (--state and --nodes options).
-test4.6    Test sinfo iteration (--iterate option).
-test4.7    Confirm that sinfo verbose option works (--verbose option).
-test4.8    Check sinfo output without header (--noheader option).
-test4.9    Check sinfo formatting options (--format option and SINFO_FORMAT
-	   environment variable).
-test4.10   Confirm that sinfo reports a proper version number (--version
-	   option).
-test4.11   Test down node reason display (--list-reasons option).
-test4.12   Test cpu total and allocation numbers.
-test4.13   Test sinfo's -O (--Format) option.
-test4.14   Test that multiple partitions can be specified in the env variable.
-
-
-test5.#    Testing of squeue options.
-=====================================
-test5.1    Confirm squeue usage option works (--usage option).
-test5.2    Confirm squeue help option works (--help option).
-test5.3    Test squeue iteration (--iterate option).
-test5.4    Test squeue formatting options (--noheader, --format and --step
-	   options and SQUEUE_FORMAT environment variable).
-test5.5    Test squeue sorting (--sort option).
-test5.6    Test squeue filtering (--jobs, --nodelist, --states, --steps and
-	   --user options).
-test5.7    Confirm that squeue verbose option works (--verbose option).
-test5.8    Confirm that squeue reports a proper version number (--version
-	   option).
-test5.9    Validate that squeue -O displays correct job/step format.
-test5.10   Validate that squeue --priority is listing jobs by priority.
-test5.11   Validate that job node estimation is accurate.
-
-
-test6.#    Testing of scancel options.
-======================================
-test6.1    Validate scancel usage option (--usage option).
-test6.2    Validate scancel help option (--help option).
-test6.3    Validate scancel interactive mode (--interactive option).
-test6.4    Validate scancel job name filter (--name option).
-test6.5    Validate scancel verbose option (--verbose option).
-test6.6    Confirm that scancel reports a proper version number (-V option).
-test6.7    Validate scancel signal option (--signal and --verbose options).
-test6.8    Validate scancel state and name filters (--state and --name options).
-test6.9    Validate scancel of individual job steps (job.step specification).
-test6.10   Validate scancel user and partition filters, delete all remaining
-	   jobs (--partition and --user options).
-test6.11   Validate scancel quiet option, no warning if job gone
-	   (--quiet option).
-test6.13   Test routing all signals through slurmctld rather than slurmd
-	   (undocumented --ctld option).
-test6.14   Test scancel nodelist option (--nodelist or -w).
-test6.15   Test scancel signal of full job including batch script (--full option).
-test6.16   Validate scancel of multiple job steps (job.step specification).
-test6.17   Test scancel handling of invalid job IDs and filters.
-
-
-test7.#    Testing of other functionality.
-==========================================
-test7.1    Test priorities slurmctld assigns to jobs. Uses srun --hold and
-	   --batch options.
-test7.2    Test of PMI functions available via API library. Tests
-	   --pmi-threads option in srun command.
-test7.4    Test of TotalView operation with srun, with and without bulk
-	   transfer.
-test7.5    Test of TotalView termination logic for srun.
-test7.6    Test of TotalView operation with sattach
-test7.7    Test of resource allocation layout.
-test7.8    (removed)
-test7.9    Test that no files are open in spawned tasks (except stdin,
-	   stdout, and stderr) to ensure successful checkpoint/restart.
-test7.10   Test if we can trick Slurm into using the wrong user ID
-	   through an LD_PRELOAD option.
-test7.11   Test of SPANK plugin.
-test7.12   Test of slurm_job_step_stat() and slurm_load_job() API calls.
-test7.13   Verify the correct setting of a job's ExitCode
-test7.14   Verify the ability to modify the Derived Exit Code/String fields
-	   of a job record in the database
-test7.15   Verify signal mask of tasks have no ignored signals.
-test7.16   Verify that auth/munge credential is properly validated.
-test7.17   Test GRES APIs.
-test7.18   Test of slurm_hostlist_find().
-test7.19   Test sbatch/srun/salloc path resolving
-test7.20   Test lua JobSubmitPlugin
-test7.21   Test SPANK plugins that link against libslurm
-test7.22   Test basic functionality of backfill scheduler
-test7.23   Test min_mem_per_{cpu,node} in lua JobSubmitPlugin
-test7.24   Test that SPANK plugins return codes are reported to user
-
-test8.#    Testing of advanced reservation functionality.
-=========================================================
-test8.12   Test reservation with flags=FLEX
-test8.13   Test user_resv_delete parameter
-test8.14   Test --reservation with multiple reservations
-
-test9.#    System stress testing. Exercises all commands and daemons.
-=====================================================================
-test9.1    Stress test of stdin broadcast.
-test9.2    Stress test of stdout with stdin closed.
-test9.3    Stress test of per-task output files with stdin closed.
-test9.4    Stress test of per-task output and input files.
-test9.5    Stress test of per-task input files.
-test9.6    Stress test of per-task output files.
-test9.7    Stress test multiple simultaneous commands via multiple threads.
-test9.8    Stress test with maximum slurmctld message concurrency.
-test9.9    Throughput test for 5000 jobs for timing
-
-test12.#   Testing of sacct command and options
-===============================================
-test12.1   Test sacct --help option.
-test12.2   Test validity/accuracy of accounting data for exit code,
-	   memory and real-time information along with stating a running job.
-test12.3   Test sacct filtering of records by account and job name.
-test12.4   Test sacct --b, g, j, l, n, p, u, v options.
-test12.5   Test sacct --helpformat option.
-test12.6   Test hdf5 acct_gather_profile (--profile=task)
-test12.7   Validate that -D shows the correct state when jobs are requeued.
-test12.8   Validate that a job step reports TIMEOUT inside accounting.
-test12.9   Test of sacct functionality for array jobs.
-test12.10  Test of sacct with -s R, -S and -E options
-test12.11  Test acct_gather_profile/influxdb.
-
-test13.#   Testing of switch plugins
-====================================
-
-test14.#   Testing of sbcast options.
-=====================================
-test14.1   Confirm sbcast usage option works (--usage option).
-test14.2   Confirm sbcast help option works (--help option).
-test14.3   Confirm that sbcast reports a proper version number
-	   (--version option).
-test14.4   Test sbcast file overwrite (--force option).
-test14.5   Test sbcast time preservation (--preserve option).
-test14.6   Test sbcast logging (--verbose option).
-test14.7   Test sbcast security issues.
-test14.8   Test sbcast transmission buffer options (--size and
-	   --fanout options).
-test14.9   Verify that an sbcast credential is properly validated.
-test14.10  Validate sbcast for a job step allocation (subset of job allocation).
-
-test15.#   Testing of salloc options.
-=====================================
-test15.1   Confirm salloc usage option works (--usage option).
-test15.2   Confirm salloc help option works (--help option).
-test15.3   Confirm that salloc reports a proper version number
-	   (--version option).
-test15.4   Confirm that a job executes with appropriate user id and group id.
-test15.5   Confirm that job time limit function works (--time and
-	   --kill-command options).
-test15.6   Test of salloc verbose mode (--verbose option).
-test15.7   Test of processors, memory, and temporary disk space
-	   constraints options (--mincpus, --mem, and --tmp options).
-	   Also test that priority zero job is not started (--hold option).
-test15.8   Test of immediate allocation option (--immediate option).
-test15.9   Confirm that salloc exit code processing.
-test15.10  Confirm that a job allocates the proper processor count (--ntasks)
-test15.11  Test of --nice and --job-name options.
-test15.12  Verify node configuration specification (--constraint option).
-test15.13  Verify the appropriate job environment variables are set
-test15.14  Test of job dependencies (--dependency option).
-test15.15  Test of user signal upon allocation (--bell and --no-bell options)
-test15.16  Verify that Slurm directed environment variables are processed:
-	   SALLOC_BELL and SALLOC_NO_BELL (can't really confirm from Expect)
-test15.18  Test of running non-existent job, confirm timely termination.
-test15.19  Confirm that a job executes with the proper node count
-	   (--nodes option).
-test15.20  Confirm that a job executes with the specified nodes
-	   (--nodelist and --exclude options).
-test15.21  Test of contiguous option with multiple nodes (--contiguous option).
-test15.22  Test of partition specification on job submission (--partition
-	   option).
-test15.23  Test of environment variables that control salloc actions:
-	   SALLOC_DEBUG and SALLOC_TIMELIMIT
-test15.24  Test of --overcommit option.
-test15.25  Test of job account(--account option).
-test15.26  Test interruption of salloc while waiting for resource allocation.
-test15.27  Test salloc --exclusive allocates all cpus on node.
-test15.30  Test of --deadline option too late
-test15.31  Test of --deadline option too short
-test15.32  Test of --deadline option and time limit partition
-test15.33  Test of --deadline option and no time
-test15.34  Test of --deadline option and time_min too long
-test15.35  Test of --deadline option and time_min and time too long
-test15.36  Test of --deadline option and --begin option too late
-test15.37  Test of --deadline and --begin option and --time_min too long
-test15.38  Test of --deadline and --begin option and --time_min OK
-test15.39  Test of --use-min-nodes option.
-
-test16.#   Testing of sattach options.
-======================================
-test16.1   Confirm sattach usage option works (--usage option).
-test16.2   Confirm sattach help option works (--help option).
-test16.3   Confirm that sattach reports a proper version number
-	   (--version option).
-test16.4   Basic sattach functionality test (--layout, --verbose, --label
-	   and --output-filter options).
-
-
-test17.#   Testing of sbatch options.
-=====================================
-test17.1   Confirm sbatch usage option works (--usage option).
-test17.2   Confirm sbatch help option works (--help option).
-test17.3   Confirm that sbatch reports a proper version number
-	   (--version option).
-test17.4   Confirm that as sbatch job executes as the appropriate user and
-	   group.
-test17.5   Confirm that sbatch stdout, and stderr options work (--output
-	   and --error option respectively, including use of %j specification)
-test17.6   Confirm that a job executes with the proper task count (--ntasks
-	   option).
-test17.8   Confirm that sbatch sets appropriate time limit (--time
-	   option)
-test17.9   Confirm that sbatch sets appropriate job name (--job-name option)
-test17.10  Test of processors, memory, and temporary disk space
-	   constraints options (--mincpus, --mem, and --tmp options).
-	   Also test that priority zero job is not started (--hold
-	   option).
-test17.11  Test of oversubscribe and contiguous options, also uses --hold option.
-test17.12  Verify node configuration specification (--constraint option)
-test17.13  Verify the appropriate job environment variables are set
-test17.14  Verify that user environment variables are propagated to the job
-test17.16  Verify that command line arguments get forwarded to job script
-test17.17  Confirm that oversubscribe flags are respected  (--nodelist and
-	   --oversubscribe options)
-test17.18  Test of job dependencies and deferred begin time (--dependency
-	   and --begin options).
-test17.19  Test of job submit to multiple partitions (--partition).
-test17.20  Test of mail options (--mail-type and --mail-user options)
-test17.21  Tests #Slurm entry functionality in a batch script
-test17.22  Test of running non-existent job, confirm timely termination.
-test17.23  Test of nice value specification (--nice option).
-test17.24  Test of --partition and --verbose options.
-test17.25  Verify environment variables controlling sbatch are processed:
-	   SBATCH_ACCOUNT, SBATCH_DEBUG and SBATCH_TIMELIMIT
-test17.26  Test of --input option.
-test17.27  Test that a job executes with the specified nodes, requires multiple
-	   nodes (--nodes, --nodelist and --exclude options).
-test17.28  Tests #SBATCH entry functionality in a batch script.
-test17.29  Verify that command arguments get forwarded to job script.
-test17.30  Test of comment field specification (--comment option).
-test17.31  Tests #PBS entry functionality in a batch script.
-test17.32  Test of --overcommit option.
-test17.33  Test of --open-mode option.
-test17.34  Test of --core-spec option.
-test17.36  Test that the OverSubscribe option in partitions is enforced.
-test17.37  Validate that afternotok dependency is enforced.
-test17.38  Test for sbatch --signal.
-test17.39  Validate dependecy OR option.
-test17.40  Test of --thread-spec option.
-test17.41  Validate that sbatch, srun, salloc return partition error message.
-test17.42  Test of sbatch --wait option.
-test17.43  Test sbatch handling of very long lines in script
-test17.44  Validate that aftercorr dependency is enforced.
-test17.45  Test of sbatch --bbf option
-test17.51  Validate that the mcs plugin (mcs/user) is OK with sbatch
-test17.52  Validate that the mcs plugin (mcs/group) is OK with sbatch
-test17.53  Test of --deadline option too late
-test17.54  Test of --deadline option too short
-test17.55  Test of --deadline option and time limit partition
-test17.56  Test of --deadline option and no time
-test17.57  Test of --deadline option and time_min too long
-test17.58  Test of --deadline option and time_min and time too long
-test17.59  Test of --deadline option and --begin option too late
-test17.60  Test of --deadline and --begin option and --time_min too long
-test17.61  Test of --deadline and --begin option and --time_min OK
-test17.62  Test for #BSUB batch script entry
-test17.63  Test of --use-min-nodes option.
-test17.64  Validate that the mcs plugin (mcs/account) is OK with sbatch
-
-
-test19.#   Testing of strigger options.
-=======================================
-test19.1   strigger --help
-test19.2   strigger --usage
-test19.3   strigger --set (node options)
-test19.4   strigger --set --reconfig
-test19.5   strigger --set (job options)
-test19.6   strigger --clear and --get (with filtering)
-test19.7   strigger --set --idle
-test19.8   strigger --noheader
-test19.9   Validate that duplicate triggers cannot be submitted
-
-
-test20.#   Testing of PBS commands and Perl APIs.
-=================================================
-test20.1   qsub command tests
-test20.2   qstat command tests
-test20.3   qdel command tests
-test20.4   pbsnodes command tests
-test20.5   Test the qalter --help option
-test20.6   Test the qalter -r option of altering a job's rerunnable flag
-test20.7   Test qalter's -o option for changing the stdout path of a job
-test20.8   Test the qalter -N option for changing the name of a job.
-test20.9   Test for the qalter --man option
-test20.10  Test for the qrerun --help option
-test20.11  Test for the qrerun --man option
-test20.12  Test for qsub -V/-v arguments and their interaction with sbatch scripts
-test20.13  Test to test Grid Engine specific options
-test20.14  Test PBS/qsub -l gpu options
-test20.15  Test for seff
-
-test21.#   Testing of sacctmgr commands and options.
-====================================================
-test21.1   sacctmgr --usage
-test21.2   sacctmgr --help
-test21.3   sacctmgr -V
-test21.4   sacctmgr version
-test21.5   sacctmgr add a cluster
-test21.6   sacctmgr add multiple clusters
-test21.7   sacctmgr list clusters
-test21.8   sacctmgr modify a cluster
-test21.9   sacctmgr modify multiple clusters
-test21.10  sacctmgr add an account
-test21.11  sacctmgr add multiple accounts
-test21.12  sacctmgr list multiple accounts
-test21.13  sacctmgr modify account
-test21.14  sacctmgr modify multiple accounts
-test21.15  sacctmgr add an user
-test21.16  sacctmgr add and list multiple users
-test21.17  sacctmgr modify user
-test21.18  sacctmgr modify multiple users
-test21.19  sacctmgr add and delete coordinator
-test21.20  sacctmgr add and modify QoS
-test21.21  sacctmgr add an account to cluster; use with salloc, sbatch and srun
-test21.22  sacctmgr load file
-test21.23  sacctmgr wckey
-test21.24  sacctmgr dump file
-test21.25  sacctmgr show config
-test21.26  sacctmgr +=, -= modify QoS test
-test21.27  sacctmgr problems test
-test21.28  sacctmgr abort delete
-test21.29  sacctmgr clear (modify) QoS values
-test21.30  sacctmgr test if the QoS values are enforced
-test21.31  sacctmgr modify Resource values
-test21.32  Validate that modify QoS =,+=,-= change the preempt value
-test21.33  Validate that a resource can be added to a cluster after creation
-test21.34  Validate that partition and job QoS limits are enforced
-test21.35  Validate DenyOnLimit QoS flag is enforced on QoS and Associations.
-test21.36  Validate that sacctmgr lost jobs fixes lost jobs.
-test21.37  sacctmgr show and clear stats
-test21.38  sacctmgr modify limits for nested accounts with multiple users
-test21.39  sacctmgr create qos/account job and then delete account/qos
-test21.40  Test association plus partition/job QoS unique node limits enforced
-test21.41  sacctmgr update job set newwckey=
-test21.42  Test if headers returned by sacctmgr show can be used as format= specifiers
-test21.43  Test usagefactor
-test21.44  Test sacctmgr show assoc where qos=
-
-test22.#   Testing of sreport commands and options.
-	   These also test the sacctmgr archive dump/load functions.
-==================================================
-test22.1   sreport cluster utilization report
-test22.2   sreport h, n, p, P, t, V options
-
-
-test23.#   Testing of sstat commands and options.
-=================================================
-test23.1   sstat -e, h, usage and V options
-test23.2   sstat -a, n, o, p, P, v options
-
-
-test24.#   Testing of sshare/priority multifactor plugin.
-=========================================================
-test24.1   multifactor plugin algo test
-test24.2   sshare h, n, p, P, v, and V options.
-test24.3   multifactor plugin algo test for fairshare=parent
-test24.4   Test of Fair Tree multifactor
-test24.5   Test SiteFactor
-test24.6   Test non-normalized factors
-test24.7   Test normalized factors
-
-test25.#   Testing of sprio command and options.
-================================================
-test25.1   sprio all options
-
-
-test27.#   Testing of sdiag commands and options.
-=================================================
-test27.1   sdiag --usage
-test27.2   sdiag --help
-test27.3   sdiag --version
-test27.4   sdiag --all (default output)
-test27.5   sdiag --reset
-
-
-test28.#   Testing of job array options.
-========================================
-test28.1   Confirms sbatch --array and scancel of the job arrays.
-test28.2   checks that the --array environment variables are correct, and
-	   checks that the --output and -error files were created and
-	   contain the correct information.
-test28.3   Validates that the scontrol show job contains the job array fields
-test28.4   Validates scontrol update command for a job array with
-	   a job array index and the whole job array.
-test28.5   Validates that scontrol can hold and release a whole job
-	   array or an individual jobid index.
-test28.6   Validates that when a job array is submitted to multiple
-	   partitions that the jobs run on them.
-test28.7   Confirms job array dependencies.
-test28.8   Test of job array suspend/resume.
-test28.9   Test of maximum running task count in a job array.
-test28.10  Test change to maximum running task count in a job array.
-test28.11  Test that job arrays requesting features with --constraint are
-	   purged from the slurmctld correctly after MinJobAge seconds.
-test28.12  Verify head job isn't purged before other jobs in the array.
-test28.13  Test requeue of only failed tasks in the job array.
-
-test31.#   Test of Slurm Epilog and Prolog.
-===========================================
-test31.2   Validate that job is set to requeue held state at prolog failure.
-test31.3   Validate Prolog and Epilog Environment Variables.
-
-
-test32.#   Test of sgather command and options.
-===============================================
-test32.1   Validates that the sgather --usage option reports the usage.
-test32.2   Validates that the sgather --help option reports the help message.
-test32.3   Validates that the sgather -V (Version) option reports the version.
-test32.4   Validates that sgather copies specified files from compute nodes.
-test32.5   Validates that sgather -k keeps the original source file.
-test32.6   Validates that sgather -C compress the copied file.
-test32.7   Validates that sgather -f ignores nonexistent source files.
-test32.8   Validates that sgather -F changes the fanout message.
-test32.9   Validates that sgather -p option preserves file state.
-test32.10  Validates that sgather -r copies files recursively.
-test32.11  Validates that sgather -v prints the output logging of the job.
-test32.12  Validates that sgather -t changes the timeout message.
-
-test33.#   Test of message forwarding.
-======================================
-test33.1   Validates the route_g_splithost api of the route plugin correctly
-           splits hostlists.
-
-test34.*   Test of Slurm preemption.
-====================================
-test34.1   Validate that partition PreemptMode is enforced.
-test34.2   Validate that qos PreemptMode is enforced.
-
-test35.*   Burst buffer tests
-=============================
-test35.1   Cray persistent burst buffer creation
-test35.2   Cray job-specific burst buffer use
-test35.3   Cray burst buffer use by job arrays
-test35.4   Zero size job with burst buffer creation testing
-test35.5   Cray dwstat command testing
-test35.6   Test of --depend=afterburstbuffer option
-
-test36.#   Testing of openlava/LSF wrappers and Perl APIs.
-==========================================================
-test36.1   lsid wrapper test
-test36.2   bjobs wrapper test
-test36.3   bkill wrapper test
-test36.4   bsub wrapper test
-
-test37.#   Testing of federations.
-==================================
-test37.1   sacctmgr operations on clusters and federations.
-test37.2   Validate federated clusters return federated job ids.
-test37.3   scontrol show federations
-test37.4   federated job submission
-test37.5   Federated Requeue
-test37.6   Federated Job Updates
-test37.7   Federated Cluster States
-test37.8   scontrol --local, --sibling options
-           scancel --sibling=<jobid>
-test37.9   Verify federated scontrol, squeue, sinfo and sprio output
-test37.10  Federated job cancellations
-test37.11  Federated sacct output
-test37.12  Federated sbatch|srun --test-only
-test37.13  Validate federated arrays
-test37.14  Validate federated scontrol notify
-test37.15  Validate federated scontrol suspend
-test37.16  Validate job cleanup when clusters are removed federation
-test37.17  Test local and remote job dependencies
-
-test38.#   Testing of heterogeneous jobs.
-=========================================
-test38.1   Validate sbatch heterogeneous job options.
-test38.2   Validate sbatch heterogeneous job environment variables.
-test38.3   Validate salloc heterogeneous job options.
-test38.4   Validate salloc heterogeneous job environment variables.
-test38.5   Validate squeue heterogeneous job fields
-test38.6   Test of SPANK plugin with heterogeneous jobs
-test38.7   Test of MPI with heterogeneous jobs.
-test38.8   Test of sacct functionality for heterogeneous jobs.
-test38.9   Validate srun --het-group option.
-test38.10  Test of scontrol update job for heterogeneous jobs.
-test38.11  Validate sbcast for a hetjob allocation.
-test38.12  Test label option with hetjob allocation.
-test38.13  Test that job arrays of hetjobs are rejected
-test38.14  Test hetjob step output file labling and different commands/args
-test38.15  Test for proper handling of different rank end times
-test38.16  Test environment variables needed by MPI
-test38.17  Test for multiple, out of order srun --het-group options
-test38.18  Validate heterogeneous gpu job options.
-test38.19  Test heterogeneous job steps.
-
-test39.#   Test of job select/cons_tres and --gpu options.
-==========================================================
-test39.1   Test full set of sbatch --gpu options and scontrol show job
-test39.2   Test full set of salloc --gpu options and scontrol show job
-test39.3   Test full set of srun --gpu options and scontrol show step
-test39.4   Test some invalid combinations of --gpu options
-test39.5   Test some combinations of srun and sbatch --gpu options
-test39.6   Ensure job requesting GPUs on multiple sockets gets CPUs on them
-test39.7   Test --cpus-per-gpu option
-test39.8   Test --gpu-bind options
-test39.9   Test --gpu-freq options
-test39.10  Test --mem-per-gpu option
-test39.11  Test GRES options with craynetwork (no topology)
-test39.12  Test some valid combinations of srun --gpu and non-GPU GRES options
-test39.13  Validate proper GRES operation under heavy load (many jobs)
-test39.14  Increase size of job with allocated GPUs
-test39.15  Test --gpus-per-tres with --overcommit option
-test39.16  Test --gpus-per-tres with --exclusive option
-test39.17  Test allocating sub-sets of GRES to job steps
-test39.18  Test gres.conf and system GPU normalization and merging logic
-test39.19  Test accounting for GPU resources with various allocation options
-test39.20  Test GPU resource limits with various allocation options
-test39.21  Simple CUDA test
-test39.22  Test heterogeneous job GPU allocations.
-test39.23  Test --gpus-per-task with implicit task count
-
-test40.#   Test of job select/cons_tres and gres/mps options.
-=============================================================
-test40.1   Test some invalid gres/mps job option
-test40.2   Test scheduling of gres/gpu and gres/mps
-test40.3   Test accounting for MPS resources with various allocation options
-test40.4   Test MPS resource limits with various allocation options
-test40.5   Increase size of job with allocated MPS
-test40.6   Decrease size of job with allocated MPS
-test40.8   Simple CUDA MPS test
-
-test41.#   Testing of slurmrestd
-=============================================================
-test41.1   Test slurmrestd plugins
-test41.2   Test slurmrestd OpenAPI generation and functionality
-=======
->>>>>>> 381081e8
