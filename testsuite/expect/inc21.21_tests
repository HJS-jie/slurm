--- conflicted
+++ resolved
@@ -448,11 +448,6 @@
 proc inc21_21_grpwall { test_type limit } {
 	global bin_sleep ta test_qos
 
-<<<<<<< HEAD
-	global number bin_id ta srun bin_sleep bin_rm file_in test_qos re_word_str
-	set job_id 0
-	set timeout 120
-=======
 	set job_id_list     [list]
 	set jobs            5.0
 	set grpwall_num     [lindex $limit 1]
@@ -460,7 +455,6 @@
 	set sleep_time      [expr int(ceil($grpwall_per_job * 60))]
 	set job_time        [expr int(ceil($grpwall_per_job))]
 	set timeout         120
->>>>>>> b8d1b603
 
 	log_info "====== Test $test_type ======"
 
@@ -471,55 +465,6 @@
 	# gets exactly what we would expect.
 	reset_qos_usage "" $test_qos
 
-<<<<<<< HEAD
-	make_bash_script $file_in "
-	$bin_sleep 61
-	"
-
-	set matches 0
-	log_info "Sleeping for a bit...hang tight"
-	spawn $srun -v [lindex $limit 0][lindex $limit 1] --account=$ta \
-	    -I $file_in
-	expect {
-		-re "launching StepId=($number)\\.$re_word_str" {
-			set job_id $expect_out(1,string)
-			incr matches
-			exp_continue
-		}
-		timeout {
-			fail "srun not responding [test_info $test_type \"inc21_21_grpwall\"]"
-		}
-		eof {
-			wait
-		}
-	}
-
-	if {$job_id != 0 && [wait_for_job $job_id "DONE"] != 0} {
-		fail "Job $job_id did not complete [test_info $test_type \"inc21_21_grpwall\"]"
-	}
-
-	if { $matches != 1 } {
-		fail "Job didn't launch with correct limit [test_info $test_type \"inc21_21_grpwall\"]"
-	}
-
-	set matches 0
-	spawn $srun -v [lindex $limit 0][lindex $limit 1] --account=$ta \
-	    -I $bin_id
-	expect {
-		-re "Job violates accounting/QOS policy" {
-			log_info "This error is expected, not a problem [test_info $test_type \"inc21_21_grpwall\"]"
-			exp_continue
-		}
-		-re "launching StepId=($number)\\.$re_word_str" {
-			set job_id $expect_out(1,string)
-			fail "Job should not have run [test_info $test_type \"inc21_21_grpwall\"]"
-		}
-		timeout {
-			fail "srun not responding [test_info $test_type \"inc21_21_grpwall\"]"
-		}
-		eof {
-			wait
-=======
 	log_debug "Running $jobs jobs of $sleep_time seconds of duration to ensure that we reach the Grpwall limit of $grpwall_num minutes"
 	for {set i 0} {$i < $jobs} {incr i} {
 		lappend job_id_list [submit_job -fail "--account=$ta -N1 -t$job_time --wrap '$bin_sleep $sleep_time' -o /dev/null -e /dev/null"]
@@ -528,7 +473,6 @@
 	foreach job_id $job_id_list {
 		if {[wait_job_reason $job_id COMPLETED] != $::RETURN_SUCCESS} {
 			fail "Job $job_id did not complete"
->>>>>>> b8d1b603
 		}
 	}
 
