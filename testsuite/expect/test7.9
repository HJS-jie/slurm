--- conflicted
+++ resolved
@@ -50,19 +50,17 @@
 # by just closing all files after fd=3. Closing all files from switch/elan
 # would disable its use.
 #
-set hdf5_profile 0
+set job_profile 0
 set invalid 0
 log_user 0
 spawn $scontrol show config
 expect {
-<<<<<<< HEAD
 	-re "acct_gather_filesystem/lustre" {
-		send_user "\nWARNING: test incompatible with acct_gather_filesystem/lustre\n"
-		set invalid 1
-=======
+		set job_profile 1
+		exp_continue
+	}
 	-re "acct_gather_profile/hdf5" {
-		set hdf5_profile 1
->>>>>>> 6480d487
+		set job_profile 1
 		exp_continue
 	}
 	-re "launch/poe" {
@@ -181,7 +179,7 @@
 	send_user "\nFAILURE: script never completed\n"
 	set exit_code 1
 }
-if {$hdf5_profile == 1} {
+if {$job_profile == 1} {
 	if {$matches == $iterations} {
 		send_user "  Job profiling leave one open file\n"
 		set matches 0
