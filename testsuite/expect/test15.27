#!/usr/bin/env expect
############################################################################
# Purpose: Test of Slurm functionality
#          Validate salloc --exclusive with -n will give all cpus on node
############################################################################
# Copyright (C) 2011-2014 SchedMD LLC
# Written by Nathan Yee <nyee32@schedmd.com>
#
# This file is part of Slurm, a resource management program.
# For details, see <https://slurm.schedmd.com/>.
# Please also read the included file: DISCLAIMER.
#
# Slurm is free software; you can redistribute it and/or modify it under
# the terms of the GNU General Public License as published by the Free
# Software Foundation; either version 2 of the License, or (at your option)
# any later version.
#
# Slurm is distributed in the hope that it will be useful, but WITHOUT ANY
# WARRANTY; without even the implied warranty of MERCHANTABILITY or FITNESS
# FOR A PARTICULAR PURPOSE.  See the GNU General Public License for more
# details.
#
# You should have received a copy of the GNU General Public License along
# with Slurm; if not, write to the Free Software Foundation, Inc.
# 51 Franklin Street, Fifth Floor, Boston, MA 02110-1301  USA.
############################################################################
source ./globals

set test_id        15.27
set job_id         0
set nodes          ""
set cputot         0
set scontrol_cpu   0
set sacct_cpu      0
set gpu_tot        0
set hostname       ""
set job_tres_cnt   0
set exit_code      0

print_header $test_id

proc check_alloc { } {
	global scontrol salloc sacct cputot scontrol_cpu sacct_cpu nodes
	global job_id number alpha_numeric_nodelist

	set node_name $nodes
	spawn $scontrol show job $job_id
	expect {
		-re "NodeList=($alpha_numeric_nodelist)" {
			set node_name $expect_out(1,string)
			exp_continue
		}
		-re "NumCPUs=($number)" {
			set scontrol_cpu $expect_out(1,string)
			exp_continue
		}
		timeout {
			log_error "scontrol is not responding"
			set exit_code 1
		}
		eof {
			wait
		}
	}

	if {$scontrol_cpu == 0} {
		fail "Number of cpus is invalid"
	}

	# Wait a bit for sacct to populate
	sleep 10

	spawn $sacct --job=$job_id --allocation -oalloccpus --noheader
	expect {
		-re "($number)" {
			set sacct_cpu $expect_out(1,string)
			exp_continue
		}
		timeout {
			log_error "sacct is not responding"
			set exit_code 1
		}
		eof {
			wait
		}
	}

	if {$sacct_cpu == 0} {
		fail "Number of cpus is invalid"
	}

	spawn $scontrol show node $node_name
	expect {
		-re "CPUTot=($number)" {
			set cputot $expect_out(1,string)
			exp_continue
		}
		timeout {
			log_error "scontrol is not responding"
			set exit_code 1
		}
		eof {
			wait
		}
	}

	if {$cputot != $scontrol_cpu} {
		log_error "scontrol reported $scontrol_cpu cpus were used by job $job_id when it should have used cputot cpus"
		set exit_code 1
	}

	if {$cputot != $sacct_cpu} {
		log_error "sacct reported $sacct_cpu cpus were used by job $job_id when it should have used $cputot cpus"
		set exit_code 1
	}
}

if {[test_using_slurmdbd] == 0 } {
	skip "Test invalid with slurmdbd"
}

array set node_conf [get_node_config "--gres=gpu:2"]
if {[array size node_conf] == 0} {
	log_warn "This test requires 2 or more GPUs in a node of the default partition. Skipping.\n"
	exit $exit_code
}
set hostname $node_conf(NodeName)
set gpu_tot  $node_conf(GPUTot)

spawn $salloc -t1 -n1 --exclusive $srun -l $bin_printenv SLURMD_NODENAME
expect {
	-re "Granted job allocation ($number)" {
		set job_id $expect_out(1,string)
		exp_continue
	}
	-re "($number): ($alpha_numeric_nodelist)" {
		set nodes $expect_out(2,string)
		exp_continue
	}
	timeout {
		log_error "salloc is not responding"
		set exit_code 1
	}
	eof {
		wait
	}
}

check_alloc

spawn $salloc -t1 -n1 --mem=100 --exclusive $srun -l $bin_printenv SLURMD_NODENAME
expect {
	-re "Granted job allocation ($number)" {
		set job_id $expect_out(1,string)
		exp_continue
	}
	-re "($number): ($alpha_numeric_nodelist)" {
		set nodes $expect_out(2,string)
		exp_continue
	}
	timeout {
		log_error "salloc is not responding"
		set exit_code 1
	}
	eof {
		wait
	}
}

check_alloc

<<<<<<< HEAD
#
# Verify that all GPUs are allocated with the --exclusive flag
#
set job_id 0

spawn $salloc -t1 -n1 -w $hostname --gres=gpu --exclusive $srun -l $bin_printenv SLURMD_NODENAME
expect {
	-re "Granted job allocation ($number)" {
		set job_id $expect_out(1,string)
		exp_continue
	}
	timeout {
		log_error "salloc not responding\n"
		set exit_code 1
	}
	eof {
		wait
	}
}

set job_gpu_cnt [get_job_gpu_cnt $job_id]

if {$gpu_tot != $job_gpu_cnt} {
	log_error "Job didn't allocate all GPUs ($gpu_tot != $job_gpu_cnt)"
	set exit_code 1
} else {
	log_info "Node GPU count matches Job GPU count ($gpu_tot == $job_gpu_cnt)"
}

if {[wait_for_job $job_id "DONE"] != 0} {
	log_error "job wasn't able to complete\n"
	cancel_job $job_id
	set exit_code 1
}

if {$exit_code == 0} {
	send_user "\nSUCCESS\n"
}
exit $exit_code
=======
if {$exit_code != 0} {
	fail "Test failed due to previous errors (\$exit_code = $exit_code)"
}
>>>>>>> 59f33f7e
<|MERGE_RESOLUTION|>--- conflicted
+++ resolved
@@ -169,7 +169,6 @@
 
 check_alloc
 
-<<<<<<< HEAD
 #
 # Verify that all GPUs are allocated with the --exclusive flag
 #
@@ -205,12 +204,6 @@
 	set exit_code 1
 }
 
-if {$exit_code == 0} {
-	send_user "\nSUCCESS\n"
-}
-exit $exit_code
-=======
 if {$exit_code != 0} {
 	fail "Test failed due to previous errors (\$exit_code = $exit_code)"
-}
->>>>>>> 59f33f7e
+}