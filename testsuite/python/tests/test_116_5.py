############################################################################
# Copyright (C) SchedMD LLC.
############################################################################
import atf
import pytest
import re
import os

node_num = 3


# Setup
@pytest.fixture(scope="module", autouse=True)
def setup():
    atf.require_nodes(node_num + 2)
    atf.require_config_parameter("FrontendName", None)
    atf.require_slurm_running()


def write_host_file(matchs):
    host_file = atf.module_tmp_path / "host_file"
    hf = open(host_file, "w")
    for line in matchs:
        hf.write(line[1] + "\n")
    hf.seek(0)
    hf.close


def test_hostfile():
    """Test of hostfile option (-hostfile)."""

    host_file = atf.module_tmp_path / "host_file"
    HOSTFILE_ENV = "SLURM_HOSTFILE"

    output = atf.run_job_output(f"-N{node_num} -l printenv SLURMD_NODENAME")
<<<<<<< HEAD
    matches = re.findall(r'(\d+): (\S+)', output)
    matches += [matches.pop(0)]
=======
    match1 = re.findall(r"(\d+): (\S+)", output)
    match1 += [match1.pop(0)]
>>>>>>> 469714ea
    match_ordered = []
    for iter in range(len(matches)):
        match_ordered.append((str(iter), matches[iter][1]))
    os.environ[HOSTFILE_ENV] = str(host_file)
    write_host_file(matches)

    # Test pass 1
<<<<<<< HEAD
    output = atf.run_job_output(f"-l --distribution=arbitrary printenv SLURMD_NODENAME")
    matches = re.findall(r'(\d+): (\S+)', output)
    for match in matches:
        assert match in match_ordered, f"On pass 1 Task {match[0]} not distributed by hostfile {match} not in {match_ordered}"
    assert len(matches) == node_num, f"On pass 1 {len(matches)} tasks were ran instead of {node_num} -- one task per node in the hostfile"
=======
    output = atf.run_job_output(
        f"-N{node_num} -l --distribution=arbitrary printenv SLURMD_NODENAME"
    )
    match2 = re.findall(r"(\d+): (\S+)", output)
    for match in match2:
        assert (
            match in match_ordered
        ), f"On pass 1 Task {match[0]} not distributed by hostfile {match} not in {match_ordered}"
>>>>>>> 469714ea

    matches += [matches.pop(0)]
    match_ordered = []
    for iter in range(len(matches)):
        match_ordered.append((str(iter), matches[iter][1]))
    write_host_file(matches)

    # Test pass 2
<<<<<<< HEAD
    output = atf.run_job_output(f"-l --distribution=arbitrary printenv SLURMD_NODENAME")
    matches = re.findall(r'(\d+): (\S+)', output)
    for match in matches:
        assert match in match_ordered, f"On pass 2 Task {match[0]} not distributed by hostfile {match} not in {match_ordered}"
    assert len(matches) == node_num, f"On pass 2 {len(matches)} tasks were ran instead of {node_num} -- one task per node in the hostfile"
=======
    output = atf.run_job_output(
        f"-N{node_num} -l --distribution=arbitrary printenv SLURMD_NODENAME"
    )
    match3 = re.findall(r"(\d+): (\S+)", output)
    for match in match3:
        assert (
            match in match_ordered
        ), f"On pass 2 Task {match[0]} not distributed by hostfile {match} not in {match_ordered}"
>>>>>>> 469714ea
<|MERGE_RESOLUTION|>--- conflicted
+++ resolved
@@ -33,13 +33,8 @@
     HOSTFILE_ENV = "SLURM_HOSTFILE"
 
     output = atf.run_job_output(f"-N{node_num} -l printenv SLURMD_NODENAME")
-<<<<<<< HEAD
-    matches = re.findall(r'(\d+): (\S+)', output)
+    matches = re.findall(r"(\d+): (\S+)", output)
     matches += [matches.pop(0)]
-=======
-    match1 = re.findall(r"(\d+): (\S+)", output)
-    match1 += [match1.pop(0)]
->>>>>>> 469714ea
     match_ordered = []
     for iter in range(len(matches)):
         match_ordered.append((str(iter), matches[iter][1]))
@@ -47,22 +42,15 @@
     write_host_file(matches)
 
     # Test pass 1
-<<<<<<< HEAD
     output = atf.run_job_output(f"-l --distribution=arbitrary printenv SLURMD_NODENAME")
-    matches = re.findall(r'(\d+): (\S+)', output)
+    matches = re.findall(r"(\d+): (\S+)", output)
     for match in matches:
-        assert match in match_ordered, f"On pass 1 Task {match[0]} not distributed by hostfile {match} not in {match_ordered}"
-    assert len(matches) == node_num, f"On pass 1 {len(matches)} tasks were ran instead of {node_num} -- one task per node in the hostfile"
-=======
-    output = atf.run_job_output(
-        f"-N{node_num} -l --distribution=arbitrary printenv SLURMD_NODENAME"
-    )
-    match2 = re.findall(r"(\d+): (\S+)", output)
-    for match in match2:
         assert (
             match in match_ordered
         ), f"On pass 1 Task {match[0]} not distributed by hostfile {match} not in {match_ordered}"
->>>>>>> 469714ea
+    assert (
+        len(matches) == node_num
+    ), f"On pass 1 {len(matches)} tasks were ran instead of {node_num} -- one task per node in the hostfile"
 
     matches += [matches.pop(0)]
     match_ordered = []
@@ -71,19 +59,12 @@
     write_host_file(matches)
 
     # Test pass 2
-<<<<<<< HEAD
     output = atf.run_job_output(f"-l --distribution=arbitrary printenv SLURMD_NODENAME")
-    matches = re.findall(r'(\d+): (\S+)', output)
+    matches = re.findall(r"(\d+): (\S+)", output)
     for match in matches:
-        assert match in match_ordered, f"On pass 2 Task {match[0]} not distributed by hostfile {match} not in {match_ordered}"
-    assert len(matches) == node_num, f"On pass 2 {len(matches)} tasks were ran instead of {node_num} -- one task per node in the hostfile"
-=======
-    output = atf.run_job_output(
-        f"-N{node_num} -l --distribution=arbitrary printenv SLURMD_NODENAME"
-    )
-    match3 = re.findall(r"(\d+): (\S+)", output)
-    for match in match3:
         assert (
             match in match_ordered
         ), f"On pass 2 Task {match[0]} not distributed by hostfile {match} not in {match_ordered}"
->>>>>>> 469714ea
+    assert (
+        len(matches) == node_num
+    ), f"On pass 2 {len(matches)} tasks were ran instead of {node_num} -- one task per node in the hostfile"