<<<<<<< HEAD
.TH salloc "1" "Slurm Commands" "October 2022" "Slurm Commands"
=======
.TH salloc "1" "Slurm Commands" "November 2022" "Slurm Commands"
>>>>>>> ac8558bc

.SH "NAME"
salloc \- Obtain a Slurm job allocation (a set of nodes), execute a command,
and then release the allocation when the command is finished.

.SH "SYNOPSIS"
\fBsalloc\fR [\fIOPTIONS(0)\fR...] [ : [\fIOPTIONS(N)\fR...]] [\fIcommand(0)\fR [\fIargs(0)\fR...]]

Option(s) define multiple jobs in a co\-scheduled heterogeneous job.
For more details about heterogeneous jobs see the document
.br
https://slurm.schedmd.com/heterogeneous_jobs.html

.SH "DESCRIPTION"
salloc is used to allocate a Slurm job allocation, which is a set of resources
(nodes), possibly with some set of constraints (e.g. number of processors per
node).  When salloc successfully obtains the requested allocation, it then runs
the command specified by the user.  Finally, when the user specified command is
complete, salloc relinquishes the job allocation.

The command may be any program the user wishes.  Some typical commands are
xterm, a shell script containing srun commands, and srun (see the EXAMPLES
section). If no command is specified, then \fBsalloc\fR runs the user's default
shell.

The following document describes the influence of various options on the
allocation of cpus to jobs and tasks.
.br
https://slurm.schedmd.com/cpu_management.html

NOTE: The salloc logic includes support to save and restore the terminal line
settings and is designed to be executed in the foreground. If you need to
execute salloc in the background, set its standard input to some file, for
example: "salloc \-n16 a.out </dev/null &"

.SH "RETURN VALUE"
If salloc is unable to execute the user command, it will
return 1 and print errors to stderr. Else if success or if killed by signals
HUP, INT, KILL, or QUIT: it will return 0.

.SH "COMMAND PATH RESOLUTION"

If provided, the command is resolved in the following order:
.br

1. If command starts with ".", then path is constructed as:
current working directory / command
.br
2. If command starts with a "/", then path is considered absolute.
.br
3. If command can be resolved through PATH. See \fBpath_resolution\fR(7).
.br
4. If command is in current working directory.
.P
Current working directory is the calling process working directory unless the
\fB\-\-chdir\fR argument is passed, which will override the current working
directory.

.SH "OPTIONS"
.LP

.TP
\fB\-A\fR, \fB\-\-account\fR=<\fIaccount\fR>
Charge resources used by this job to specified account.
The \fIaccount\fR is an arbitrary string. The account name may
be changed after job submission using the \fBscontrol\fR
command.
.IP

.TP
\fB\-\-acctg\-freq\fR=<\fIdatatype\fR>=<\fIinterval\fR>[,<\fIdatatype\fR>=<\fIinterval\fR>...]
Define the job accounting and profiling sampling intervals in seconds.
This can be used to override the \fIJobAcctGatherFrequency\fR parameter in
the slurm.conf file. <\fIdatatype\fR>=<\fIinterval\fR> specifies the task
sampling interval for the jobacct_gather plugin or a
sampling interval for a profiling type by the
acct_gather_profile plugin. Multiple
comma\-separated <\fIdatatype\fR>=<\fIinterval\fR> pairs
may be specified. Supported \fIdatatype\fR values are:
.RS
.TP 12
\fBtask\fR
Sampling interval for the jobacct_gather plugins and for task
profiling by the acct_gather_profile plugin.
.br
\fBNOTE\fR: This frequency is used to monitor memory usage. If memory limits
are enforced the highest frequency a user can request is what is configured in
the slurm.conf file.  It can not be disabled.
.IP

.TP
\fBenergy\fR
Sampling interval for energy profiling using the
acct_gather_energy plugin.
.IP

.TP
\fBnetwork\fR
Sampling interval for infiniband profiling using the
acct_gather_interconnect plugin.
.IP

.TP
\fBfilesystem\fR
Sampling interval for filesystem profiling using the
acct_gather_filesystem plugin.
.IP

.LP
The default value for the task sampling interval is 30 seconds.
The default value for all other intervals is 0.
An interval of 0 disables sampling of the specified type.
If the task sampling interval is 0, accounting
information is collected only at job termination (reducing Slurm
interference with the job).
.br
Smaller (non\-zero) values have a greater impact upon job performance,
but a value of 30 seconds is not likely to be noticeable for
applications having less than 10,000 tasks.
.RE

.TP
\fB\-\-bb\fR=<\fIspec\fR>
Burst buffer specification. The form of the specification is system dependent.
Note the burst buffer may not be accessible from a login node, but require
that salloc spawn a shell on one of its allocated compute nodes.
When the \fB\-\-bb\fR option is used, Slurm parses this option and creates a
temporary burst buffer script file that is used internally by the burst buffer
plugins. See Slurm's burst buffer guide for more information and examples:
.br
https://slurm.schedmd.com/burst_buffer.html
.IP

.TP
\fB\-\-bbf\fR=<\fIfile_name\fR>
Path of file containing burst buffer specification.
The form of the specification is system dependent.
Also see \fB\-\-bb\fR.
Note the burst buffer may not be accessible from a login node, but require
that salloc spawn a shell on one of its allocated compute nodes.
See Slurm's burst buffer guide for more information and examples:
.br
https://slurm.schedmd.com/burst_buffer.html
.IP

.TP
\fB\-\-begin\fR=<\fItime\fR>
Defer eligibility of this job allocation until the specified time.

Time may be of the form \fIHH:MM:SS\fR to run a job at
a specific time of day (seconds are optional).
(If that time is already past, the next day is assumed.)
You may also specify \fImidnight\fR, \fInoon\fR, \fIfika\fR (3 PM) or
\fIteatime\fR (4 PM) and you can have a time\-of\-day suffixed
with \fIAM\fR or \fIPM\fR for running in the morning or the evening.
You can also say what day the job will be run, by specifying
a date of the form \fIMMDDYY\fR or \fIMM/DD/YY\fR
\fIYYYY\-MM\-DD\fR. Combine date and time using the following
format \fIYYYY\-MM\-DD[THH:MM[:SS]]\fR. You can also
give times like \fInow + count time\-units\fR, where the time\-units
can be \fIseconds\fR (default), \fIminutes\fR, \fIhours\fR,
\fIdays\fR, or \fIweeks\fR and you can tell Slurm to run
the job today with the keyword \fItoday\fR and to run the
job tomorrow with the keyword \fItomorrow\fR.
The value may be changed after job submission using the
\fBscontrol\fR command.
For example:
.nf
   \-\-begin=16:00
   \-\-begin=now+1hour
   \-\-begin=now+60           (seconds by default)
   \-\-begin=2010\-01\-20T12:34:00
.fi

.RS
.PP
Notes on date/time specifications:
 \- Although the 'seconds' field of the HH:MM:SS time specification is
allowed by the code, note that the poll time of the Slurm scheduler
is not precise enough to guarantee dispatch of the job on the exact
second.  The job will be eligible to start on the next poll
following the specified time. The exact poll interval depends on the
Slurm scheduler (e.g., 60 seconds with the default sched/builtin).
 \- If no time (HH:MM:SS) is specified, the default is (00:00:00).
 \- If a date is specified without a year (e.g., MM/DD) then the current
year is assumed, unless the combination of MM/DD and HH:MM:SS has
already passed for that year, in which case the next year is used.
.RE

.TP
\fB\-\-bell\fR
Force salloc to ring the terminal bell when the job allocation is granted
(and only if stdout is a tty).  By default, salloc only rings the bell
if the allocation is pending for more than ten seconds (and only if stdout
is a tty). Also see the option \fB\-\-no\-bell\fR.
.IP

.TP
\fB\-D\fR, \fB\-\-chdir\fR=<\fIpath\fR>
Change directory to \fIpath\fR before beginning execution. The path
can be specified as full path or relative path to the directory where
the command is executed.
.IP

.TP
\fB\-\-cluster\-constraint\fR=<\fIlist\fR>
Specifies features that a federated cluster must have to have a sibling job
submitted to it. Slurm will attempt to submit a sibling job to a cluster if it
has at least one of the specified features.
.IP

.TP
\fB\-M\fR, \fB\-\-clusters\fR=<\fIstring\fR>
Clusters to issue commands to.  Multiple cluster names may be comma separated.
The job will be submitted to the one cluster providing the earliest expected
job initiation time. The default value is the current cluster. A value of
\(aq\fIall\fR' will query to run on all clusters.
Note that the SlurmDBD must be up for this option to work properly.
.IP

.TP
\fB\-\-comment\fR=<\fIstring\fR>
An arbitrary comment.
.IP

.TP
\fB\-C\fR, \fB\-\-constraint\fR=<\fIlist\fR>
Nodes can have \fBfeatures\fR assigned to them by the Slurm administrator.
Users can specify which of these \fBfeatures\fR are required by their job
using the constraint option. If you are looking for 'soft' constraints please
see see \fB\-\-prefer\fR for more information.
Only nodes having features matching the job constraints will be used to
satisfy the request.
Multiple constraints may be specified with AND, OR, matching OR,
resource counts, etc. (some operators are not supported on all system types).

\fBNOTE\fR: If features that are part of the node_features/helpers plugin are
requested, then only the \fBSingle Name\fR and \fBAND\fR options are supported.

Supported \fB\-\-constraint\fR options include:
.IP
.PD 1
.RS
.TP
\fBSingle Name\fR
Only nodes which have the specified feature will be used.
For example, \fB\-\-constraint="intel"\fR
.IP

.TP
\fBNode Count\fR
A request can specify the number of nodes needed with some feature
by appending an asterisk and count after the feature name.
For example, \fB\-\-nodes=16 \-\-constraint="graphics*4 ..."\fR
indicates that the job requires 16 nodes and that at least four of those
nodes must have the feature "graphics."
.IP

.TP
\fBAND\fR
If only nodes with all of specified features will be used.
The ampersand is used for an AND operator.
For example, \fB\-\-constraint="intel&gpu"\fR
.IP

.TP
\fBOR\fR
If only nodes with at least one of specified features will be used.
The vertical bar is used for an OR operator.
For example, \fB\-\-constraint="intel|amd"\fR
.IP

.TP
\fBMatching OR\fR
If only one of a set of possible options should be used for all allocated
nodes, then use the OR operator and enclose the options within square brackets.
For example, \fB\-\-constraint="[rack1|rack2|rack3|rack4]"\fR might
be used to specify that all nodes must be allocated on a single rack of
the cluster, but any of those four racks can be used.
.IP

.TP
\fBMultiple Counts\fR
Specific counts of multiple resources may be specified by using the AND
operator and enclosing the options within square brackets.
For example, \fB\-\-constraint="[rack1*2&rack2*4]"\fR might
be used to specify that two nodes must be allocated from nodes with the feature
of "rack1" and four nodes must be allocated from nodes with the feature
"rack2".

\fBNOTE\fR: This construct does not support multiple Intel KNL NUMA or MCDRAM
modes. For example, while \fB\-\-constraint="[(knl&quad)*2&(knl&hemi)*4]"\fR is
not supported, \fB\-\-constraint="[haswell*2&(knl&hemi)*4]"\fR is supported.
Specification of multiple KNL modes requires the use of a heterogeneous job.

\fBNOTE\fR: Multiple Counts can cause jobs to be allocated with a non-optimal
network layout.
.IP

.TP
\fBBrackets\fR
Brackets can be used to indicate that you are looking for a set of nodes with
the different requirements contained within the brackets. For example,
\fB\-\-constraint="[(rack1|rack2)*1&(rack3)*2]"\fR will get you one node with
either the "rack1" or "rack2" features and two nodes with the "rack3" feature.
The same request without the brackets will try to find a single node that
meets those requirements.

\fBNOTE\fR: Brackets are only reserved for \fBMultiple Counts\fR and
\fBMatching OR\fR syntax.
AND operators require a count for each feature inside square brackets
(i.e. "[quad*2&hemi*1]"). Slurm will only allow a single set of bracketed
constraints per job.
.IP

.TP
\fBParenthesis\fR
Parenthesis can be used to group like node features together. For example,
\fB\-\-constraint="[(knl&snc4&flat)*4&haswell*1]"\fR might be used to specify
that four nodes with the features "knl", "snc4" and "flat" plus one node with
the feature "haswell" are required. All options within parenthesis should be
grouped with AND (e.g. "&") operands.
.RE
.IP

.TP
\fB\-\-container\fR=<\fIpath_to_container\fR>
Absolute path to OCI container bundle.
.IP

.TP
\fB\-\-container-id\fR=<\fIcontainer_id\fR>
Unique name for OCI container.
.IP

.TP
\fB\-\-contiguous\fR
If set, then the allocated nodes must form a contiguous set.

\fBNOTE\fR: If SelectPlugin=cons_res this option won't be honored
with the \fBtopology/tree\fR or \fBtopology/3d_torus\fR
plugins, both of which can modify the node ordering.
.IP

.TP
\fB\-S\fR, \fB\-\-core\-spec\fR=<\fInum\fR>
Count of specialized cores per node reserved by the job for system operations
and not used by the application. The application will not use these cores,
but will be charged for their allocation.
Default value is dependent upon the node's configured CoreSpecCount value.
If a value of zero is designated and the Slurm configuration option
AllowSpecResourcesUsage is enabled, the job will be allowed to override
CoreSpecCount and use the specialized resources on nodes it is allocated.
This option can not be used with the \fB\-\-thread\-spec\fR option.

\fBNOTE\fR: Explicitly setting a job's specialized core value implicitly sets
its --exclusive option, reserving entire nodes for the job.
.IP

.TP
\fB\-\-cores\-per\-socket\fR=<\fIcores\fR>
Restrict node selection to nodes with at least the specified number of
cores per socket.  See additional information under \fB\-B\fR option
above when task/affinity plugin is enabled.
.br
\fBNOTE\fR: This option may implicitly set the number of tasks (if \fB\-n\fR
was not specified) as one task per requested thread.
.IP

.TP
\fB\-\-cpu\-freq\fR=<\fIp1\fR>[\-\fIp2\fR[:\fIp3\fR]]

Request that job steps initiated by srun commands inside this allocation
be run at some requested frequency if possible, on the CPUs selected
for the step on the compute node(s).

\fBp1\fR can be  [#### | low | medium | high | highm1] which will set the
frequency scaling_speed to the corresponding value, and set the frequency
scaling_governor to UserSpace. See below for definition of the values.

\fBp1\fR can be [Conservative | OnDemand | Performance | PowerSave] which
will set the scaling_governor to the corresponding value. The governor has to be
in the list set by the slurm.conf option CpuFreqGovernors.

When \fBp2\fR is present, p1 will be the minimum scaling frequency and
p2 will be the maximum scaling frequency.

\fBp2\fR can be  [#### | medium | high | highm1] p2 must be greater than p1.

\fBp3\fR can be [Conservative | OnDemand | Performance | PowerSave | SchedUtil |
UserSpace]
which will set the governor to the corresponding value.

If \fBp3\fR is UserSpace, the frequency scaling_speed will be set by a power
or energy aware scheduling strategy to a value between p1 and p2 that lets the
job run within the site's power goal. The job may be delayed if p1 is higher
than a frequency that allows the job to run within the goal.

If the current frequency is < min, it will be set to min. Likewise,
if the current frequency is > max, it will be set to max.

Acceptable values at present include:
.RS
.TP 14
\fB####\fR
frequency in kilohertz
.IP

.TP
\fBLow\fR
the lowest available frequency
.IP

.TP
\fBHigh\fR
the highest available frequency
.IP

.TP
\fBHighM1\fR
(high minus one) will select the next highest available frequency
.IP

.TP
\fBMedium\fR
attempts to set a frequency in the middle of the available range
.IP

.TP
\fBConservative\fR
attempts to use the Conservative CPU governor
.IP

.TP
\fBOnDemand\fR
attempts to use the OnDemand CPU governor (the default value)
.IP

.TP
\fBPerformance\fR
attempts to use the Performance CPU governor
.IP

.TP
\fBPowerSave\fR
attempts to use the PowerSave CPU governor
.IP

.TP
\fBUserSpace\fR
attempts to use the UserSpace CPU governor
.IP

.TP
.RE

The following informational environment variable is set in the job
step when \fB\-\-cpu\-freq\fR option is requested.
.nf
        SLURM_CPU_FREQ_REQ
.fi

This environment variable can also be used to supply the value for the
CPU frequency request if it is set when the 'srun' command is issued.
The \fB\-\-cpu\-freq\fR on the command line will override the
environment variable value.  The form on the environment variable is
the same as the command line.
See the \fBENVIRONMENT VARIABLES\fR
section for a description of the SLURM_CPU_FREQ_REQ variable.

\fBNOTE\fR: This parameter is treated as a request, not a requirement.
If the job step's node does not support setting the CPU frequency, or
the requested value is outside the bounds of the legal frequencies, an
error is logged, but the job step is allowed to continue.

\fBNOTE\fR: Setting the frequency for just the CPUs of the job step
implies that the tasks are confined to those CPUs.  If task
confinement (i.e. the task/affinity TaskPlugin is enabled, or the task/cgroup
TaskPlugin is enabled with "ConstrainCores=yes" set in cgroup.conf) is not
configured, this parameter is ignored.

\fBNOTE\fR: When the step completes, the frequency and governor of each
selected CPU is reset to the previous values.

\fBNOTE\fR: When submitting jobs with  the \fB\-\-cpu\-freq\fR option
with linuxproc as the ProctrackType can cause jobs to run too quickly before
Accounting is able to poll for job information. As a result not all of
accounting information will be present.
.RE
.IP

.TP
\fB\-\-cpus\-per\-gpu\fR=<\fIncpus\fR>
Advise Slurm that ensuing job steps will require \fIncpus\fR processors per
allocated GPU.
Not compatible with the \fB\-\-cpus\-per\-task\fR option.
.IP

.TP
\fB\-c\fR, \fB\-\-cpus\-per\-task\fR=<\fIncpus\fR>
Advise Slurm that ensuing job steps will require \fIncpus\fR processors per
task. By default Slurm will allocate one processor per task.

For instance,
consider an application that has 4 tasks, each requiring 3 processors.  If our
cluster is comprised of quad\-processors nodes and we simply ask for
12 processors, the controller might give us only 3 nodes.  However, by using
the \-\-cpus\-per\-task=3 options, the controller knows that each task requires
3 processors on the same node, and the controller will grant an allocation
of 4 nodes, one for each of the 4 tasks.

\fBNOTE\fR: Beginning with 22.05, srun will not inherit the
\-\-cpus\-per\-task value requested by salloc or sbatch. It must be requested
again with the call to srun or set with the SRUN_CPUS_PER_TASK environment
variable if desired for the task(s).
.IP

.TP
\fB\-\-deadline\fR=<\fIOPT\fR>
remove the job if no ending is possible before
this deadline (start > (deadline \- time[\-min])).
Default is no deadline.  Valid time formats are:
.br
HH:MM[:SS] [AM|PM]
.br
MMDD[YY] or MM/DD[/YY] or MM.DD[.YY]
.br
MM/DD[/YY]\-HH:MM[:SS]
.br
YYYY\-MM\-DD[THH:MM[:SS]]]
.br
now[+\fIcount\fR[seconds(default)|minutes|hours|days|weeks]]
.IP

.TP
\fB\-\-delay\-boot\fR=<\fIminutes\fR>
Do not reboot nodes in order to satisfied this job's feature specification if
the job has been eligible to run for less than this time period.
If the job has waited for less than the specified period, it will use only
nodes which already have the specified features.
The argument is in units of minutes.
A default value may be set by a system administrator using the \fBdelay_boot\fR
option of the \fBSchedulerParameters\fR configuration parameter in the
slurm.conf file, otherwise the default value is zero (no delay).
.IP

.TP
\fB\-d\fR, \fB\-\-dependency\fR=<\fIdependency_list\fR>
Defer the start of this job until the specified dependencies have been
satisfied completed.
<\fIdependency_list\fR> is of the form
<\fItype:job_id[:job_id][,type:job_id[:job_id]]\fR> or
<\fItype:job_id[:job_id][?type:job_id[:job_id]]\fR>.
All dependencies must be satisfied if the "," separator is used.
Any dependency may be satisfied if the "?" separator is used.
Only one separator may be used. For instance:
.nf
-d afterok:20:21,afterany:23
.fi
means that the job can run only after a 0 return code of jobs 20 and 21
AND completion of job 23. However:
.nf
-d afterok:20:21?afterany:23
.fi
means that any of the conditions (afterok:20 OR afterok:21 OR afterany:23)
will be enough to release the job.
Many jobs can share the same dependency and these jobs may even belong to
different  users. The  value may be changed after job submission using the
scontrol command.
Dependencies on remote jobs are allowed in a federation.
Once a job dependency fails due to the termination state of a preceding job,
the dependent job will never be run, even if the preceding job is requeued and
has a different termination state in a subsequent execution.
.IP
.PD
.RS
.TP
\fBafter:job_id[[+time][:jobid[+time]...]]\fR
After the specified jobs start or are cancelled and 'time' in minutes from job
start or cancellation happens, this
job can begin execution. If no 'time' is given then there is no delay after
start or cancellation.
.IP

.TP
\fBafterany:job_id[:jobid...]\fR
This job can begin execution after the specified jobs have terminated.
This is the default dependency type.
.IP

.TP
\fBafterburstbuffer:job_id[:jobid...]\fR
This job can begin execution after the specified jobs have terminated and
any associated burst buffer stage out operations have completed.
.IP

.TP
\fBaftercorr:job_id[:jobid...]\fR
A task of this job array can begin execution after the corresponding task ID
in the specified job has completed successfully (ran to completion with an
exit code of zero).
.IP

.TP
\fBafternotok:job_id[:jobid...]\fR
This job can begin execution after the specified jobs have terminated
in some failed state (non\-zero exit code, node failure, timed out, etc).
.IP

.TP
\fBafterok:job_id[:jobid...]\fR
This job can begin execution after the specified jobs have successfully
executed (ran to completion with an exit code of zero).
.IP

.TP
\fBsingleton\fR
This job can begin execution after any previously launched jobs
sharing the same job name and user have terminated.
In other words, only one job by that name and owned by that user can be running
or suspended at any point in time.
In a federation, a singleton dependency must be fulfilled on all clusters
unless DependencyParameters=disable_remote_singleton is used in slurm.conf.
.RE
.IP

.TP
\fB\-m\fR, \fB\-\-distribution\fR={*|block|cyclic|arbitrary|plane=<\fIsize\fR>}[:{*|block|cyclic|fcyclic}[:{*|block|cyclic|fcyclic}]][,{Pack|NoPack}]

Specify alternate distribution methods for remote processes.
For job allocation, this sets environment variables that will be used by
subsequent srun requests and also affects which cores will be selected for
job allocation.

This option controls the distribution of tasks to the nodes on which
resources have been allocated, and the distribution of those resources
to tasks for binding (task affinity). The first distribution
method (before the first ":") controls the distribution of tasks to nodes. 
The second distribution method (after the first ":")
controls the distribution of allocated CPUs across sockets for binding
to tasks. The third distribution method (after the second ":") controls
the distribution of allocated CPUs across cores for binding to tasks.
The second and third distributions apply only if task affinity is enabled.
The third distribution is supported only if the task/cgroup plugin is
configured. The default value for each distribution type is specified by *.

Note that with select/cons_res and select/cons_tres, the number of CPUs
allocated to each socket and node may be different. Refer to
https://slurm.schedmd.com/mc_support.html
for more information on resource allocation, distribution of tasks to
nodes, and binding of tasks to CPUs.
.RS
First distribution method (distribution of tasks across nodes):

.TP
.B *
Use the default method for distributing tasks to nodes (block).
.IP

.TP
.B block
The block distribution method will distribute tasks to a node such
that consecutive tasks share a node. For example, consider an
allocation of three nodes each with two cpus. A four\-task block
distribution request will distribute those tasks to the nodes with
tasks one and two on the first node, task three on the second node,
and task four on the third node.  Block distribution is the default
behavior if the number of tasks exceeds the number of allocated nodes.
.IP

.TP
.B cyclic
The cyclic distribution method will distribute tasks to a node such
that consecutive tasks are distributed over consecutive nodes (in a
round\-robin fashion). For example, consider an allocation of three
nodes each with two cpus. A four\-task cyclic distribution request
will distribute those tasks to the nodes with tasks one and four on
the first node, task two on the second node, and task three on the
third node.
Note that when SelectType is select/cons_res, the same number of CPUs
may not be allocated on each node. Task distribution will be
round\-robin among all the nodes with CPUs yet to be assigned to tasks.
Cyclic distribution is the default behavior if the number
of tasks is no larger than the number of allocated nodes.
.IP

.TP
.B plane
The tasks are distributed in blocks of size <\fIsize\fR>. The size must be given
or SLURM_DIST_PLANESIZE must be set. The number of tasks
distributed to each node is the same as for cyclic distribution, but the
taskids assigned to each node depend on the plane size. Additional distribution
specifications cannot be combined with this option.
For more details (including examples and diagrams), please see
https://slurm.schedmd.com/mc_support.html and
https://slurm.schedmd.com/dist_plane.html
.IP

.TP
.B arbitrary
The arbitrary method of distribution will allocate processes in\-order
as listed in file designated by the environment variable
SLURM_HOSTFILE.  If this variable is listed it will over ride any
other method specified.  If not set the method will default to block.
Inside the hostfile must contain at minimum the number of hosts
requested and be one per line or comma separated.  If specifying a
task count (\fB\-n\fR, \fB\-\-ntasks\fR=<\fInumber\fR>), your tasks
will be laid out on the nodes in the order of the file.
.br
\fBNOTE\fR: The arbitrary distribution option on a job allocation only
controls the nodes to be allocated to the job and not the allocation of
CPUs on those nodes. This option is meant primarily to control a job step's
task layout in an existing job allocation for the srun command.
.br
\fBNOTE\fR: If the number of tasks is given and a list of requested nodes is
also given, the number of nodes used from that list will be reduced to match
that of the number of tasks if the number of nodes in the list is greater than
the number of tasks.
.IP

.LP
Second distribution method (distribution of CPUs across sockets for binding):

.TP
.B *
Use the default method for distributing CPUs across sockets (cyclic).
.IP

.TP
.B block
The block distribution method will distribute allocated CPUs 
consecutively from the same socket for binding to tasks, before using
the next consecutive socket.
.IP

.TP
.B cyclic
The cyclic distribution method will distribute allocated CPUs for
binding to a given task consecutively from the same socket, and
from the next consecutive socket for the next task, in a 
round\-robin fashion across sockets. 
Tasks requiring more than one CPU will have all of those CPUs allocated on a
single socket if possible.
.IP

.TP
.B fcyclic
The fcyclic distribution method will distribute allocated CPUs 
for binding to tasks from consecutive sockets in a
round\-robin fashion across the sockets.
Tasks requiring more than one CPU will have each CPUs allocated in a cyclic
fashion across sockets.
.IP

.LP
Third distribution method (distribution of CPUs across cores for binding):

.TP
.B *
Use the default method for distributing CPUs across cores
(inherited from second distribution method).
.IP

.TP
.B block
The block distribution method will distribute allocated CPUs 
consecutively from the same core for binding to tasks, before using
the next consecutive core.
.IP

.TP
.B cyclic
The cyclic distribution method will distribute allocated CPUs for
binding to a given task consecutively from the same core, and
from the next consecutive core for the next task, in a 
round\-robin fashion across cores. 
.IP

.TP
.B fcyclic
The fcyclic distribution method will distribute allocated CPUs 
for binding to tasks from consecutive cores in a
round\-robin fashion across the cores.
.IP

.LP
Optional control for task distribution over nodes:

.TP
.B Pack
Rather than evenly distributing a job step's tasks evenly across its allocated
nodes, pack them as tightly as possible on the nodes.
This only applies when the "block" task distribution method is used.
.IP

.TP
.B NoPack
Rather than packing a job step's tasks as tightly as possible on the nodes,
distribute them evenly.
This user option will supersede the SelectTypeParameters CR_Pack_Nodes
configuration parameter.
.RE
.IP

.TP
\fB\-x\fR, \fB\-\-exclude\fR=<\fInode_name_list\fR>
Explicitly exclude certain nodes from the resources granted to the job.
.IP

.TP
\fB\-\-exclusive\fR[={user|mcs}]
The job allocation can not share nodes with other running jobs (or just other
users with the "=user" option or with the "=mcs" option).
If user/mcs are not specified (i.e. the job allocation can not share nodes with
other running jobs), the job is allocated all CPUs and GRES on all nodes in the
allocation, but is only allocated as much memory as it requested. This is by
design to support gang scheduling, because suspended jobs still reside in
memory. To request all the memory on a node, use \fB\-\-mem=0\fR.
The default shared/exclusive behavior depends on system configuration and the
partition's \fBOverSubscribe\fR option takes precedence over the job's option.
NOTE: Since shared GRES (MPS) cannot be allocated at the same time as a sharing
GRES (GPU) this option only allocates all sharing GRES and no underlying shared
GRES.

\fBNOTE\fR: This option is mutually exclusive with \fB\-\-oversubscribe\fR.
.IP

.TP
\fB\-B\fR, \fB\-\-extra\-node\-info\fR=<\fIsockets\fR>[:\fIcores\fR[:\fIthreads\fR]]
Restrict node selection to nodes with at least the specified number of
sockets, cores per socket and/or threads per core.
.br
\fBNOTE\fR: These options do not specify the resource allocation size.
Each value specified is considered a minimum.
An asterisk (*) can be used as a placeholder indicating that all available
resources of that type are to be utilized. Values can also be specified as
min\-max. The individual levels can also be specified in separate options if
desired:
.nf
    \fB\-\-sockets\-per\-node\fR=<\fIsockets\fR>
    \fB\-\-cores\-per\-socket\fR=<\fIcores\fR>
    \fB\-\-threads\-per\-core\fR=<\fIthreads\fR>
.fi
If task/affinity plugin is enabled, then specifying an allocation in this
manner also results in subsequently launched tasks being bound to threads
if the \fB\-B\fR option specifies a thread count, otherwise an option of
\fIcores\fR if a core count is specified, otherwise an option of \fIsockets\fR.
If SelectType is configured to select/cons_res, it must have a parameter of
CR_Core, CR_Core_Memory, CR_Socket, or CR_Socket_Memory for this option
to be honored.
If not specified, the scontrol show job will display 'ReqS:C:T=*:*:*'. This
option applies to job allocations.
.br
\fBNOTE\fR: This option is mutually exclusive with \fB\-\-hint\fR,
\fB\-\-threads\-per\-core\fR and \fB\-\-ntasks\-per\-core\fR.
.br
\fBNOTE\fR: This option may implicitly set the number of tasks (if \fB\-n\fR
was not specified) as one task per requested thread.
.IP

.TP
\fB\-\-get\-user\-env\fR[=\fItimeout\fR][\fImode\fR]
This option will load login environment variables for the user specified
in the \fB\-\-uid\fR option.
The environment variables are retrieved by running something along the lines of
"su \- <username> \-c /usr/bin/env" and parsing the output.
Be aware that any environment variables already set in salloc's environment
will take precedence over any environment variables in the user's
login environment.
The optional \fItimeout\fR value is in seconds. Default value is 3 seconds.
The optional \fImode\fR value controls the "su" options.
With a \fImode\fR value of "S", "su" is executed without the "\-" option.
With a \fImode\fR value of "L", "su" is executed with the "\-" option,
replicating the login environment.
If \fImode\fR is not specified, the mode established at Slurm build time
is used.
Examples of use include "\-\-get\-user\-env", "\-\-get\-user\-env=10"
"\-\-get\-user\-env=10L", and "\-\-get\-user\-env=S".
NOTE: This option only works if the caller has an
effective uid of "root".
.IP

.TP
\fB\-\-gid\fR=<\fIgroup\fR>
Submit the job with the specified \fIgroup\fR's group access permissions.
\fIgroup\fR may be the group name or the numerical group ID.
In the default Slurm configuration, this option is only valid when used
by the user root.
.IP

.TP
\fB\-\-gpu\-bind\fR=[verbose,]<\fItype\fR>
Bind tasks to specific GPUs.
By default every spawned task can access every GPU allocated to the step.
If "verbose," is specified before <\fItype\fR>, then print out GPU binding
debug information to the stderr of the tasks. GPU binding is ignored if there is
only one task.

Supported \fItype\fR options:
.IP
.RS
.TP 10
\fBclosest\fR
Bind each task to the GPU(s) which are closest.
In a NUMA environment, each task may be bound to more than one GPU (i.e.
all GPUs in that NUMA environment).
.IP

.TP
\fBmap_gpu:<list>\fR
Bind by setting GPU masks on tasks (or ranks) as specified where <list> is
<gpu_id_for_task_0>,<gpu_id_for_task_1>,... GPU IDs are interpreted as decimal
values.
If the number of tasks (or ranks) exceeds the number of elements in this list,
elements in the list will be reused as needed starting from the beginning of the
list. To simplify support for large task counts, the lists may follow a map with
an asterisk and repetition count. For example "map_gpu:0*4,1*4".
If the task/cgroup plugin is used and ConstrainDevices is set in cgroup.conf,
then the GPU IDs are zero\-based indexes relative to the GPUs allocated to the
job (e.g. the first GPU is 0, even if the global ID is 3). Otherwise, the GPU
IDs are global IDs, and all GPUs on each node in the job should be allocated for
predictable binding results.
.IP

.TP
\fBmask_gpu:<list>\fR
Bind by setting GPU masks on tasks (or ranks) as specified where <list> is
<gpu_mask_for_task_0>,<gpu_mask_for_task_1>,... The mapping is specified for
a node and identical mapping is applied to the tasks on every node (i.e. the
lowest task ID on each node is mapped to the first mask specified in the list,
etc.). GPU masks are always interpreted as hexadecimal values but can be
preceded with an optional '0x'. To simplify support for large task counts, the
lists may follow a map with an asterisk and repetition count.
For example "mask_gpu:0x0f*4,0xf0*4".
If the task/cgroup plugin is used and ConstrainDevices is set in cgroup.conf,
then the GPU IDs are zero\-based indexes relative to the GPUs allocated to the
job (e.g. the first GPU is 0, even if the global ID is 3). Otherwise, the GPU
IDs are global IDs, and all GPUs on each node in the job should be allocated for
predictable binding results.
.IP

.TP
\fBnone\fR
Do not bind tasks to GPUs (turns off binding if \-\-gpus\-per\-task is
requested).
.IP

.TP
\fBper_task:<gpus_per_task>\fR
Each task will be bound to the number of gpus specified in
\fI<gpus_per_task>\fR. Gpus are assigned in order to tasks. The first task will
be assigned the first x number of gpus on the node etc.
.IP

.TP
\fBsingle:<tasks_per_gpu>\fR
Like \fI\-\-gpu\-bind=closest\fR, except that each task can only be bound to a
single GPU, even when it can be bound to multiple GPUs that are equally close.
The GPU to bind to is determined by \fI<tasks_per_gpu>\fR, where the
first \fI<tasks_per_gpu>\fR tasks are bound to the first GPU available, the
second \fI<tasks_per_gpu>\fR tasks are bound to the second GPU available, etc.
This is basically a block distribution of tasks onto available GPUs, where the
available GPUs are determined by the socket affinity of the task and the socket
affinity of the GPUs as specified in gres.conf's \fICores\fR parameter.
.RE
.IP

.TP
\fB\-\-gpu\-freq\fR=[<\fItype\fR]=\fIvalue\fR>[,<\fItype\fR=\fIvalue\fR>][,verbose]
Request that GPUs allocated to the job are configured with specific frequency
values.
This option can be used to independently configure the GPU and its memory
frequencies.
After the job is completed, the frequencies of all affected GPUs will be reset
to the highest possible values.
In some cases, system power caps may override the requested values.
The field \fItype\fR can be "memory".
If \fItype\fR is not specified, the GPU frequency is implied.
The \fIvalue\fR field can either be "low", "medium", "high", "highm1" or
a numeric value in megahertz (MHz).
If the specified numeric value is not possible, a value as close as
possible will be used. See below for definition of the values.
The \fIverbose\fR option causes current GPU frequency information to be logged.
Examples of use include "\-\-gpu\-freq=medium,memory=high" and
"\-\-gpu\-freq=450".

Supported \fIvalue\fR definitions:
.IP
.RS
.TP 10
\fBlow\fR
the lowest available frequency.
.IP

.TP
\fBmedium\fR
attempts to set a frequency in the middle of the available range.
.IP

.TP
\fBhigh\fR
the highest available frequency.
.IP

.TP
\fBhighm1\fR
(high minus one) will select the next highest available frequency.
.RE
.IP

.TP
\fB\-G\fR, \fB\-\-gpus\fR=[\fItype\fR:]<\fInumber\fR>
Specify the total number of GPUs required for the job.
An optional GPU type specification can be supplied.
For example "\-\-gpus=volta:3".
Multiple options can be requested in a comma separated list, for example:
"\-\-gpus=volta:3,kepler:1".
See also the \fB\-\-gpus\-per\-node\fR, \fB\-\-gpus\-per\-socket\fR and
\fB\-\-gpus\-per\-task\fR options.
.br
\fBNOTE\fR: The allocation has to contain at least one GPU per node.
.IP

.TP
\fB\-\-gpus\-per\-node\fR=[\fItype\fR:]<\fInumber\fR>
Specify the number of GPUs required for the job on each node included in
the job's resource allocation.
An optional GPU type specification can be supplied.
For example "\-\-gpus\-per\-node=volta:3".
Multiple options can be requested in a comma separated list, for example:
"\-\-gpus\-per\-node=volta:3,kepler:1".
See also the \fB\-\-gpus\fR, \fB\-\-gpus\-per\-socket\fR and
\fB\-\-gpus\-per\-task\fR options.
.IP

.TP
\fB\-\-gpus\-per\-socket\fR=[\fItype\fR:]<\fInumber\fR>
Specify the number of GPUs required for the job on each socket included in
the job's resource allocation.
An optional GPU type specification can be supplied.
For example "\-\-gpus\-per\-socket=volta:3".
Multiple options can be requested in a comma separated list, for example:
"\-\-gpus\-per\-socket=volta:3,kepler:1".
Requires job to specify a sockets per node count ( \-\-sockets\-per\-node).
See also the \fB\-\-gpus\fR, \fB\-\-gpus\-per\-node\fR and
\fB\-\-gpus\-per\-task\fR options.
.IP

.TP
\fB\-\-gpus\-per\-task\fR=[\fItype\fR:]<\fInumber\fR>
Specify the number of GPUs required for the job on each task to be spawned
in the job's resource allocation.
An optional GPU type specification can be supplied.
For example "\-\-gpus\-per\-task=volta:1". Multiple options can be
requested in a comma separated list, for example:
"\-\-gpus\-per\-task=volta:3,kepler:1". See also the \fB\-\-gpus\fR,
\fB\-\-gpus\-per\-socket\fR and \fB\-\-gpus\-per\-node\fR options.
This option requires an explicit task count, e.g. \-n, \-\-ntasks or "\-\-gpus=X
\-\-gpus\-per\-task=Y" rather than an ambiguous range of nodes with \-N, \-\-nodes.
This option will implicitly set \-\-gpu\-bind=per_task:<gpus_per_task>, but that
can be overridden with an explicit \-\-gpu\-bind specification.
.br
.IP

.TP
\fB\-\-gres\fR=<\fIlist\fR>
Specifies a comma\-delimited list of generic consumable resources.
The format of each entry on the list is "name[[:type]:count]".
The name is that of the consumable resource.
The count is the number of those resources with a default value of 1.
The count can have a suffix of
"k" or "K" (multiple of 1024),
"m" or "M" (multiple of 1024 x 1024),
"g" or "G" (multiple of 1024 x 1024 x 1024),
"t" or "T" (multiple of 1024 x 1024 x 1024 x 1024),
"p" or "P" (multiple of 1024 x 1024 x 1024 x 1024 x 1024).
The specified resources will be allocated to the job on each node.
The available generic consumable resources is configurable by the system
administrator.
A list of available generic consumable resources will be printed and the
command will exit if the option argument is "help".
Examples of use include "\-\-gres=gpu:2", "\-\-gres=gpu:kepler:2", and
"\-\-gres=help".
.IP

.TP
\fB\-\-gres\-flags\fR=<\fItype\fR>
Specify generic resource task binding options.
.IP
.RS
.TP
.B disable\-binding
Disable filtering of CPUs with respect to generic resource locality.
This option is currently required to use more CPUs than are bound to a GRES
(i.e. if a GPU is bound to the CPUs on one socket, but resources on more than
one socket are required to run the job).
This option may permit a job to be allocated resources sooner than otherwise
possible, but may result in lower job performance.
.br
\fBNOTE\fR: This option is specific to \fBSelectType=cons_res\fR.
.IP

.TP
.B enforce\-binding
The only CPUs available to the job will be those bound to the selected
GRES (i.e. the CPUs identified in the gres.conf file will be strictly
enforced). This option may result in delayed initiation of a job.
For example a job requiring two GPUs and one CPU will be delayed until both
GPUs on a single socket are available rather than using GPUs bound to separate
sockets, however, the application performance may be improved due to improved
communication speed.
Requires the node to be configured with more than one socket and resource
filtering will be performed on a per\-socket basis.
.br
\fBNOTE\fR: This option is specific to \fBSelectType=cons_tres\fR.
.RE
.IP

.TP
\fB\-h\fR, \fB\-\-help\fR
Display help information and exit.
.IP

.TP
\fB\-\-hint\fR=<\fItype\fR>
Bind tasks according to application hints.
.br
\fBNOTE\fR: This option cannot be used in conjunction with
\fB\-\-ntasks\-per\-core\fR, \fB\-\-threads\-per\-core\fR or \fB\-B\fR. If
\fB\-\-hint\fR is specified as a command line argument, it will take
precedence over the environment.
.IP
.RS
.TP
.B compute_bound
Select settings for compute bound applications:
use all cores in each socket, one thread per core.
.IP

.TP
.B memory_bound
Select settings for memory bound applications:
use only one core in each socket, one thread per core.
.IP

.TP
.B [no]multithread
[don't] use extra threads with in\-core multi\-threading
which can benefit communication intensive applications.
Only supported with the task/affinity plugin.
.IP

.TP
.B help
show this help message
.RE
.IP

.TP
\fB\-H, \-\-hold\fR
Specify the job is to be submitted in a held state (priority of zero).
A held job can now be released using scontrol to reset its priority
(e.g. "\fIscontrol release <job_id>\fR").
.IP

.TP
\fB\-I\fR, \fB\-\-immediate\fR[=<\fIseconds\fR>]
exit if resources are not available within the
time period specified.
If no argument is given (seconds defaults to 1), resources must be available
immediately for the request to succeed. If \fBdefer\fR is configured in
\fBSchedulerParameters\fR and seconds=1 the allocation request will fail
immediately; \fBdefer\fR conflicts and takes precedence over this option.
By default, \fB\-\-immediate\fR is off, and the command
will block until resources become available. Since this option's
argument is optional, for proper parsing the single letter option must
be followed immediately with the value and not include a space between
them. For example "\-I60" and not "\-I 60".
.IP

.TP
\fB\-J\fR, \fB\-\-job\-name\fR=<\fIjobname\fR>
Specify a name for the job allocation. The specified name will appear along with
the job id number when querying running jobs on the system.  The default job
name is the name of the "command" specified on the command line.
.IP

.TP
\fB\-K\fR, \fB\-\-kill\-command\fR[=\fIsignal\fR]
salloc always runs a user\-specified command once the allocation is
granted.  salloc will wait indefinitely for that command to exit.
If you specify the \fB\-\-kill\-command\fR option salloc will send a signal to
your command any time that the Slurm controller tells salloc that its job
allocation has been revoked. The job allocation can be revoked for a
couple of reasons: someone used \fBscancel\fR to revoke the allocation,
or the allocation reached its time limit.  If you do not specify a signal
name or number and Slurm is configured to signal the spawned command at job
termination, the default signal is SIGHUP for interactive and SIGTERM for
non\-interactive sessions. Since this option's argument is optional,
for proper parsing the single letter option must be followed
immediately with the value and not include a space between them. For
example "\-K1" and not "\-K 1".
.IP

.TP
\fB\-L\fR, \fB\-\-licenses\fR=<\fIlicense\fR>[@\fIdb\fR][:\fIcount\fR][,\fIlicense\fR[@\fIdb\fR][:\fIcount\fR]...]
Specification of licenses (or other resources available on all
nodes of the cluster) which must be allocated to this job.
License names can be followed by a colon and count
(the default count is one).
Multiple license names should be comma separated (e.g.
"\-\-licenses=foo:4,bar").

\fBNOTE\fR: When submitting heterogeneous jobs, license requests
may only be made on the first component job.
For example "salloc \-L ansys:2 :".
.IP

.TP
\fB\-\-mail\-type\fR=<\fItype\fR>
Notify user by email when certain event types occur.
Valid \fItype\fR values are NONE, BEGIN, END, FAIL, REQUEUE, ALL (equivalent to
BEGIN, END, FAIL, INVALID_DEPEND, REQUEUE, and STAGE_OUT), INVALID_DEPEND
(dependency never satisfied), STAGE_OUT (burst buffer stage out and teardown
completed), TIME_LIMIT, TIME_LIMIT_90 (reached 90 percent of time limit),
TIME_LIMIT_80 (reached 80 percent of time limit), and TIME_LIMIT_50 (reached 50
percent of time limit).
Multiple \fItype\fR values may be specified in a comma separated list.
The user to be notified is indicated with \fB\-\-mail\-user\fR.
.IP

.TP
\fB\-\-mail\-user\fR=<\fIuser\fR>
User to receive email notification of state changes as defined by
\fB\-\-mail\-type\fR.
The default value is the submitting user.
.IP

.TP
\fB\-\-mcs\-label\fR=<\fImcs\fR>
Used only when the mcs/group plugin is enabled.
This parameter is a group among the groups of the user.
Default value is calculated by the Plugin mcs if it's enabled.
.IP

.TP
\fB\-\-mem\fR=<\fIsize\fR>[\fIunits\fR]
Specify the real memory required per node.
Default units are megabytes.
Different units can be specified using the suffix [K|M|G|T].
Default value is \fBDefMemPerNode\fR and the maximum value is
\fBMaxMemPerNode\fR. If configured, both of parameters can be
seen using the \fBscontrol show config\fR command.
This parameter would generally be used if whole nodes
are allocated to jobs (\fBSelectType=select/linear\fR).
Also see \fB\-\-mem\-per\-cpu\fR and \fB\-\-mem\-per\-gpu\fR.
The \fB\-\-mem\fR, \fB\-\-mem\-per\-cpu\fR and \fB\-\-mem\-per\-gpu\fR
options are mutually exclusive. If \fB\-\-mem\fR, \fB\-\-mem\-per\-cpu\fR or
\fB\-\-mem\-per\-gpu\fR are specified as command line arguments, then they will
take precedence over the environment.

NOTE: A memory size specification of zero is treated as a special case and
grants the job access to all of the memory on each node.

NOTE: Enforcement of memory limits currently relies upon the task/cgroup plugin
or enabling of accounting, which samples memory use on a periodic basis (data
need not be stored, just collected). In both cases memory use is based upon
the job's Resident Set Size (RSS). A task may exceed the memory limit until
the next periodic accounting sample.
.IP

.TP
\fB\-\-mem\-bind\fR=[{quiet|verbose},]<\fItype\fR>
Bind tasks to memory. Used only when the task/affinity plugin is enabled
and the NUMA memory functions are available.
\fBNote that the resolution of CPU and memory binding
may differ on some architectures.\fR For example, CPU binding may be performed
at the level of the cores within a processor while memory binding will
be performed at the level of nodes, where the definition of "nodes"
may differ from system to system.
By default no memory binding is performed; any task using any CPU can use
any memory. This option is typically used to ensure that each task is bound to
the memory closest to its assigned CPU. \fBThe use of any type other than
"none" or "local" is not recommended.\fR

NOTE: To have Slurm always report on the selected memory binding for
all commands executed in a shell, you can enable verbose mode by
setting the SLURM_MEM_BIND environment variable value to "verbose".

The following informational environment variables are set when
\fB\-\-mem\-bind\fR is in use:

.nf
	SLURM_MEM_BIND_LIST
	SLURM_MEM_BIND_PREFER
	SLURM_MEM_BIND_SORT
	SLURM_MEM_BIND_TYPE
	SLURM_MEM_BIND_VERBOSE
.fi

See the \fBENVIRONMENT VARIABLES\fR section for a more detailed description
of the individual SLURM_MEM_BIND* variables.

Supported options include:
.IP
.RS
.TP
.B help
show this help message
.IP

.TP
.B local
Use memory local to the processor in use
.IP

.TP
.B map_mem:<list>
Bind by setting memory masks on tasks (or ranks) as specified where <list> is
<numa_id_for_task_0>,<numa_id_for_task_1>,...
The mapping is specified for a node and identical mapping is applied to the
tasks on every node (i.e. the lowest task ID on each node is mapped to the
first ID specified in the list, etc.).
NUMA IDs are interpreted as decimal values unless they are preceded
with '0x' in which case they interpreted as hexadecimal values.
If the number of tasks (or ranks) exceeds the number of elements in this list,
elements in the list will be reused as needed starting from the beginning of
the list.
To simplify support for large task counts, the lists may follow a map with an
asterisk and repetition count.
For example "map_mem:0x0f*4,0xf0*4".
For predictable binding results, all CPUs for each node in the job should be
allocated to the job.
.IP

.TP
.B mask_mem:<list>
Bind by setting memory masks on tasks (or ranks) as specified where <list> is
<numa_mask_for_task_0>,<numa_mask_for_task_1>,...
The mapping is specified for a node and identical mapping is applied to the
tasks on every node (i.e. the lowest task ID on each node is mapped to the
first mask specified in the list, etc.).
NUMA masks are \fBalways\fR interpreted as hexadecimal values.
Note that masks must be preceded with a '0x' if they don't begin
with [0\-9] so they are seen as numerical values.
If the number of tasks (or ranks) exceeds the number of elements in this list,
elements in the list will be reused as needed starting from the beginning of
the list.
To simplify support for large task counts, the lists may follow a mask with an
asterisk and repetition count.
For example "mask_mem:0*4,1*4".
For predictable binding results, all CPUs for each node in the job should be
allocated to the job.
.IP

.TP
.B no[ne]
don't bind tasks to memory (default)
.IP

.TP
.B p[refer]
Prefer use of first specified NUMA node, but permit
 use of other available NUMA nodes.
.IP

.TP
.B q[uiet]
quietly bind before task runs (default)
.IP

.TP
.B rank
bind by task rank (not recommended)
.IP

.TP
.B sort
sort free cache pages (run zonesort on Intel KNL nodes)
.IP

.TP
.B v[erbose]
verbosely report binding before task runs
.RE
.IP

.TP
\fB\-\-mem\-per\-cpu\fR=<\fIsize\fR>[\fIunits\fR]
Minimum memory required per usable allocated CPU.
Default units are megabytes.
Different units can be specified using the suffix [K|M|G|T].
The default value is \fBDefMemPerCPU\fR and the maximum value is
\fBMaxMemPerCPU\fR (see exception below). If configured, both parameters can be
seen using the \fBscontrol show config\fR command.
Note that if the job's \fB\-\-mem\-per\-cpu\fR value exceeds the configured
\fBMaxMemPerCPU\fR, then the user's limit will be treated as a memory limit
per task; \fB\-\-mem\-per\-cpu\fR will be reduced to a value no larger than
\fBMaxMemPerCPU\fR; \fB\-\-cpus\-per\-task\fR will be set and the value of
\fB\-\-cpus\-per\-task\fR multiplied by the new \fB\-\-mem\-per\-cpu\fR
value will equal the original \fB\-\-mem\-per\-cpu\fR value specified by
the user.
This parameter would generally be used if individual processors
are allocated to jobs (\fBSelectType=select/cons_res\fR).
If resources are allocated by core, socket, or whole nodes, then the number
of CPUs allocated to a job may be higher than the task count and the value
of \fB\-\-mem\-per\-cpu\fR should be adjusted accordingly.
Also see \fB\-\-mem\fR and \fB\-\-mem\-per\-gpu\fR.
The \fB\-\-mem\fR, \fB\-\-mem\-per\-cpu\fR and \fB\-\-mem\-per\-gpu\fR
options are mutually exclusive.

NOTE: If the final amount of memory requested by a job
can't be satisfied by any of the nodes configured in the
partition, the job will be rejected.
This could happen if \fB\-\-mem\-per\-cpu\fR is used with the
\fB\-\-exclusive\fR option for a job allocation and \fB\-\-mem\-per\-cpu\fR
times the number of CPUs on a node is greater than the total memory of that
node.

\fBNOTE\fR: This applies to \fBusable\fR allocated CPUs in a job allocation.
This is important when more than one thread per core is configured.
If a job requests \-\-threads\-per\-core with fewer threads on a core than
exist on the core (or \-\-hint=nomultithread which implies
\-\-threads\-per\-core=1), the job will be unable to use those extra threads on
the core and those threads will not be included in the memory per CPU
calculation. But if the job has access to all threads on the core, those threads
will be included in the memory per CPU calculation even if the job did not
explicitly request those threads.

In the following examples, each core has two threads.

In this first example, two tasks can run on separate hyperthreads
in the same core because \-\-threads\-per\-core is not used. The
third task uses both threads of the second core. The allocated
memory per cpu includes all threads:

.nf
.ft B
$ salloc \-n3 \-\-mem\-per\-cpu=100
salloc: Granted job allocation 17199
$ sacct \-j $SLURM_JOB_ID \-X \-o jobid%7,reqtres%35,alloctres%35
  JobID                             ReqTRES                           AllocTRES
\-\-\-\-\-\-\- \-\-\-\-\-\-\-\-\-\-\-\-\-\-\-\-\-\-\-\-\-\-\-\-\-\-\-\-\-\-\-\-\-\-\- \-\-\-\-\-\-\-\-\-\-\-\-\-\-\-\-\-\-\-\-\-\-\-\-\-\-\-\-\-\-\-\-\-\-\-
  17199     billing=3,cpu=3,mem=300M,node=1     billing=4,cpu=4,mem=400M,node=1
.ft
.fi

In this second example, because of \-\-threads\-per\-core=1, each
task is allocated an entire core but is only able to use one
thread per core. Allocated CPUs includes all threads on each
core. However, allocated memory per cpu includes only the
usable thread in each core.

.nf
.ft B
$ salloc \-n3 \-\-mem\-per\-cpu=100 \-\-threads\-per\-core=1
salloc: Granted job allocation 17200
$ sacct \-j $SLURM_JOB_ID \-X \-o jobid%7,reqtres%35,alloctres%35
  JobID                             ReqTRES                           AllocTRES
\-\-\-\-\-\-\- \-\-\-\-\-\-\-\-\-\-\-\-\-\-\-\-\-\-\-\-\-\-\-\-\-\-\-\-\-\-\-\-\-\-\- \-\-\-\-\-\-\-\-\-\-\-\-\-\-\-\-\-\-\-\-\-\-\-\-\-\-\-\-\-\-\-\-\-\-\-
  17200     billing=3,cpu=3,mem=300M,node=1     billing=6,cpu=6,mem=300M,node=1
.ft
.fi
.IP

.TP
\fB\-\-mem\-per\-gpu\fR=<\fIsize\fR>[\fIunits\fR]
Minimum memory required per allocated GPU.
Default units are megabytes.
Different units can be specified using the suffix [K|M|G|T].
Default value is \fBDefMemPerGPU\fR and is available on both a global and
per partition basis.
If configured, the parameters can be seen using the \fBscontrol show config\fR
and \fBscontrol show partition\fR commands.
Also see \fB\-\-mem\fR.
The \fB\-\-mem\fR, \fB\-\-mem\-per\-cpu\fR and \fB\-\-mem\-per\-gpu\fR
options are mutually exclusive.
.IP

.TP
\fB\-\-mincpus\fR=<\fIn\fR>
Specify a minimum number of logical cpus/processors per node.
.IP

.TP
\fB\-\-network\fR=<\fItype\fR>
Specify information pertaining to the switch or network.
The interpretation of \fItype\fR is system dependent.
This option is supported when running Slurm on a Cray natively.  It is
used to request using Network Performance Counters.
Only one value per request is valid.
All options are case in\-sensitive.
In this configuration supported values include:
.IP
.RS
.TP 6
\fBsystem\fR
Use the system\-wide network performance counters. Only nodes requested
will be marked in use for the job allocation.  If the job does not
fill up the entire system the rest of the nodes are not
able to be used by other jobs using NPC, if idle their state will appear as
PerfCnts.  These nodes are still available for other jobs not using NPC.
.IP

.TP
\fBblade\fR
Use the blade network performance counters. Only nodes requested
will be marked in use for the job allocation.  If the job does not
fill up the entire blade(s) allocated to the job those blade(s) are not
able to be used by other jobs using NPC, if idle their state will appear as
PerfCnts.  These nodes are still available for other jobs not using NPC.
.RE
.IP

In all cases the job allocation request \fBmust specify the
\-\-exclusive option\fR.  Otherwise the request will be denied.

Also with any of these options steps are not allowed to share blades,
so resources would remain idle inside an allocation if the step
running on a blade does not take up all the nodes on the blade.
.IP

.TP
\fB\-\-nice\fR[=\fIadjustment\fR]
Run the job with an adjusted scheduling priority within Slurm. With no
adjustment value the scheduling priority is decreased by 100. A negative nice
value increases the priority, otherwise decreases it. The adjustment range is
+/\- 2147483645. Only privileged users can specify a negative adjustment.
.IP

.TP
\fB\-\-no\-bell\fR
Silence salloc's use of the terminal bell. Also see the option \fB\-\-bell\fR.
.IP

.TP
\fB\-k\fR, \fB\-\-no\-kill\fR[=off]
Do not automatically terminate a job if one of the nodes it has been
allocated fails.  The user will assume the responsibilities for fault\-tolerance
should a node fail.  When there is a node failure, any active job steps (usually
MPI jobs) on that node will almost certainly suffer a fatal error, but with
\fB\-\-no\-kill\fR, the job allocation will not be revoked so the user may
launch new job steps on the remaining nodes in their allocation.

Specify an optional argument of "off" disable the effect of the
\fBSALLOC_NO_KILL\fR environment variable.

By default Slurm terminates the entire job allocation if any node fails in its
range of allocated nodes.
.IP

.TP
\fB\-\-no\-shell\fR
immediately exit after allocating resources, without running a
command. However, the Slurm job will still be created and will remain
active and will own the allocated resources as long as it is active.
You will have a Slurm job id with no associated processes or
tasks. You can submit \fBsrun\fR commands against this resource allocation,
if you specify the \fB\-\-jobid=\fR option with the job id of this Slurm job.
Or, this can be used to temporarily reserve a set of resources so that
other jobs cannot use them for some period of time.  (Note that the
Slurm job is subject to the normal constraints on jobs, including time
limits, so that eventually the job will terminate and the resources
will be freed, or you can terminate the job manually using the
\fBscancel\fR command.)
.IP

.TP
\fB\-F\fR, \fB\-\-nodefile\fR=<\fInode_file\fR>
Much like \fB\-\-nodelist\fR, but the list is contained in a file of name
\fInode file\fR.  The node names of the list may also span multiple lines
in the file.    Duplicate node names in the file will be ignored.
The order of the node names in the list is not important; the node names
will be sorted by Slurm.
.IP

.TP
\fB\-w\fR, \fB\-\-nodelist\fR=<\fInode_name_list\fR>
Request a specific list of hosts.
The job will contain \fIall\fR of these hosts and possibly additional hosts
as needed to satisfy resource requirements.
The list may be specified as a comma\-separated list of hosts, a range of hosts
(host[1\-5,7,...] for example), or a filename.
The host list will be assumed to be a filename if it contains a "/" character.
If you specify a minimum node or processor count larger than can be satisfied
by the supplied host list, additional resources will be allocated on other
nodes as needed.
Duplicate node names in the list will be ignored.
The order of the node names in the list is not important; the node names
will be sorted by Slurm.
.IP

.TP
\fB\-N\fR, \fB\-\-nodes\fR=<\fIminnodes\fR>[\-\fImaxnodes\fR]
Request that a minimum of \fIminnodes\fR nodes be allocated to this job.
A maximum node count may also be specified with \fImaxnodes\fR.
If only one number is specified, this is used as both the minimum and
maximum node count.
The partition's node limits supersede those of the job.
If a job's node limits are outside of the range permitted for its
associated partition, the job will be left in a PENDING state.
This permits possible execution at a later time, when the partition
limit is changed.
If a job node limit exceeds the number of nodes configured in the
partition, the job will be rejected.
Note that the environment
variable \fBSLURM_JOB_NUM_NODES\fR will be set to the count of nodes actually
allocated to the job. See the \fBENVIRONMENT VARIABLES \fR section
for more information.  If \fB\-N\fR is not specified, the default
behavior is to allocate enough nodes to satisfy the requested resources as
expressed by per\-job specification options, e.g. \fB\-n\fR, \fB\-c\fR and
\fB--gpus\fR.
The job will be allocated as many nodes as possible within the range specified
and without delaying the initiation of the job.
The node count specification may include a numeric value followed by a suffix
of "k" (multiplies numeric value by 1,024) or "m" (multiplies numeric value by
1,048,576).
.IP

.TP
\fB\-n\fR, \fB\-\-ntasks\fR=<\fInumber\fR>
salloc does not launch tasks, it requests an allocation of resources and
executed some command. This option advises the Slurm controller that job
steps run within this allocation will launch a maximum of \fInumber\fR
tasks and sufficient resources are allocated to accomplish this.
The default is one task per node, but note
that the \fB\-\-cpus\-per\-task\fR option will change this default.
.IP

.TP
\fB\-\-ntasks\-per\-core\fR=<\fIntasks\fR>
Request the maximum \fIntasks\fR be invoked on each core.
Meant to be used with the \fB\-\-ntasks\fR option.
Related to \fB\-\-ntasks\-per\-node\fR except at the core level
instead of the node level. This option will be inhertited by srun.
.br
\fBNOTE\fR: This option is not supported when using
\fISelectType=select/linear\fR. This value can not be greater than
\fB\-\-threads\-per\-core\fR.
.IP

.TP
\fB\-\-ntasks\-per\-gpu\fR=<\fIntasks\fR>
Request that there are \fIntasks\fR tasks invoked for every GPU.
This option can work in two ways: 1) either specify \fB\-\-ntasks\fR in
addition, in which case a type\-less GPU specification will be automatically
determined to satisfy \fB\-\-ntasks\-per\-gpu\fR, or 2) specify the GPUs wanted
(e.g. via \fB\-\-gpus\fR or \fB\-\-gres\fR) without specifying \fB\-\-ntasks\fR,
and the total task count will be automatically determined.
The number of CPUs needed will be automatically increased if necessary to allow
for any calculated task count.
This option will implicitly set \fB\-\-gpu\-bind=single:<ntasks>\fR, but that
can be overridden with an explicit \fB\-\-gpu\-bind\fR specification.
This option is not compatible with a node range
(i.e. \-N<\fIminnodes\fR\-\fImaxnodes\fR>).
This option is not compatible with \fB\-\-gpus\-per\-task\fR,
\fB\-\-gpus\-per\-socket\fR, or \fB\-\-ntasks\-per\-node\fR.
This option is not supported unless \fISelectType=cons_tres\fR is
configured (either directly or indirectly on Cray systems).
.IP

.TP
\fB\-\-ntasks\-per\-node\fR=<\fIntasks\fR>
Request that \fIntasks\fR be invoked on each node.
If used with the \fB\-\-ntasks\fR option, the \fB\-\-ntasks\fR option will take
precedence and the \fB\-\-ntasks\-per\-node\fR will be treated as a
\fImaximum\fR count of tasks per node.
Meant to be used with the \fB\-\-nodes\fR option.
This is related to \fB\-\-cpus\-per\-task\fR=\fIncpus\fR,
but does not require knowledge of the actual number of cpus on
each node.  In some cases, it is more convenient to be able to
request that no more than a specific number of tasks be invoked
on each node.  Examples of this include submitting
a hybrid MPI/OpenMP app where only one MPI "task/rank" should be
assigned to each node while allowing the OpenMP portion to utilize
all of the parallelism present in the node, or submitting a single
setup/cleanup/monitoring job to each node of a pre\-existing
allocation as one step in a larger job script.
.IP

.TP
\fB\-\-ntasks\-per\-socket\fR=<\fIntasks\fR>
Request the maximum \fIntasks\fR be invoked on each socket.
Meant to be used with the \fB\-\-ntasks\fR option.
Related to \fB\-\-ntasks\-per\-node\fR except at the socket level
instead of the node level.
\fBNOTE\fR: This option is not supported when using
\fISelectType=select/linear\fR.
.IP

.TP
\fB\-O\fR, \fB\-\-overcommit\fR
Overcommit resources.

When applied to a job allocation (not including jobs requesting exclusive
access to the nodes) the resources are allocated as if only one task per
node is requested. This means that the requested number of cpus per task
(\fB\-c\fR, \fB\-\-cpus\-per\-task\fR) are allocated per node rather than
being multiplied by the number of tasks. Options used to specify the number
of tasks per node, socket, core, etc. are ignored.

When applied to job step allocations (the \fBsrun\fR command when executed
within an existing job allocation), this option can be used to launch more than
one task per CPU.
Normally, \fBsrun\fR will not allocate more than one process per CPU.
By specifying \fB\-\-overcommit\fR you are explicitly allowing more than one
process per CPU. However no more than \fBMAX_TASKS_PER_NODE\fR tasks are
permitted to execute per node.  NOTE: \fBMAX_TASKS_PER_NODE\fR is
defined in the file \fIslurm.h\fR and is not a variable, it is set at
Slurm build time.
.IP

.TP
\fB\-s\fR, \fB\-\-oversubscribe\fR
The job allocation can over\-subscribe resources with other running jobs.
The resources to be over\-subscribed can be nodes, sockets, cores, and/or
hyperthreads depending upon configuration.
The default over\-subscribe behavior depends on system configuration and the
partition's \fBOverSubscribe\fR option takes precedence over the job's option.
This option may result in the allocation being granted sooner than if the
\fB\-\-oversubscribe\fR option was not set and allow higher system utilization,
but application performance will likely suffer due to competition for resources.
Also see the \fB\-\-exclusive\fR option.

\fBNOTE\fR: This option is mutually exclusive with \fB\-\-exclusive\fR.
.IP

.TP
\fB\-p\fR, \fB\-\-partition\fR=<\fIpartition_names\fR>
Request a specific partition for the resource allocation.  If not specified,
the default behavior is to allow the slurm controller to select the default
partition as designated by the system administrator. If the job can use more
than one partition, specify their names in a comma separate list and the one
offering earliest initiation will be used with no regard given to the partition
name ordering (although higher priority partitions will be considered first).
When the job is initiated, the name of the partition used will be placed first
in the job record partition string.
.IP

.TP
\fB\-\-power\fR=<\fIflags\fR>
Comma separated list of power management plugin options.
Currently available flags include:
level (all nodes allocated to the job should have identical power caps,
may be disabled by the Slurm configuration option PowerParameters=job_no_level).
.IP

.TP
\fB\-\-prefer\fR=<\fIlist\fR>
Nodes can have \fBfeatures\fR assigned to them by the Slurm administrator.
Users can specify which of these \fBfeatures\fR are desired but not required by
their job using the prefer option.
This option operates independently from \fB\-\-constraint\fR and will override
whatever is set there if possible.
When scheduling the features in \fB\-\-prefer\fR are tried first if a node set
isn't available with those features then \fB\-\-constraint\fR is attempted.
See \fB\-\-constraint\fR for more information, this option behaves the same
way.

.TP
\fB\-\-priority\fR=<\fIvalue\fR>
Request a specific job priority.
May be subject to configuration specific constraints.
\fIvalue\fR should either be a numeric value or "TOP" (for highest possible value).
Only Slurm operators and administrators can set the priority of a job.
.IP

.TP
\fB\-\-profile\fR={all|none|<\fItype\fR>[,<\fItype\fR>...]}
Enables detailed data collection by the acct_gather_profile plugin.
Detailed data are typically time\-series that are stored in an HDF5 file for
the job or an InfluxDB database depending on the configured plugin.
.IP
.RS
.TP 10
\fBAll\fR
All data types are collected. (Cannot be combined with other values.)
.IP

.TP
\fBNone\fR
No data types are collected. This is the default.
 (Cannot be combined with other values.)
.IP
.RE

Valid \fItype\fR values are:
.IP
.RS
.TP
\fBEnergy\fR
Energy data is collected.
.IP

.TP
\fBTask\fR
Task (I/O, Memory, ...) data is collected.
.IP

.TP
\fBLustre\fR
Lustre data is collected.
.IP

.TP
\fBNetwork\fR
Network (InfiniBand) data is collected.
.RE
.IP

.TP
\fB\-q\fR, \fB\-\-qos\fR=<\fIqos\fR>
Request a quality of service for the job.  QOS values can be defined
for each user/cluster/account association in the Slurm database.
Users will be limited to their association's defined set of qos's when
the Slurm configuration parameter, AccountingStorageEnforce, includes
"qos" in its definition.
.IP

.TP
\fB\-Q\fR, \fB\-\-quiet\fR
Suppress informational messages from salloc. Errors will still be displayed.
.IP

.TP
\fB\-\-reboot\fR
Force the allocated nodes to reboot before starting the job.
This is only supported with some system configurations and will otherwise be
silently ignored. Only root, \fISlurmUser\fR or admins can reboot nodes.
.IP

.TP
\fB\-\-reservation\fR=<\fIreservation_names\fR>
Allocate resources for the job from the named reservation. If the job can use
more than one reservation, specify their names in a comma separate list and the
one offering earliest initiation. Each reservation will be considered in the
order it was requested.
All reservations will be listed in scontrol/squeue through the life of the job.
In accounting the first reservation will be seen and after the job starts the
reservation used will replace it.
.IP

.TP
\fB\-\-signal\fR=[R:]<\fIsig_num\fR>[@\fIsig_time\fR]
When a job is within \fIsig_time\fR seconds of its end time,
send it the signal \fIsig_num\fR.
Due to the resolution of event handling by Slurm, the signal may
be sent up to 60 seconds earlier than specified.
\fIsig_num\fR may either be a signal number or name (e.g. "10" or "USR1").
\fIsig_time\fR must have an integer value between 0 and 65535.
By default, no signal is sent before the job's end time.
If a \fIsig_num\fR is specified without any \fIsig_time\fR,
the default time will be 60 seconds.
Use the "R:" option to allow this job to overlap with a reservation with
MaxStartDelay set.
To have the signal sent at preemption time see the
\fBpreempt_send_user_signal\fR \fBSlurmctldParameter\fR.
.IP

.TP
\fB\-\-sockets\-per\-node\fR=<\fIsockets\fR>
Restrict node selection to nodes with at least the specified number of
sockets.  See additional information under \fB\-B\fR option above when
task/affinity plugin is enabled.
.br
\fBNOTE\fR: This option may implicitly set the number of tasks (if \fB\-n\fR
was not specified) as one task per requested thread.
.IP

.TP
\fB\-\-spread\-job\fR
Spread the job allocation over as many nodes as possible and attempt to
evenly distribute tasks across the allocated nodes.
This option disables the topology/tree plugin.
.IP

.TP
\fB\-\-switches\fR=<\fIcount\fR>[@\fImax\-time\fR]
When a tree topology is used, this defines the maximum count of leaf switches
desired for the job allocation and optionally the maximum time to wait
for that number of switches. If Slurm finds an allocation containing more
switches than the count specified, the job remains pending until it either finds
an allocation with desired switch count or the time limit expires.
It there is no switch count limit, there is no delay in starting the job.
Acceptable time formats include "minutes", "minutes:seconds",
"hours:minutes:seconds", "days\-hours", "days\-hours:minutes" and
"days\-hours:minutes:seconds".
The job's maximum time delay may be limited by the system administrator using
the \fBSchedulerParameters\fR configuration parameter with the
\fBmax_switch_wait\fR parameter option.
On a dragonfly network the only switch count supported is 1 since communication
performance will be highest when a job is allocate resources on one leaf switch
or more than 2 leaf switches.
The default max\-time is the max_switch_wait SchedulerParameters.
.IP

.TP
\fB\-\-thread\-spec\fR=<\fInum\fR>
Count of specialized threads per node reserved by the job for system operations
and not used by the application. The application will not use these threads,
but will be charged for their allocation.
This option can not be used with the \fB\-\-core\-spec\fR option.

\fBNOTE\fR: Explicitly setting a job's specialized thread value implicitly sets
its --exclusive option, reserving entire nodes for the job.
.IP

.TP
\fB\-\-threads\-per\-core\fR=<\fIthreads\fR>
Restrict node selection to nodes with at least the specified number of
threads per core. In task layout, use the specified maximum number of threads
per core. NOTE: "Threads" refers to the number of processing units on
each core rather than the number of application tasks to be launched per core.
See additional information under \fB\-B\fR option above when task/affinity
plugin is enabled.
.br
\fBNOTE\fR: This option may implicitly set the number of tasks (if \fB\-n\fR
was not specified) as one task per requested thread.
.IP

.TP
\fB\-t\fR, \fB\-\-time\fR=<\fItime\fR>
Set a limit on the total run time of the job allocation.  If the
requested time limit exceeds the partition's time limit, the job will
be left in a PENDING state (possibly indefinitely).  The default time
limit is the partition's default time limit.  When the time limit is reached,
each task in each job step is sent SIGTERM followed by SIGKILL.  The
interval between signals is specified by the Slurm configuration
parameter \fBKillWait\fR.  The \fBOverTimeLimit\fR configuration parameter may
permit the job to run longer than scheduled.  Time resolution is one minute
and second values are rounded up to the next minute.

A time limit of zero requests that no time limit be imposed.  Acceptable time
formats include "minutes", "minutes:seconds", "hours:minutes:seconds",
"days\-hours", "days\-hours:minutes" and "days\-hours:minutes:seconds".
.IP

.TP
\fB\-\-time\-min\fR=<\fItime\fR>
Set a minimum time limit on the job allocation.
If specified, the job may have its \fB\-\-time\fR limit lowered to a value
no lower than \fB\-\-time\-min\fR if doing so permits the job to begin
execution earlier than otherwise possible.
The job's time limit will not be changed after the job is allocated resources.
This is performed by a backfill scheduling algorithm to allocate resources
otherwise reserved for higher priority jobs.
Acceptable time formats include "minutes", "minutes:seconds",
"hours:minutes:seconds", "days\-hours", "days\-hours:minutes" and
"days\-hours:minutes:seconds".
.IP

.TP
\fB\-\-tmp\fR=<\fIsize\fR>[\fIunits\fR]
Specify a minimum amount of temporary disk space per node.
Default units are megabytes.
Different units can be specified using the suffix [K|M|G|T].
.IP

.TP
\fB\-\-uid\fR=<\fIuser\fR>
Attempt to submit and/or run a job as \fIuser\fR instead of the
invoking user id. The invoking user's credentials will be used
to check access permissions for the target partition. This option
is only valid for user root. This option may be used by user root
may use this option to run jobs as a normal user in a RootOnly
partition for example. If run as root, \fBsalloc\fR will drop
its permissions to the uid specified after node allocation is
successful. \fIuser\fR may be the user name or numerical user ID.
.IP

.TP
\fB\-\-usage\fR
Display brief help message and exit.
.IP

.TP
\fB\-\-use\-min\-nodes\fR
If a range of node counts is given, prefer the smaller count.
.IP

.TP
\fB\-v\fR, \fB\-\-verbose\fR
Increase the verbosity of salloc's informational messages.  Multiple
\fB\-v\fR's will further increase salloc's verbosity.  By default only
errors will be displayed.
.IP

.TP
\fB\-V\fR, \fB\-\-version\fR
Display version information and exit.
.IP

.TP
\fB\-\-wait\-all\-nodes\fR=<\fIvalue\fR>
Controls when the execution of the command begins with respect to when nodes
are ready for use (i.e. booted).
By default, the salloc command will return as soon as the allocation is made.
This default can be altered using the \fBsalloc_wait_nodes\fR option to the
\fBSchedulerParameters\fR parameter in the slurm.conf file.
.IP
.RS
.TP 5
0
Begin execution as soon as allocation can be made.
Do not wait for all nodes to be ready for use (i.e. booted).
.IP

.TP
1
Do not begin execution until all nodes are ready for use.
.RE
.IP

.TP
\fB\-\-wckey\fR=<\fIwckey\fR>
Specify wckey to be used with job.  If TrackWCKey=no (default) in the
slurm.conf this value is ignored.
.IP

.TP
\fB\-\-x11\fR[={all|first|last}]
Sets up X11 forwarding on "all", "first" or "last" node(s) of the allocation.
This option is only enabled if Slurm was compiled with X11 support and
PrologFlags=x11 is defined in the slurm.conf. Default is "all".
.IP

.SH "PERFORMANCE"
.PP
Executing \fBsalloc\fR sends a remote procedure call to \fBslurmctld\fR. If
enough calls from \fBsalloc\fR or other Slurm client commands that send remote
procedure calls to the \fBslurmctld\fR daemon come in at once, it can result in
a degradation of performance of the \fBslurmctld\fR daemon, possibly resulting
in a denial of service.
.PP
Do not run \fBsalloc\fR or other Slurm client commands that send remote
procedure calls to \fBslurmctld\fR from loops in shell scripts or other
programs. Ensure that programs limit calls to \fBsalloc\fR to the minimum
necessary for the information you are trying to gather.

.SH "INPUT ENVIRONMENT VARIABLES"
.PP
Upon startup, salloc will read and handle the options set in the following
environment variables. The majority of these variables are set the same way
the options are set, as defined above. For flag options that are defined to
expect no argument, the option can be enabled by setting the environment
variable without a value (empty or NULL string), the string 'yes', or a
non-zero number. Any other value for the environment variable will result in
the option not being set.
There are a couple exceptions to these rules that are noted below.
.br
\fBNOTE\fR: Command line options always override environment variables settings.

.TP 22
\fBSALLOC_ACCOUNT\fR
Same as \fB\-A, \-\-account\fR
.IP

.TP
\fBSALLOC_ACCTG_FREQ\fR
Same as \fB\-\-acctg\-freq\fR
.IP

.TP
\fBSALLOC_BELL\fR
Same as \fB\-\-bell\fR
.IP

.TP
\fBSALLOC_BURST_BUFFER\fR
Same as \fB\-\-bb\fR
.IP

.TP
\fBSALLOC_CLUSTERS\fR or \fBSLURM_CLUSTERS\fR
Same as \fB\-\-clusters\fR
.IP

.TP
\fBSALLOC_CONSTRAINT\fR
Same as \fB\-C\fR, \fB\-\-constraint\fR
.IP

.TP
\fBSALLOC_CONTAINER\fR
Same as \-\-container\fR.
.IP

.TP
\fBSALLOC_CONTAINER_ID\fR
Same as \-\-container-id\fR.
.IP

.TP
\fBSALLOC_CORE_SPEC\fR
Same as \fB\-\-core\-spec\fR
.IP

.TP
\fBSALLOC_CPUS_PER_GPU\fR
Same as \fB\-\-cpus\-per\-gpu\fR
.IP

.TP
\fBSALLOC_DEBUG\fR
Same as \fB\-v, \-\-verbose\fR. Must be set to 0 or 1 to disable or enable
the option.
.IP

.TP
\fBSALLOC_DELAY_BOOT\fR
Same as \fB\-\-delay\-boot\fR
.IP

.TP
\fBSALLOC_EXCLUSIVE\fR
Same as \fB\-\-exclusive\fR
.IP

.TP
\fBSALLOC_GPU_BIND\fR
Same as \fB\-\-gpu\-bind\fR
.IP

.TP
\fBSALLOC_GPU_FREQ\fR
Same as \fB\-\-gpu\-freq\fR
.IP

.TP
\fBSALLOC_GPUS\fR
Same as \fB\-G, \-\-gpus\fR
.IP

.TP
\fBSALLOC_GPUS_PER_NODE\fR
Same as \fB\-\-gpus\-per\-node\fR
.IP

.TP
\fBSALLOC_GPUS_PER_TASK\fR
Same as \fB\-\-gpus\-per\-task\fR
.IP

.TP
\fBSALLOC_GRES\fR
Same as \fB\-\-gres\fR
.IP

.TP
\fBSALLOC_GRES_FLAGS\fR
Same as \fB\-\-gres\-flags\fR
.IP

.TP
\fBSALLOC_HINT\fR or \fBSLURM_HINT\fR
Same as \fB\-\-hint\fR
.IP

.TP
\fBSALLOC_IMMEDIATE\fR
Same as \fB\-I, \-\-immediate\fR
.IP

.TP
\fBSALLOC_KILL_CMD\fR
Same as \fB\-K\fR, \fB\-\-kill\-command\fR
.IP

.TP
\fBSALLOC_MEM_BIND\fR
Same as \fB\-\-mem\-bind\fR
.IP

.TP
\fBSALLOC_MEM_PER_CPU\fR
Same as \fB\-\-mem\-per\-cpu\fR
.IP

.TP
\fBSALLOC_MEM_PER_GPU\fR
Same as \fB\-\-mem\-per\-gpu\fR
.IP

.TP
\fBSALLOC_MEM_PER_NODE\fR
Same as \fB\-\-mem\fR
.IP

.TP
\fBSALLOC_NETWORK\fR
Same as \fB\-\-network\fR
.IP

.TP
\fBSALLOC_NO_BELL\fR
Same as \fB\-\-no\-bell\fR
.IP

.TP
\fBSALLOC_NO_KILL\fR
Same as \fB\-k\fR, \fB\-\-no\-kill\fR
.IP

.TP
\fBSALLOC_OVERCOMMIT\fR
Same as \fB\-O, \-\-overcommit\fR
.IP

.TP
\fBSALLOC_PARTITION\fR
Same as \fB\-p, \-\-partition\fR
.IP

.TP
\fBSALLOC_POWER\fR
Same as \fB\-\-power\fR
.IP

.TP
\fBSALLOC_PROFILE\fR
Same as \fB\-\-profile\fR
.IP

.TP
\fBSALLOC_QOS\fR
Same as \fB\-\-qos\fR
.IP

.TP
\fBSALLOC_REQ_SWITCH\fR
When a tree topology is used, this defines the maximum count of switches
desired for the job allocation and optionally the maximum time to wait
for that number of switches. See \fB\-\-switches\fR.
.IP

.TP
\fBSALLOC_RESERVATION\fR
Same as \fB\-\-reservation\fR
.IP

.TP
\fBSALLOC_SIGNAL\fR
Same as \fB\-\-signal\fR
.IP

.TP
\fBSALLOC_SPREAD_JOB\fR
Same as \fB\-\-spread\-job\fR
.IP

.TP
\fBSALLOC_THREAD_SPEC\fR
Same as \fB\-\-thread\-spec\fR
.IP

.TP
\fBSALLOC_THREADS_PER_CORE\fR
Same as \fB\-\-threads\-per\-core\fR
.IP

.TP
\fBSALLOC_TIMELIMIT\fR
Same as \fB\-t, \-\-time\fR
.IP

.TP
\fBSALLOC_USE_MIN_NODES\fR
Same as \fB\-\-use\-min\-nodes\fR
.IP

.TP
\fBSALLOC_WAIT_ALL_NODES\fR
Same as \fB\-\-wait\-all\-nodes\fR. Must be set to 0 or 1 to disable or enable
the option.
.IP

.TP
\fBSALLOC_WAIT4SWITCH\fR
Max time waiting for requested switches. See \fB\-\-switches\fR
.IP

.TP
\fBSALLOC_WCKEY\fR
Same as \fB\-\-wckey\fR
.IP

.TP
\fBSLURM_CONF\fR
The location of the Slurm configuration file.
.IP

.TP
\fBSLURM_DEBUG_FLAGS\fR
Specify debug flags for salloc to use. See DebugFlags in the
\fBslurm.conf\fR(5) man page for a full list of flags. The environment
variable takes precedence over the setting in the slurm.conf.
.IP

.TP
\fBSLURM_EXIT_ERROR\fR
Specifies the exit code generated when a Slurm error occurs
(e.g. invalid options).
This can be used by a script to distinguish application exit codes from
various Slurm error conditions.
Also see \fBSLURM_EXIT_IMMEDIATE\fR.
.IP

.TP
\fBSLURM_EXIT_IMMEDIATE\fR
Specifies the exit code generated when the \fB\-\-immediate\fR option
is used and resources are not currently available.
This can be used by a script to distinguish application exit codes from
various Slurm error conditions.
Also see \fBSLURM_EXIT_ERROR\fR.
.IP

.SH "OUTPUT ENVIRONMENT VARIABLES"
.PP
salloc will set the following environment variables in the environment of
the executed program:
.TP
\fBSLURM_*_HET_GROUP_#\fR
For a heterogeneous job allocation, the environment variables are set separately
for each component.
.IP

.TP
\fBSLURM_CLUSTER_NAME\fR
Name of the cluster on which the job is executing.
.IP

.TP
\fBSLURM_CONTAINER\fR
OCI Bundle for job.
Only set if \fB\-\-container\fR is specified.
.IP

.TP
\fBSLURM_CONTAINER_ID\fR
OCI id for job.
Only set if \fB\-\-container-id\fR is specified.
.IP

.TP
\fBSLURM_CPUS_PER_GPU\fR
Number of CPUs requested per allocated GPU.
Only set if the \fB\-\-cpus\-per\-gpu\fR option is specified.
.IP

.TP
\fBSLURM_CPUS_PER_TASK\fR
Number of CPUs requested per task.
Only set if the \fB\-\-cpus\-per\-task\fR option is specified.
.IP

.TP
\fBSLURM_DIST_PLANESIZE\fR
Plane distribution size. Only set for plane distributions.
See \fB\-m, \-\-distribution\fR.
.IP

.TP
\fBSLURM_DISTRIBUTION\fR
Only set if the \fB\-m, \-\-distribution\fR option is specified.
.IP

.TP
\fBSLURM_GPU_BIND\fR
Requested binding of tasks to GPU.
Only set if the \fB\-\-gpu\-bind\fR option is specified.
.IP

.TP
\fBSLURM_GPU_FREQ\fR
Requested GPU frequency.
Only set if the \fB\-\-gpu\-freq\fR option is specified.
.IP

.TP
\fBSLURM_GPUS\fR
Number of GPUs requested.
Only set if the \fB\-G, \-\-gpus\fR option is specified.
.IP

.TP
\fBSLURM_GPUS_PER_NODE\fR
Requested GPU count per allocated node.
Only set if the \fB\-\-gpus\-per\-node\fR option is specified.
.IP

.TP
\fBSLURM_GPUS_PER_SOCKET\fR
Requested GPU count per allocated socket.
Only set if the \fB\-\-gpus\-per\-socket\fR option is specified.
.IP

.TP
\fBSLURM_GPUS_PER_TASK\fR
Requested GPU count per allocated task.
Only set if the \fB\-\-gpus\-per\-task\fR option is specified.
.IP

.TP
\fBSLURM_HET_SIZE\fR
Set to count of components in heterogeneous job.
.IP

.TP
\fBSLURM_JOB_ACCOUNT\fR
Account name associated of the job allocation.
.IP

.TP
\fBSLURM_JOB_ID\fR
The ID of the job allocation.
.IP

.TP
\fBSLURM_JOB_CPUS_PER_NODE\fR
Count of CPUs available to the job on the nodes in the allocation, using the
format \fICPU_count\fR[(x\fInumber_of_nodes\fR)][,\fICPU_count\fR
[(x\fInumber_of_nodes\fR)] ...].
For example: SLURM_JOB_CPUS_PER_NODE='72(x2),36' indicates that on the
first and second nodes (as listed by SLURM_JOB_NODELIST) the allocation
has 72 CPUs, while the third node has 36 CPUs.
\fBNOTE\fR: The \fBselect/linear\fR plugin allocates entire nodes to jobs, so
the value indicates the total count of CPUs on allocated nodes. The
\fBselect/cons_res\fR and \fBselect/cons_tres\fR plugins allocate individual
CPUs to jobs, so this number indicates the number of CPUs allocated to the job.
.IP

.TP
\fBSLURM_JOB_GPUS\fR
The global GPU IDs of the GPUs allocated to this job. The GPU IDs are not
relative to any device cgroup, even if devices are constrained with task/cgroup.
Only set in batch and interactive jobs.
.IP

.TP
\fBSLURM_JOB_NODELIST\fR
List of nodes allocated to the job.
.IP

.TP
\fBSLURM_JOB_NUM_NODES\fR
Total number of nodes in the job allocation.
.IP

.TP
\fBSLURM_JOB_PARTITION\fR
Name of the partition in which the job is running.
.IP

.TP
\fBSLURM_JOB_QOS\fR
Quality Of Service (QOS) of the job allocation.
.IP

.TP
\fBSLURM_JOB_RESERVATION\fR
Advanced reservation containing the job allocation, if any.
.IP

.TP
\fBSLURM_JOBID\fR
The ID of the job allocation. See \fBSLURM_JOB_ID\fR. Included for backwards
compatibility.
.IP

.TP
\fBSLURM_MEM_BIND\fR
Set to value of the \fB\-\-mem\-bind\fR option.
.IP

.TP
\fBSLURM_MEM_BIND_LIST\fR
Set to bit mask used for memory binding.
.IP

.TP
\fBSLURM_MEM_BIND_PREFER\fR
Set to "prefer" if the \fB\-\-mem\-bind\fR option includes the prefer option.
.IP

.TP
\fBSLURM_MEM_BIND_SORT\fR
Sort free cache pages (run zonesort on Intel KNL nodes)
.IP

.TP
\fBSLURM_MEM_BIND_TYPE\fR
Set to the memory binding type specified with the \fB\-\-mem\-bind\fR option.
Possible values are "none", "rank", "map_map", "mask_mem" and "local".
.IP

.TP
\fBSLURM_MEM_BIND_VERBOSE\fR
Set to "verbose" if the \fB\-\-mem\-bind\fR option includes the verbose option.
Set to "quiet" otherwise.
.IP

.TP
\fBSLURM_MEM_PER_CPU\fR
Same as \fB\-\-mem\-per\-cpu\fR
.IP

.TP
\fBSLURM_MEM_PER_GPU\fR
Requested memory per allocated GPU.
Only set if the \fB\-\-mem\-per\-gpu\fR option is specified.
.IP

.TP
\fBSLURM_MEM_PER_NODE\fR
Same as \fB\-\-mem\fR
.IP

.TP
\fBSLURM_NNODES\fR
Total number of nodes in the job allocation. See \fBSLURM_JOB_NUM_NODES\fR.
Included for backwards compatibility.
.IP

.TP
\fBSLURM_NODELIST\fR
List of nodes allocated to the job. See \fBSLURM_JOB_NODELIST\fR. Included
for backwards compabitility.
.IP

.TP
\fBSLURM_NODE_ALIASES\fR
Sets of node name, communication address and hostname for nodes allocated to
the job from the cloud. Each element in the set if colon separated and each
set is comma separated. For example:
SLURM_NODE_ALIASES=ec0:1.2.3.4:foo,ec1:1.2.3.5:bar
.IP

.TP
\fBSLURM_NTASKS\fR
Same as \fB\-n\fR, \fB\-\-ntasks\fR
.IP

.TP
\fBSLURM_NTASKS_PER_CORE\fR
Set to value of the \fB\-\-ntasks\-per\-core\fR option, if specified.
.IP

.TP
\fBSLURM_NTASKS_PER_GPU\fR
Set to value of the \fB\-\-ntasks\-per\-gpu\fR option, if specified.
.IP

.TP
\fBSLURM_NTASKS_PER_NODE\fR
Set to value of the \fB\-\-ntasks\-per\-node\fR option, if specified.
.IP

.TP
\fBSLURM_NTASKS_PER_SOCKET\fR
Set to value of the \fB\-\-ntasks\-per\-socket\fR option, if specified.
.IP

.TP
\fBSLURM_OVERCOMMIT\fR
Set to \fB1\fR if \fB\-\-overcommit\fR was specified.
.IP

.TP
\fBSLURM_PROFILE\fR
Same as \fB\-\-profile\fR
.IP

.TP
\fBSLURM_SHARDS_ON_NODE\fR
Number of GPU Shards available to the step on this node.
.IP

.TP
\fBSLURM_SUBMIT_DIR\fR
The directory from which \fBsalloc\fR was invoked or, if applicable, the
directory specified by the \fB\-D, \-\-chdir\fR option.
.IP

.TP
\fBSLURM_SUBMIT_HOST\fR
The hostname of the computer from which \fBsalloc\fR was invoked.
.IP

.TP
\fBSLURM_TASKS_PER_NODE\fR
Number of tasks to be initiated on each node. Values are
comma separated and in the same order as SLURM_JOB_NODELIST.
If two or more consecutive nodes are to have the same task
count, that count is followed by "(x#)" where "#" is the
repetition count. For example, "SLURM_TASKS_PER_NODE=2(x3),1"
indicates that the first three nodes will each execute two
tasks and the fourth node will execute one task.
.IP

.TP
\fBSLURM_THREADS_PER_CORE\fR
This is only set if \fB\-\-threads\-per\-core\fR or
\fBSALLOC_THREADS_PER_CORE\fR were specified. The value will be set to the
value specified by \fB\-\-threads\-per\-core\fR or
\fBSALLOC_THREADS_PER_CORE\fR. This is used by subsequent srun calls within the
job allocation.
.IP

.SH "SIGNALS"
.LP
While salloc is waiting for a PENDING job allocation, most signals will cause
salloc to revoke the allocation request and exit.

However if the allocation has been granted and salloc has already started the
specified command, then salloc will ignore most signals.
salloc will not exit or release the allocation until the command exits.
One notable exception is SIGHUP. A SIGHUP signal will cause salloc to
release the allocation and exit without waiting for the command to finish.
Another exception is SIGTERM, which will be forwarded to the spawned process.

.SH "EXAMPLES"
.TP
To get an allocation, and open a new xterm in which srun commands may be typed \
interactively:
.IP

.nf
$ salloc \-N16 xterm
salloc: Granted job allocation 65537
# (at this point the xterm appears, and salloc waits for xterm to exit)
salloc: Relinquishing job allocation 65537
.fi

.TP
To grab an allocation of nodes and launch a parallel application on one \
command line:
.IP

.nf
$ salloc \-N5 srun \-n10 myprogram
.fi

.TP
To create a heterogeneous job with 3 components, each allocating a unique set \
of nodes:
.IP
.nf
$ salloc \-w node[2\-3] : \-w node4 : \-w node[5\-7] bash
salloc: job 32294 queued and waiting for resources
salloc: job 32294 has been allocated resources
salloc: Granted job allocation 32294
.fi

.SH "COPYING"
Copyright (C) 2006\-2007 The Regents of the University of California.
Produced at Lawrence Livermore National Laboratory (cf, DISCLAIMER).
.br
Copyright (C) 2008\-2010 Lawrence Livermore National Security.
.br
Copyright (C) 2010\-2022 SchedMD LLC.
.LP
This file is part of Slurm, a resource management program.
For details, see <https://slurm.schedmd.com/>.
.LP
Slurm is free software; you can redistribute it and/or modify it under
the terms of the GNU General Public License as published by the Free
Software Foundation; either version 2 of the License, or (at your option)
any later version.
.LP
Slurm is distributed in the hope that it will be useful, but WITHOUT ANY
WARRANTY; without even the implied warranty of MERCHANTABILITY or FITNESS
FOR A PARTICULAR PURPOSE.  See the GNU General Public License for more
details.

.SH "SEE ALSO"
.LP
\fBsinfo\fR(1), \fBsattach\fR(1), \fBsbatch\fR(1), \fBsqueue\fR(1), \fBscancel\fR(1), \fBscontrol\fR(1),
\fBslurm.conf\fR(5), \fBsched_setaffinity\fR (2), \fBnuma\fR (3)<|MERGE_RESOLUTION|>--- conflicted
+++ resolved
@@ -1,8 +1,4 @@
-<<<<<<< HEAD
-.TH salloc "1" "Slurm Commands" "October 2022" "Slurm Commands"
-=======
 .TH salloc "1" "Slurm Commands" "November 2022" "Slurm Commands"
->>>>>>> ac8558bc
 
 .SH "NAME"
 salloc \- Obtain a Slurm job allocation (a set of nodes), execute a command,
