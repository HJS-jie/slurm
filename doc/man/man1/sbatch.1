--- conflicted
+++ resolved
@@ -1687,16 +1687,14 @@
 \fBSBATCH_WCKEY\fR
 Same as \fB\-\-wckey\fR
 .TP
-<<<<<<< HEAD
+\fBSLURM_CONF\fR
+The location of the SLURM configuration file.
+.TP
 \fBSLURM_EXIT_ERROR\fR
 Specifies the exit code generated when a SLURM error occurs
 (e.g. invalid options).
 This can be used by a script to distinguish application exit codes from
 various SLURM error conditions.
-=======
-\fBSLURM_CONF\fR
-The location of the SLURM configuration file.
->>>>>>> dd6d5ddc
 .TP
 \fBSLURM_STEP_KILLED_MSG_NODE_ID\fR=ID
 If set, only the specified node will log when the job or step are killed
