<<<<<<< HEAD
.TH "sbatch" "1" "SLURM 15.08" "February 2015" "SLURM Commands"
=======
.TH sbatch "1" "Slurm Commands" "April 2015" "Slurm Commands"
>>>>>>> 2995b5e8

.SH "NAME"
sbatch \- Submit a batch script to SLURM.

.SH "SYNOPSIS"
sbatch [\fIoptions\fP] \fIscript\fP [\fIargs\fP...]

.SH "DESCRIPTION"
sbatch submits a batch script to SLURM.  The batch script may be given to
sbatch through a file name on the command line, or if no file name is specified,
sbatch will read in a script from standard input. The batch script may contain
options preceded with "#SBATCH" before any executable commands in the script.
After the first line of the batch script, which typically identifies the
shell to be used, sbatch will stop processing options at the first line which
does NOT begin with "#SBATCH".

sbatch exits immediately after the script is successfully transferred to the
SLURM controller and assigned a SLURM job ID.  The batch script is not
necessarily granted resources immediately, it may sit in the queue of pending
jobs for some time before its required resources become available.

By default both standard output and standard error are directed to a file of
the name "slurm\-%j.out", where the "%j" is replaced with the job allocation
number. The file will be generated on the first node of the job allocation.
Other than the batch script itself, Slurm does no movement of user files.

When the job allocation is finally granted for the batch script, SLURM
runs a single copy of the batch script on the first node in the set of
allocated nodes.

The following document describes the influence of various options on the
allocation of cpus to jobs and tasks.
.br
http://slurm.schedmd.com/cpu_management.html

.SH "OPTIONS"
.LP

.TP
\fB\-a\fR, \fB\-\-array\fR=<\fIindexes\fR>
Submit a job array, multiple jobs to be executed with identical parameters.
The \fIindexes\fR specification identifies what array index values should
be used. Multiple values may be specified using a comma separated list and/or
a range of values with a "\-" separator. For example, "\-\-array=0\-15" or
"\-\-array=0,6,16\-32".
A step function can also be specified with a suffix containing a colon and
number. For example, "\-\-array=0\-15:4" is equivalent to "\-\-array=0,4,8,12".
A maximum number of simultaneously running tasks from the job array may be
specified using a "%" separator.
For example "\-\-array=0\-15%4" will limit the number of simultaneously
running tasks from this job array to 4.
The minimum index value is 0.
the maximum value is one less than the configuration parameter MaxArraySize.

.TP
\fB\-A\fR, \fB\-\-account\fR=<\fIaccount\fR>
Charge resources used by this job to specified account.
The \fIaccount\fR is an arbitrary string. The account name may
be changed after job submission using the \fBscontrol\fR
command.

.TP
\fB\-\-acctg\-freq\fR
Define the job accounting and profiling sampling intervals.
This can be used to override the \fIJobAcctGatherFrequency\fR parameter in SLURM's
configuration file, \fIslurm.conf\fR.
The supported format is as follows:
.RS
.TP 12
\fB\-\-acctg\-freq=\fR\fI<datatype>\fR\fB=\fR\fI<interval>\fR
where \fI<datatype>\fR=\fI<interval>\fR specifies the task sampling
interval for the jobacct_gather plugin or a
sampling interval for a profiling type by the
acct_gather_profile plugin. Multiple,
comma-separated \fI<datatype>\fR=\fI<interval>\fR intervals
may be specified. Supported datatypes are as follows:
.RS
.TP
\fBtask=\fI<interval>\fR
where \fI<interval>\fR is the task sampling interval in seconds
for the jobacct_gather plugins and for task
profiling by the acct_gather_profile plugin.
NOTE: This frequency is used to monitor memory usage. If memory limits
are enforced the highest frequency a user can request is what is configured in
the slurm.conf file.  They can not turn it off (=0) either.
.TP
\fBenergy=\fI<interval>\fR
where \fI<interval>\fR is the sampling interval in seconds
for energy profiling using the acct_gather_energy plugin
.TP
\fBnetwork=\fI<interval>\fR
where \fI<interval>\fR is the sampling interval in seconds
for infiniband profiling using the acct_gather_infiniband
plugin.
.TP
\fBfilesystem=\fI<interval>\fR
where \fI<interval>\fR is the sampling interval in seconds
for filesystem profiling using the acct_gather_filesystem
plugin.
.TP
.RE
.RE
.br
The default value for the task sampling interval is 30 seconds.
The default value for all other intervals is 0.
An interval of 0 disables sampling of the specified type.
If the task sampling interval is 0, accounting
information is collected only at job termination (reducing SLURM
interference with the job).
.br
.br
Smaller (non\-zero) values have a greater impact upon job performance,
but a value of 30 seconds is not likely to be noticeable for
applications having less than 10,000 tasks.
.RE

.TP
\fB\-B\fR \fB\-\-extra\-node\-info\fR=<\fIsockets\fR[:\fIcores\fR[:\fIthreads\fR]]>
Request a specific allocation of resources with details as to the
number and type of computational resources within a cluster:
number of sockets (or physical processors) per node,
cores per socket, and threads per core.
The total amount of resources being requested is the product of all of
the terms.
Each value specified is considered a minimum.
An asterisk (*) can be used as a placeholder indicating that all available
resources of that type are to be utilized.
As with nodes, the individual levels can also be specified in separate
options if desired:
.nf
    \fB\-\-sockets\-per\-node\fR=<\fIsockets\fR>
    \fB\-\-cores\-per\-socket\fR=<\fIcores\fR>
    \fB\-\-threads\-per\-core\fR=<\fIthreads\fR>
.fi
If SelectType is configured to select/cons_res, it must have a parameter of
CR_Core, CR_Core_Memory, CR_Socket, or CR_Socket_Memory for this option
to be honored.
This option is not supported on BlueGene systems (select/bluegene plugin
is configured).
If not specified, the scontrol show job will display 'ReqS:C:T=*:*:*'.

.TP
\fB\-\-bb\fR=<\fIspec\fR>
Burst buffer specification.
The form of the specification is system dependent.

.TP
\fB\-\-begin\fR=<\fItime\fR>
Submit the batch script to the SLURM controller immediately, like normal, but
tell the controller to defer the allocation of the job until the specified time.

Time may be of the form \fIHH:MM:SS\fR to run a job at
a specific time of day (seconds are optional).
(If that time is already past, the next day is assumed.)
You may also specify \fImidnight\fR, \fInoon\fR, \fIfika\fR (3 PM) or
\fIteatime\fR (4 PM) and you can have a time\-of\-day suffixed
with \fIAM\fR or \fIPM\fR for running in the morning or the evening.
You can also say what day the job will be run, by specifying
a date of the form \fIMMDDYY\fR or \fIMM/DD/YY\fR
\fIYYYY\-MM\-DD\fR. Combine date and time using the following
format \fIYYYY\-MM\-DD[THH:MM[:SS]]\fR. You can also
give times like \fInow + count time\-units\fR, where the time\-units
can be \fIseconds\fR (default), \fIminutes\fR, \fIhours\fR,
\fIdays\fR, or \fIweeks\fR and you can tell SLURM to run
the job today with the keyword \fItoday\fR and to run the
job tomorrow with the keyword \fItomorrow\fR.
The value may be changed after job submission using the
\fBscontrol\fR command.
For example:
.nf
   \-\-begin=16:00
   \-\-begin=now+1hour
   \-\-begin=now+60           (seconds by default)
   \-\-begin=2010\-01\-20T12:34:00
.fi

.RS
.PP
Notes on date/time specifications:
 \- Although the 'seconds' field of the HH:MM:SS time specification is
allowed by the code, note that the poll time of the SLURM scheduler
is not precise enough to guarantee dispatch of the job on the exact
second.  The job will be eligible to start on the next poll
following the specified time. The exact poll interval depends on the
SLURM scheduler (e.g., 60 seconds with the default sched/builtin).
 \- If no time (HH:MM:SS) is specified, the default is (00:00:00).
 \- If a date is specified without a year (e.g., MM/DD) then the current
year is assumed, unless the combination of MM/DD and HH:MM:SS has
already passed for that year, in which case the next year is used.
.RE

.TP
\fB\-\-checkpoint\fR=<\fItime\fR>
Specifies the interval between creating checkpoints of the job step.
By default, the job step will have no checkpoints created.
Acceptable time formats include "minutes", "minutes:seconds",
"hours:minutes:seconds", "days\-hours", "days\-hours:minutes" and
"days\-hours:minutes:seconds".

.TP
\fB\-\-checkpoint\-dir\fR=<\fIdirectory\fR>
Specifies the directory into which the job or job step's checkpoint should
be written (used by the checkpoint/blcrm and checkpoint/xlch plugins only).
The default value is the current working directory.
Checkpoint files will be of the form "<job_id>.ckpt" for jobs
and "<job_id>.<step_id>.ckpt" for job steps.

.TP
\fB\-\-comment\fR=<\fIstring\fR>
An arbitrary comment enclosed in double quotes if using spaces or some
special characters.

.TP
\fB\-C\fR, \fB\-\-constraint\fR=<\fIlist\fR>
Nodes can have \fBfeatures\fR assigned to them by the SLURM administrator.
Users can specify which of these \fBfeatures\fR are required by their job
using the constraint option.
Only nodes having features matching the job constraints will be used to
satisfy the request.
Multiple constraints may be specified with AND, OR, matching OR,
resource counts, etc.
Supported \fbconstraint\fR options include:
.PD 1
.RS
.TP
\fBSingle Name\fR
Only nodes which have the specified feature will be used.
For example, \fB\-\-constraint="intel"\fR
.TP
\fBNode Count\fR
A request can specify the number of nodes needed with some feature
by appending an asterisk and count after the feature name.
For example "\fB\-\-nodes=16 \-\-constraint=graphics*4 ..."\fR
indicates that the job requires 16 nodes at that at least four of those
nodes must have the feature "graphics."
.TP
\fBAND\fR
If only nodes with all of specified features will be used.
The ampersand is used for an AND operator.
For example, \fB\-\-constraint="intel&gpu"\fR
.TP
\fBOR\fR
If only nodes with at least one of specified features will be used.
The vertical bar is used for an OR operator.
For example, \fB\-\-constraint="intel|amd"\fR
.TP
\fBMatching OR\fR
If only one of a set of possible options should be used for all allocated
nodes, then use the OR operator and enclose the options within square brackets.
For example: "\fB\-\-constraint=[rack1|rack2|rack3|rack4]"\fR might
be used to specify that all nodes must be allocated on a single rack of
the cluster, but any of those four racks can be used.
.TP
\fBMultiple Counts\fR
Specific counts of multiple resources may be specified by using the AND
operator and enclosing the options within square brackets.
For example: "\fB\-\-constraint=[rack1*2&rack2*4]"\fR might
be used to specify that two nodes must be allocated from nodes with the feature
of "rack1" and four nodes must be allocated from nodes with the feature
"rack2".
.RE

.TP
\fB\-\-contiguous\fR
If set, then the allocated nodes must form a contiguous set.
Not honored with the \fBtopology/tree\fR or \fBtopology/3d_torus\fR
plugins, both of which can modify the node ordering.

.TP
\fB\-\-cores\-per\-socket\fR=<\fIcores\fR>
Restrict node selection to nodes with at least the specified number of
cores per socket.  See additional information under \fB\-B\fR option
above when task/affinity plugin is enabled.

.TP
\fB\-\-cpu\-freq\fR =<\fIp1\fR[\-\fIp2\fR[:\fIp3\fR]]>

Request that job steps initiated by srun commands inside this sbatch script
be run at some requested frequency if possible, on the CPUs selected
for the step on the compute node(s).

\fBp1\fR can be  [#### | low | medium | high | highm1] which will set the
frequency scaling_speed to the corresponding value, and set the frequency
scaling_governor to UserSpace. See below for definition of the values.

\fBp1\fR can be [Conservative | OnDemand | Performance | PowerSave] which
will set the scaling_governor to the corresponding value. The governor has to be
in the list set by the slurm.conf option CpuFreqGovernors.

When \fBp2\fR is present, p1 will be the minimum scaling frequency and
p2 will be the maximum scaling frequency.

\fBp2\fR can be  [#### | medium | high | highm1] p2 must be greater than p1.

\fBp3\fR can be [Conservative | OnDemand | Performance | PowerSave | UserSpace]
which will set the governor to the corresponding value.

If \fBp3\fR is UserSpace, the frequency scaling_speed will be set by a power
or energy aware scheduling strategy to a value between p1 and p2 that lets the
job run within the site's power goal. The job may be delayed if p1 is higher
than a frequency that allows the job to run withing the goal.

If the current frequency is < min, it will be set to min. Likewise,
if the current frequency is > max, it will be set to max.

Acceptable values at present include:
.RS
.TP 14
\fB####\fR
frequency in kilohertz
.TP
\fBLow\fR
the lowest available frequency
.TP
\fBHigh\fR
the highest available frequency
.TP
\fBHighM1\fR
(high minus one) will select the next highest available frequency
.TP
\fBMedium\fR
attempts to set a frequency in the middle of the available range
.TP
\fBConservative\fR
attempts to use the Conservative CPU governor
.TP
\fBOnDemand\fR
attempts to use the OnDemand CPU governor (the default value)
.TP
\fBPerformance\fR
attempts to use the Performance CPU governor
.TP
\fBPowerSave\fR
attempts to use the PowerSave CPU governor
.TP
\fBUserSpace\fR
attempts to use the UserSpace CPU governor
.TP
.RE

The following informational environment variable is set in the job
step when \fB\-\-cpu\-freq\fR option is requested.
.nf
        SLURM_CPU_FREQ_REQ
.fi

This environment variable can also be used to supply the value for the
CPU frequency request if it is set when the 'srun' command is issued.
The \fB\-\-cpu\-freq\fR on the command line will override the
environment variable value.  The form on the environment variable is
the same as the command line.
See the \fBENVIRONMENT VARIABLES\fR
section for a description of the SLURM_CPU_FREQ_REQ variable.

\fBNOTE\fR: This parameter is treated as a request, not a requirement.
If the job step's node does not support setting the CPU frequency, or
the requested value is outside the bounds of the legal frequencies, an
error is logged, but the job step is allowed to continue.

\fBNOTE\fR: Setting the frequency for just the CPUs of the job step
implies that the tasks are confined to those CPUs.  If task
confinement (i.e., TaskPlugin=task/affinity or
TaskPlugin=task/cgroup with the "ConstrainCores" option) is not
configured, this parameter is ignored.

\fBNOTE\fR: When the step completes, the frequency and governor of each
selected CPU is reset to the configured \fBCpuFreqDef\fR value with a
default value of the OnDemand CPU governor.

\fBNOTE\fR: When submitting jobs with  the \fB\-\-cpu\-freq\fR option
with linuxproc as the ProctrackType can cause jobs to run too quickly before
Accounting is able to poll for job information. As a result not all of
accounting information will be present.
.RE

.TP
\fB\-c\fR, \fB\-\-cpus\-per\-task\fR=<\fIncpus\fR>
Advise the SLURM controller that ensuing job steps will require \fIncpus\fR
number of processors per task.  Without this option, the controller will
just try to allocate one processor per task.

For instance,
consider an application that has 4 tasks, each requiring 3 processors.  If our
cluster is comprised of quad\-processors nodes and we simply ask for
12 processors, the controller might give us only 3 nodes.  However, by using
the \-\-cpus\-per\-task=3 options, the controller knows that each task requires
3 processors on the same node, and the controller will grant an allocation
of 4 nodes, one for each of the 4 tasks.

.TP
\fB\-d\fR, \fB\-\-dependency\fR=<\fIdependency_list\fR>
Defer the start of this job until the specified dependencies have been
satisfied completed.
<\fIdependency_list\fR> is of the form
<\fItype:job_id[:job_id][,type:job_id[:job_id]]\fR> or
<\fItype:job_id[:job_id][?type:job_id[:job_id]]\fR>.
All dependencies must be satisfied if the "," separator is used.
Any dependency may be satisfied if the "?" separator is used.
Many jobs can share the same dependency and these jobs may even belong to
different  users. The  value may be changed after job submission using the
scontrol command.
.PD
.RS
.TP
\fBafter:job_id[:jobid...]\fR
This job can begin execution after the specified jobs have begun
execution.
.TP
\fBafterany:job_id[:jobid...]\fR
This job can begin execution after the specified jobs have terminated.
.TP
\fBafternotok:job_id[:jobid...]\fR
This job can begin execution after the specified jobs have terminated
in some failed state (non-zero exit code, node failure, timed out, etc).
.TP
\fBafterok:job_id[:jobid...]\fR
This job can begin execution after the specified jobs have successfully
executed (ran to completion with an exit code of zero).
.TP
\fBexpand:job_id\fR
Resources allocated to this job should be used to expand the specified job.
The job to expand must share the same QOS (Quality of Service) and partition.
Gang scheduling of resources in the partition is also not supported.
.TP
\fBsingleton\fR
This job can begin execution after any previously launched jobs
sharing the same job name and user have terminated.
.RE

.TP
\fB\-D\fR, \fB\-\-workdir\fR=<\fIdirectory\fR>
Set the working directory of the batch script to \fIdirectory\fR before
it is executed. The path can be specified as full path or relative path
to the directory where the command is executed.

.TP
\fB\-e\fR, \fB\-\-error\fR=<\fIfilename pattern\fR>
Instruct SLURM to connect the batch script's standard error directly to the
file name specified in the "\fIfilename pattern\fR".
By default both standard output and standard error are directed to the same file.
For job arrays, the default file name is "slurm-%A_%a.out", "%A" is replaced
by the job ID and "%a" with the array index.
For other jobs, the default file name is "slurm-%j.out", where the "%j" is
replaced by the job ID.
See the \fB\-\-input\fR option for filename specification options.

.TP
\fB\-\-exclusive[=user]\fR
The job allocation can not share nodes with other running jobs (or just other
users with the "=user" option).
The default shared/exclusive behavior depends on system configuration and the
partition's \fBShared\fR option takes precedence over the job's option.

.TP
\fB\-\-export\fR=<\fIenvironment variables | ALL | NONE\fR>
Identify which environment variables are propagated to the batch job.
Multiple environment variable names should be comma separated.
Environment variable names may be specified to propagate the current
value of those variables (e.g. "\-\-export=EDITOR") or specific values
for the variables may be exported (e.g.. "\-\-export=EDITOR=/bin/vi")
in addition to the environment variables that would otherwise be set.
This option particularly important for jobs that are submitted on one cluster
and execute on a different cluster (e.g. with different paths). By default all
environment variables are propagated. If the argument is \fINONE\fR or
specific environment variable names, then the \fB\-\-get\-user\-env\fR
option will implicitly be set to load other environment variables based upon
the user's configuration on the cluster which executes the job.

.TP
\fB\-\-export\-file\fR=<\fIfilename\fR | \fIfd\fR>
If a number between 3 and OPEN_MAX is specified as the argument to
this option, a readable file descriptor will be assumed (STDIN and
STDOUT are not supported as valid arguments).  Otherwise a filename is
assumed.  Export environment variables defined in <\fIfilename\fR> or
read from <\fIfd\fR> to the job's execution environment. The
content is one or more environment variable definitions of the form
NAME=value, each separated by a null character.  This allows the use
of special characters in environment definitions.

.TP
\fB\-F\fR, \fB\-\-nodefile\fR=<\fInode file\fR>
Much like \-\-nodelist, but the list is contained in a file of name
\fInode file\fR.  The node names of the list may also span multiple lines
in the file.    Duplicate node names in the file will be ignored.
The order of the node names in the list is not important; the node names
will be sorted by SLURM.

.TP
\fB\-\-get\-user\-env\fR[=\fItimeout\fR][\fImode\fR]
This option will tell sbatch to retrieve the
login environment variables for the user specified in the \fB\-\-uid\fR option.
The environment variables are retrieved by running something of this sort
"su \- <username> \-c /usr/bin/env" and parsing the output.
Be aware that any environment variables already set in sbatch's environment
will take precedence over any environment variables in the user's
login environment. Clear any environment variables before calling sbatch
that you do not want propagated to the spawned program.
The optional \fItimeout\fR value is in seconds. Default value is 8 seconds.
The optional \fImode\fR value control the "su" options.
With a \fImode\fR value of "S", "su" is executed without the "\-" option.
With a \fImode\fR value of "L", "su" is executed with the "\-" option,
replicating the login environment.
If \fImode\fR not specified, the mode established at SLURM build time
is used.
Example of use include "\-\-get\-user\-env", "\-\-get\-user\-env=10"
"\-\-get\-user\-env=10L", and "\-\-get\-user\-env=S".
This option was originally created for use by Moab.

.TP
\fB\-\-gid\fR=<\fIgroup\fR>
If \fBsbatch\fR is run as root, and the \fB\-\-gid\fR option is used,
submit the job with \fIgroup\fR's group access permissions.  \fIgroup\fR
may be the group name or the numerical group ID.

.TP
\fB\-\-gres\fR=<\fIlist\fR>
Specifies a comma delimited list of generic consumable resources.
The format of each entry on the list is "name[[:type]:count]".
The name is that of the consumable resource.
The count is the number of those resources with a default value of 1.
The specified resources will be allocated to the job on each node.
The available generic consumable resources is configurable by the system
administrator.
A list of available generic consumable resources will be printed and the
command will exit if the option argument is "help".
Examples of use include "\-\-gres=gpu:2,mic=1", "\-\-gres=gpu:kepler:2", and
"\-\-gres=help".

.TP
\fB\-H, \-\-hold\fR
Specify the job is to be submitted in a held state (priority of zero).
A held job can now be released using scontrol to reset its priority
(e.g. "\fIscontrol release <job_id>\fR").

.TP
\fB\-h\fR, \fB\-\-help\fR
Display help information and exit.

.TP
\fB\-\-hint\fR=<\fItype\fR>
Bind tasks according to application hints.
.RS
.TP
.B compute_bound
Select settings for compute bound applications:
use all cores in each socket, one thread per core.
.TP
.B memory_bound
Select settings for memory bound applications:
use only one core in each socket, one thread per core.
.TP
.B [no]multithread
[don't] use extra threads with in-core multi-threading
which can benefit communication intensive applications.
Only supported with the task/affinity plugin.
.TP
.B help
show this help message
.RE

.TP
\fB\-I\fR, \fB\-\-immediate\fR
The batch script will only be submitted to the controller if the resources
necessary to grant its job allocation are immediately available.  If the
job allocation will have to wait in a queue of pending jobs, the batch script
will not be submitted.
NOTE: There is limited support for this option with batch jobs.

.TP
\fB\-\-ignore\-pbs\fR
Ignore any "#PBS" options specified in the batch script.

.TP
\fB\-i\fR, \fB\-\-input\fR=<\fIfilename pattern\fR>
Instruct SLURM to connect the batch script's standard input
directly to the file name specified in the "\fIfilename pattern\fR".

By default, "/dev/null" is open on the batch script's standard input and both
standard output and standard error are directed to a file of the name
"slurm\-%j.out", where the "%j" is replaced with the job allocation number, as
described below.

The filename pattern may contain one or more replacement symbols, which are
a percent sign "%" followed by a letter (e.g. %j).

Supported replacement symbols are:
.PD
.RS
.TP
\fB%A\fR
Job array's master job allocation number.
.TP
\fB%a\fR
Job array ID (index) number.
.TP
\fB%j\fR
Job allocation number.
.TP
\fB%N\fR
Node name.  Only one file is created, so %N will be replaced by the name of the
first node in the job, which is the one that runs the script.
.TP
\fB%u\fR
User name.
.RE

.TP
\fB\-J\fR, \fB\-\-job\-name\fR=<\fIjobname\fR>
Specify a name for the job allocation. The specified name will appear along with
the job id number when querying running jobs on the system. The default
is the name of the batch script, or just "sbatch" if the script is
read on sbatch's standard input.

.TP
\fB\-\-jobid\fR=<\fIjobid\fR>
Allocate resources as the specified job id.
NOTE: Only valid for user root.

.TP
\fB\-k\fR, \fB\-\-no\-kill\fR
Do not automatically terminate a job if one of the nodes it has been
allocated fails.  The user will assume the responsibilities for fault\-tolerance
should a node fail.  When there is a node failure, any active job steps (usually
MPI jobs) on that node will almost certainly suffer a fatal error, but with
\-\-no\-kill, the job allocation will not be revoked so the user may launch
new job steps on the remaining nodes in their allocation.

By default SLURM terminates the entire job allocation if any node fails in its
range of allocated nodes.

.TP
\fB\-L\fR, \fB\-\-licenses\fR=<\fBlicense\fR>
Specification of licenses (or other resources available on all
nodes of the cluster) which must be allocated to this job.
License names can be followed by a colon and count
(the default count is one).
Multiple license names should be comma separated (e.g.
"\-\-licenses=foo:4,bar").
To submit jobs using remote licenses, those served by the slurmdbd, specify
the name of the server providing the licenses.
For example "\-\-license=nastran@slurmdb:12".

.TP
\fB\-M\fR, \fB\-\-clusters\fR=<\fIstring\fR>
Clusters to issue commands to.  Multiple cluster names may be comma separated.
The job will be submitted to the one cluster providing the earliest expected
job initiation time. The default value is the current cluster. A value of
\(aq\fIall\fR' will query to run on all clusters.  Note the
\fB\-\-export\fR option to control environment variables exported
between clusters.

.TP
\fB\-m\fR, \fB\-\-distribution\fR=
\fIarbitrary\fR|<\fIblock\fR|\fIcyclic\fR|\fIplane=<options>\fR[:\fIblock\fR|\fIcyclic\fR|\fIfcyclic\fR]>

Specify alternate distribution methods for remote processes.
In sbatch, this only sets environment variables that will be used by
subsequent srun requests.
This option controls the assignment of tasks to the nodes on which
resources have been allocated, and the distribution of those resources
to tasks for binding (task affinity). The first distribution
method (before the ":") controls the distribution of resources across
nodes. The optional second distribution method (after the ":")
controls the distribution of resources across sockets within a node.
Note that with select/cons_res, the number of cpus allocated on each
socket and node may be different. Refer to
http://slurm.schedmd.com/mc_support.html
for more information on resource allocation, assignment of tasks to
nodes, and binding of tasks to CPUs.
.RS

First distribution method:
.TP
.B block
The block distribution method will distribute tasks to a node such
that consecutive tasks share a node. For example, consider an
allocation of three nodes each with two cpus. A four\-task block
distribution request will distribute those tasks to the nodes with
tasks one and two on the first node, task three on the second node,
and task four on the third node.  Block distribution is the default
behavior if the number of tasks exceeds the number of allocated nodes.
.TP
.B cyclic
The cyclic distribution method will distribute tasks to a node such
that consecutive tasks are distributed over consecutive nodes (in a
round\-robin fashion). For example, consider an allocation of three
nodes each with two cpus. A four\-task cyclic distribution request
will distribute those tasks to the nodes with tasks one and four on
the first node, task two on the second node, and task three on the
third node.
Note that when SelectType is select/cons_res, the same number of CPUs
may not be allocated on each node. Task distribution will be
round\-robin among all the nodes with CPUs yet to be assigned to tasks.
Cyclic distribution is the default behavior if the number
of tasks is no larger than the number of allocated nodes.
.TP
.B plane
The tasks are distributed in blocks of a specified size.  The options
include a number representing the size of the task block.  This is
followed by an optional specification of the task distribution scheme
within a block of tasks and between the blocks of tasks.  The number of tasks
distributed to each node is the same as for cyclic distribution, but the
taskids assigned to each node depend on the plane size.  For more
details (including examples and diagrams), please see
.br
http://slurm.schedmd.com/mc_support.html
.br
and
.br
http://slurm.schedmd.com/dist_plane.html
.TP
.B arbitrary
The arbitrary method of distribution will allocate processes in\-order
as listed in file designated by the environment variable
SLURM_HOSTFILE.  If this variable is listed it will override any
other method specified.  If not set the method will default to block.
Inside the hostfile must contain at minimum the number of hosts
requested and be one per line or comma separated.  If specifying a
task count (\fB\-n\fR, \fB\-\-ntasks\fR=<\fInumber\fR>), your tasks
will be laid out on the nodes in the order of the file.
.br
\fBNOTE:\fR The arbitrary distribution option on a job allocation only
controls the nodes to be allocated to the job and not the allocation of
CPUs on those nodes. This option is meant primarily to control a job step's
task layout in an existing job allocation for the srun command.

.TP
Second distribution method:
.TP
.B block
The block distribution method will distribute tasks to sockets such
that consecutive tasks share a socket.
.TP
.B cyclic
The cyclic distribution method will distribute tasks to sockets such
that consecutive tasks are distributed over consecutive sockets (in a
round\-robin fashion).
Tasks requiring more than one CPU will have all of those CPUs allocated on a
single socket if possible.
.TP
.B fcyclic
The fcyclic distribution method will distribute tasks to sockets such
that consecutive tasks are distributed over consecutive sockets (in a
round\-robin fashion).
Tasks requiring more than one CPU will have each CPUs allocated in a cyclic
fashion across sockets.
.RE

.TP
\fB\-\-mail\-type\fR=<\fItype\fR>
Notify user by email when certain event types occur.
Valid \fItype\fR values are BEGIN, END, FAIL, REQUEUE, ALL (equivalent to
BEGIN, END, FAIL, REQUEUE, and STAGE_OUT), STAGE_OUT (burst buffer stage out
completed), TIME_LIMIT, TIME_LIMIT_90 (reached 90 percent of time limit),
TIME_LIMIT_80 (reached 80 percent of time limit), and TIME_LIMIT_50
(reached 50 percent of time limit).
Multiple \fItype\fR values may be specified in a comma separated list.
The user to be notified is indicated with \fB\-\-mail\-user\fR.
Mail notifications on job BEGIN, END and FAIL apply to a job array as a whole
rather than generating individual email messages for each task in the job array.

.TP
\fB\-\-mail\-user\fR=<\fIuser\fR>
User to receive email notification of state changes as defined by
\fB\-\-mail\-type\fR.
The default value is the submitting user.

.TP
\fB\-\-mem\fR=<\fIMB\fR>
Specify the real memory required per node in MegaBytes.
Default value is \fBDefMemPerNode\fR and the maximum value is
\fBMaxMemPerNode\fR. If configured, both parameters can be
seen using the \fBscontrol show config\fR command.
This parameter would generally be used if whole nodes
are allocated to jobs (\fBSelectType=select/linear\fR).
Also see \fB\-\-mem\-per\-cpu\fR.
\fB\-\-mem\fR and \fB\-\-mem\-per\-cpu\fR are mutually exclusive.
NOTE: Enforcement of memory limits currently relies upon the task/cgroup plugin
or enabling of accounting, which samples memory use on a periodic basis (data
need not be stored, just collected). In both cases memory use is based upon
the job's Resident Set Size (RSS). A task may exceed the memory limit until
the next periodic accounting sample.

.TP
\fB\-\-mem\-per\-cpu\fR=<\fIMB\fR>
Mimimum memory required per allocated CPU in MegaBytes.
Default value is \fBDefMemPerCPU\fR and the maximum value is \fBMaxMemPerCPU\fR
(see exception below). If configured, both parameters can be
seen using the \fBscontrol show config\fR command.
Note that if the job's \fB\-\-mem\-per\-cpu\fR value exceeds the configured
\fBMaxMemPerCPU\fR, then the user's limit will be treated as a memory limit
per task; \fB\-\-mem\-per\-cpu\fR will be reduced to a value no larger than
\fBMaxMemPerCPU\fR; \fB\-\-cpus\-per\-task\fR will be set and value of
\fB\-\-cpus\-per\-task\fR multiplied by the new \fB\-\-mem\-per\-cpu\fR
value will equal the original \fB\-\-mem\-per\-cpu\fR value specified by
the user.
This parameter would generally be used if individual processors
are allocated to jobs (\fBSelectType=select/cons_res\fR).
If resources are allocated by the core, socket or whole nodes; the number
of CPUs allocated to a job may be higher than the task count and the value
of \fB\-\-mem\-per\-cpu\fR should be adjusted accordingly.
Also see \fB\-\-mem\fR.
\fB\-\-mem\fR and \fB\-\-mem\-per\-cpu\fR are mutually exclusive.

.TP
\fB\-\-mem_bind\fR=[{\fIquiet,verbose\fR},]\fItype\fR
Bind tasks to memory. Used only when the task/affinity plugin is enabled
and the NUMA memory functions are available.
\fBNote that the resolution of CPU and memory binding
may differ on some architectures.\fR For example, CPU binding may be performed
at the level of the cores within a processor while memory binding will
be performed at the level of nodes, where the definition of "nodes"
may differ from system to system. \fBThe use of any type other than
"none" or "local" is not recommended.\fR
If you want greater control, try running a simple test code with the
options "\-\-mem_bind=verbose,none" to determine
the specific configuration.

NOTE: To have SLURM always report on the selected memory binding for
all commands executed in a shell, you can enable verbose mode by
setting the SLURM_MEM_BIND environment variable value to "verbose".

The following informational environment variables are set when
\fB\-\-mem_bind\fR is in use:

.nf
        SLURM_MEM_BIND_VERBOSE
        SLURM_MEM_BIND_TYPE
        SLURM_MEM_BIND_LIST
.fi

See the \fBENVIRONMENT VARIABLES\fR section for a more detailed description
of the individual SLURM_MEM_BIND* variables.

Supported options include:
.RS
.TP
.B q[uiet]
quietly bind before task runs (default)
.TP
.B v[erbose]
verbosely report binding before task runs
.TP
.B no[ne]
don't bind tasks to memory (default)
.TP
.B rank
bind by task rank (not recommended)
.TP
.B local
Use memory local to the processor in use
.TP
.B map_mem:<list>
bind by mapping a node's memory to tasks as specified
where <list> is <cpuid1>,<cpuid2>,...<cpuidN>.
CPU IDs are interpreted as decimal values unless they are preceded
with '0x' in which case they interpreted as hexadecimal values
(not recommended)
.TP
.B mask_mem:<list>
bind by setting memory masks on tasks as specified
where <list> is <mask1>,<mask2>,...<maskN>.
memory masks are \fBalways\fR interpreted as hexadecimal values.
Note that masks must be preceded with a '0x' if they don't begin
with [0-9] so they are seen as numerical values by srun.
.TP
.B help
show this help message
.RE

.TP
\fB\-\-mincpus\fR=<\fIn\fR>
Specify a minimum number of logical cpus/processors per node.

.TP
\fB\-N\fR, \fB\-\-nodes\fR=<\fIminnodes\fR[\-\fImaxnodes\fR]>
Request that a minimum of \fIminnodes\fR nodes be allocated to this job.
A maximum node count may also be specified with \fImaxnodes\fR.
If only one number is specified, this is used as both the minimum and
maximum node count.
The partition's node limits supersede those of the job.
If a job's node limits are outside of the range permitted for its
associated partition, the job will be left in a PENDING state.
This permits possible execution at a later time, when the partition
limit is changed.
If a job node limit exceeds the number of nodes configured in the
partition, the job will be rejected.
Note that the environment
variable \fBSLURM_NNODES\fR will be set to the count of nodes actually
allocated to the job. See the \fBENVIRONMENT VARIABLES \fR section
for more information.  If \fB\-N\fR is not specified, the default
behavior is to allocate enough nodes to satisfy the requirements of
the \fB\-n\fR and \fB\-c\fR options.
The job will be allocated as many nodes as possible within the range specified
and without delaying the initiation of the job.
The node count specification may include a numeric value followed by a suffix
of "k" (multiplies numeric value by 1,024) or "m" (multiplies numeric value by
1,048,576).

.TP
\fB\-n\fR, \fB\-\-ntasks\fR=<\fInumber\fR>
sbatch does not launch tasks, it requests an allocation of resources and
submits a batch script. This option advises the SLURM controller that job
steps run within the allocation will launch a maximum of \fInumber\fR
tasks and to provide for sufficient resources.
The default is one task per node, but note
that the \fB\-\-cpus\-per\-task\fR option will change this default.

.TP
\fB\-\-network\fR=<\fItype\fR>
Specify information pertaining to the switch or network.
The interpretation of \fItype\fR is system dependent.
This option is supported when running Slurm on a Cray natively.  It is
used to request using Network Performace Counters.
Only one value per request is valid.
All options are case in\-sensitive.
In this configuration supported values include:
.RS
.TP 6
\fBsystem\fR
Use the system\-wide network performance counters. Only nodes requested
will be marked in use for the job allocation.  If the job does not
fill up the entire system the rest of the nodes are not
able to be used by other jobs using NPC, if idle their state will appear as
PerfCnts.  These nodes are still available for other jobs not using NPC.
.TP
\fBblade\fR
Use the blade network performance counters. Only nodes requested
will be marked in use for the job allocation.  If the job does not
fill up the entire blade(s) allocated to the job those blade(s) are not
able to be used by other jobs using NPC, if idle their state will appear as
PerfCnts.  These nodes are still available for other jobs not using NPC.
.TP
.RE

.br
.br
In all cases the job allocation request \fBmust specify the
\-\-exclusive option\fR.  Otherwise the request will be denied.

.br
.br
Also with any of these options steps are not allowed to share blades,
so resources would remain idle inside an allocation if the step
running on a blade does not take up all the nodes on the blade.

.br
.br
The \fBnetwork\fR option is also supported on systems with IBM's Parallel Environment (PE).
See IBM's LoadLeveler job command keyword documentation about the keyword
"network" for more information.
Multiple values may be specified in a comma separated list.
All options are case in\-sensitive.
Supported values include:
.RS
.TP 12
\fBBULK_XFER\fR[=<\fIresources\fR>]
Enable bulk transfer of data using Remote Direct-Memory Access (RDMA).
The optional \fIresources\fR specification is a numeric value which can have
a suffix of "k", "K", "m", "M", "g" or "G" for kilobytes, megabytes or
gigabytes.
NOTE: The \fIresources\fR specification is not supported by the underlying
IBM infrastructure as of Parallel Environment version 2.2 and no value should
be specified at this time.
.TP
\fBCAU\fR=<\fIcount\fR>
Number of Collective Acceleration Units (CAU) required.
Applies only to IBM Power7-IH processors.
Default value is zero.
Independent CAU will be allocated for each programming interface (MPI, LAPI, etc.)
.TP
\fBDEVNAME\fR=<\fIname\fR>
Specify the device name to use for communications (e.g. "eth0" or "mlx4_0").
.TP
\fBDEVTYPE\fR=<\fItype\fR>
Specify the device type to use for communications.
The supported values of \fItype\fR are:
"IB" (InfiniBand), "HFI" (P7 Host Fabric Interface),
"IPONLY" (IP-Only interfaces), "HPCE" (HPC Ethernet), and
"KMUX" (Kernel Emulation of HPCE).
The devices allocated to a job must all be of the same type.
The default value depends upon depends upon what hardware is available and in
order of preferences is IPONLY (which is not considered in User Space mode),
HFI, IB, HPCE, and KMUX.
.TP
\fBIMMED\fR =<\fIcount\fR>
Number of immediate send slots per window required.
Applies only to IBM Power7-IH processors.
Default value is zero.
.TP
\fBINSTANCES\fR =<\fIcount\fR>
Specify number of network connections for each task on each network connection.
The default instance count is 1.
.TP
\fBIPV4\fR
Use Internet Protocol (IP) version 4 communications (default).
.TP
\fBIPV6\fR
Use Internet Protocol (IP) version 6 communications.
.TP
\fBLAPI\fR
Use the LAPI programming interface.
.TP
\fBMPI\fR
Use the MPI programming interface.
MPI is the default interface.
.TP
\fBPAMI\fR
Use the PAMI programming interface.
.TP
\fBSHMEM\fR
Use the OpenSHMEM programming interface.
.TP
\fBSN_ALL\fR
Use all available switch networks (default).
.TP
\fBSN_SINGLE\fR
Use one available switch network.
.TP
\fBUPC\fR
Use the UPC programming interface.
.TP
\fBUS\fR
Use User Space communications.
.TP

Some examples of network specifications:
.TP
\fBInstances=2,US,MPI,SN_ALL\fR
Create two user space connections for MPI communications on every switch
network for each task.
.TP
\fBUS,MPI,Instances=3,Devtype=IB\fR
Create three user space connections for MPI communications on every InfiniBand
network for each task.
.TP
\fBIPV4,LAPI,SN_Single\fR
Create a IP version 4 connection for LAPI communications on one switch network
for each task.
.TP
\fBInstances=2,US,LAPI,MPI\fR
Create two user space connections each for LAPI and MPI communications on every
switch network for each task. Note that SN_ALL is the default option so every
switch network is used. Also note that Instances=2 specifies that two
connections are established for each protocol (LAPI and MPI) and each task.
If there are two networks and four tasks on the node then a total
of 32 connections are established (2 instances x 2 protocols x 2 networks x
4 tasks).
.RE

.TP
\fB\-\-nice\fR[=\fIadjustment\fR]
Run the job with an adjusted scheduling priority within SLURM.
With no adjustment value the scheduling priority is decreased
by 100. The adjustment range is from \-10000 (highest priority)
to 10000 (lowest priority). Only privileged users can specify
a negative adjustment. NOTE: This option is presently
ignored if \fISchedulerType=sched/wiki\fR or
\fISchedulerType=sched/wiki2\fR.

.TP
\fB\-\-no\-requeue\fR
Specifies that the batch job should not be requeued after node failure.
Setting this option will prevent system administrators from being able
to restart the job (for example, after a scheduled downtime).
When a job is requeued, the batch script is initiated from its beginning.
Also see the \fB\-\-requeue\fR option.
The \fIJobRequeue\fR configuration parameter controls the default
behavior on the cluster.

.TP
\fB\-\-ntasks\-per\-core\fR=<\fIntasks\fR>
Request the maximum \fIntasks\fR be invoked on each core.
Meant to be used with the \fB\-\-ntasks\fR option.
Related to \fB\-\-ntasks\-per\-node\fR except at the core level
instead of the node level.
NOTE: This option is not supported unless
\fISelectTypeParameters=CR_Core\fR or
\fISelectTypeParameters=CR_Core_Memory\fR is configured.

.TP
\fB\-\-ntasks\-per\-socket\fR=<\fIntasks\fR>
Request the maximum \fIntasks\fR be invoked on each socket.
Meant to be used with the \fB\-\-ntasks\fR option.
Related to \fB\-\-ntasks\-per\-node\fR except at the socket level
instead of the node level.
NOTE: This option is not supported unless
\fISelectTypeParameters=CR_Socket\fR or
\fISelectTypeParameters=CR_Socket_Memory\fR is configured.

.TP
\fB\-\-ntasks\-per\-node\fR=<\fIntasks\fR>
Request that \fIntasks\fR be invoked on each node.
If used with the \fB\-\-ntasks\fR option, the \fB\-\-ntasks\fR option will take
precedence and the \fB\-\-ntasks\-per\-node\fR will be treated as a
\fImaximum\fR count of tasks per node.
Meant to be used with the \fB\-\-nodes\fR option.
This is related to \fB\-\-cpus\-per\-task\fR=\fIncpus\fR,
but does not require knowledge of the actual number of cpus on
each node.  In some cases, it is more convenient to be able to
request that no more than a specific number of tasks be invoked
on each node.  Examples of this include submitting
a hybrid MPI/OpenMP app where only one MPI "task/rank" should be
assigned to each node while allowing the OpenMP portion to utilize
all of the parallelism present in the node, or submitting a single
setup/cleanup/monitoring job to each node of a pre\-existing
allocation as one step in a larger job script.

.TP
\fB\-O\fR, \fB\-\-overcommit\fR
Overcommit resources.
When applied to job allocation, only one CPU is allocated to the job per node
and options used to specify the number of tasks per node, socket, core, etc.
are ignored.
When applied to job step allocations (the \fBsrun\fR command when executed
within an existing job allocation), this option can be used to launch more than
one task per CPU.
Normally, \fBsrun\fR will not allocate more than one process per CPU.
By specifying \fB\-\-overcommit\fR you are explicitly allowing more than one
process per CPU. However no more than \fBMAX_TASKS_PER_NODE\fR tasks are
permitted to execute per node.  NOTE: \fBMAX_TASKS_PER_NODE\fR is
defined in the file \fIslurm.h\fR and is not a variable, it is set at
SLURM build time.

.TP
\fB\-o\fR, \fB\-\-output\fR=<\fIfilename pattern\fR>
Instruct SLURM to connect the batch script's standard output directly to the
file name specified in the "\fIfilename pattern\fR".
By default both standard output and standard error are directed to the same file.
For job arrays, the default file name is "slurm-%A_%a.out", "%A" is replaced
by the job ID and "%a" with the array index.
For other jobs, the default file name is "slurm-%j.out", where the "%j" is
replaced by the job ID.
See the \fB\-\-input\fR option for filename specification options.

.TP
\fB\-\-open\-mode\fR=append|truncate
Open the output and error files using append or truncate mode as specified.
The default value is specified by the system configuration parameter
\fIJobFileAppend\fR.

.TP
\fB\-\-parsable\fR
Outputs only the job id number and the cluster name if present.
The values are separated by a semicolon. Errors will still be displayed.

.TP
\fB\-p\fR, \fB\-\-partition\fR=<\fIpartition_names\fR>
Request a specific partition for the resource allocation.  If not specified,
the default behavior is to allow the slurm controller to select the default
partition as designated by the system administrator. If the job can use more
than one partition, specify their names in a comma separate list and the one
offering earliest initiation will be used with no regard given to the partition
name ordering (although higher priority partitions will be considered first).
When the job is initiated, the name of the partition used will be placed first
in the job record partition string.

.TP
\fB\-\-power\fR=<\fIflags\fR>
Comma separated list of power management plugin options.
Currently available flags include:
level (all nodes allocated to the job should have identical power caps,
may be disabled by the Slurm configuration option PowerParameters=job_no_level).

.TP
\fB\-\-priority\fR=<value>
Request a specific job priority.
May be subject to configuration specific constraints.

.TP
\fB\-\-profile\fR=<all|none|[energy[,|task[,|lustre[,|network]]]]>
enables detailed data collection by the acct_gather_profile plugin.
Detailed data are typically time-series that are stored in an HDF5 file for
the job.

.RS
.TP 10
\fBAll\fR
All data types are collected. (Cannot be combined with other values.)

.TP
\fBNone\fR
No data types are collected. This is the default.
 (Cannot be combined with other values.)

.TP
\fBEnergy\fR
Energy data is collected.

.TP
\fBTask\fR
Task (I/O, Memory, ...) data is collected.

.TP
\fBLustre\fR
Lustre data is collected.

.TP
\fBNetwork\fR
Network (InfiniBand) data is collected.
.RE

.TP
\fB\-\-propagate\fR[=\fIrlimitfR]
Allows users to specify which of the modifiable (soft) resource limits
to propagate to the compute nodes and apply to their jobs.  If
\fIrlimits\fR is not specified, then all resource limits will be
propagated.
The following rlimit names are supported by Slurm (although some
options may not be supported on some systems):
.RS
.TP 10
\fBALL\fR
All limits listed below
.TP
\fBAS\fR
The maximum address space for a process
.TP
\fBCORE\fR
The maximum size of core file
.TP
\fBCPU\fR
The maximum amount of CPU time
.TP
\fBDATA\fR
The maximum size of a process's data segment
.TP
\fBFSIZE\fR
The maximum size of files created. Note that if the user sets FSIZE to less
than the current size of the slurmd.log, job launches will fail with
a 'File size limit exceeded' error.
.TP
\fBMEMLOCK\fR
The maximum size that may be locked into memory
.TP
\fBNOFILE\fR
The maximum number of open files
.TP
\fBNPROC\fR
The maximum number of processes available
.TP
\fBRSS\fR
The maximum resident set size
.TP
\fBSTACK\fR
The maximum stack size
.RE

.TP
\fB\-Q\fR, \fB\-\-quiet\fR
Suppress informational messages from sbatch. Errors will still be displayed.

.TP
\fB\-\-qos\fR=<\fIqos\fR>
Request a quality of service for the job.  QOS values can be defined
for each user/cluster/account association in the SLURM database.
Users will be limited to their association's defined set of qos's when
the SLURM configuration parameter, AccountingStorageEnforce, includes
"qos" in it's definition.

.TP
\fB\-\-reboot\fR
Force the allocated nodes to reboot before starting the job.
This is only supported with some system configurations and will otherwise be
silently ignored.

.TP
\fB\-\-requeue\fR
Specifies that the batch job should be requeued after node failure.
When a job is requeued, the batch script is initiated from its beginning.
Also see the \fB\-\-no\-requeue\fR option.
The \fIJobRequeue\fR configuration parameter controls the default
behavior on the cluster.

.TP
\fB\-\-reservation\fR=<\fIname\fR>
Allocate resources for the job from the named reservation.

.TP
\fB\-s\fR, \fB\-\-share\fR
The job allocation can share resources with other running jobs.
The resources to be shared can be nodes, sockets, cores, or hyperthreads
depending upon configuration.
The default shared behavior depends on system configuration and the partition's
\fBShared\fR option takes precedence over the job's option.
This option may result in the allocation being granted sooner than if the
\-\-share option was not set and allow higher system utilization, but
application performance will likely suffer due to competition for resources.
Also see the \-\-exclusive option.

.TP
\fB\-S\fR, \fB\-\-core\-spec\fR=<\fInum\fR>
Count of specialized cores per node reserved by the job for system operations
and not used by the application. The application will not use these cores,
but will be charged for their allocation.
Default value is dependent upon the node's configured CoreSpecCount value.
If a value of zero is designated and the Slurm configuration option
AllowSpecResourcesUsage is enabled, the job will be allowed to override
CoreSpecCount and use the specialized resources on nodes it is allocated.
This option can not be used with the \fB\-\-thread\-spec\fR option.

.TP
\fB\-\-sicp\fR
Identify a job as one which jobs submitted to other clusters can be dependent
upon.

.TP
\fB\-\-signal\fR=[B:]<\fIsig_num\fR>[@<\fIsig_time\fR>]
When a job is within \fIsig_time\fR seconds of its end time,
send it the signal \fIsig_num\fR.
Due to the resolution of event handling by SLURM, the signal may
be sent up to 60 seconds earlier than specified.
\fIsig_num\fR may either be a signal number or name (e.g. "10" or "USR1").
\fIsig_time\fR must have an integer value between 0 and 65535.
By default, no signal is sent before the job's end time.
If a \fIsig_num\fR is specified without any \fIsig_time\fR,
the default time will be 60 seconds.
Use the "B:" option to signal only the batch shell, none of the other
processes will be signaled. By default all job steps will be signalled,
but not the batch shell itself.

.TP
\fB\-\-sockets\-per\-node\fR=<\fIsockets\fR>
Restrict node selection to nodes with at least the specified number of
sockets.  See additional information under \fB\-B\fR option above when
task/affinity plugin is enabled.

.TP
\fB\-\-switches\fR=<\fIcount\fR>[@<\fImax\-time\fR>]
When a tree topology is used, this defines the maximum count of switches
desired for the job allocation and optionally the maximum time to wait
for that number of switches. If SLURM finds an allocation containing more
switches than the count specified, the job remains pending until it either finds
an allocation with desired switch count or the time limit expires.
It there is no switch count limit, there is no delay in starting the job.
Acceptable time formats include "minutes", "minutes:seconds",
"hours:minutes:seconds", "days\-hours", "days\-hours:minutes" and
"days\-hours:minutes:seconds".
The job's maximum time delay may be limited by the system administrator using
the \fBSchedulerParameters\fR configuration parameter with the
\fBmax_switch_wait\fR parameter option.
The default max\-time is the max_switch_wait SchedulerParameters.

.TP
\fB\-t\fR, \fB\-\-time\fR=<\fItime\fR>
Set a limit on the total run time of the job allocation.  If the
requested time limit exceeds the partition's time limit, the job will
be left in a PENDING state (possibly indefinitely).  The default time
limit is the partition's default time limit.  When the time limit is reached,
each task in each job step is sent SIGTERM followed by SIGKILL.  The
interval between signals is specified by the SLURM configuration
parameter \fBKillWait\fR.  A time limit of zero requests that no time
limit be imposed.  Acceptable time formats include "minutes",
"minutes:seconds", "hours:minutes:seconds", "days\-hours",
"days\-hours:minutes" and "days\-hours:minutes:seconds".

.TP
\fB\-\-tasks\-per\-node\fR=<\fIn\fR>
Specify the number of tasks to be launched per node.
Equivalent to \fB\-\-ntasks\-per\-node\fR.

.TP
\fB\-\-test\-only\fR
Validate the batch script and return an estimate of when a job would be
scheduled to run given the current job queue and all the other arguments
specifying the job requirements. No job is actually submitted.

.TP
\fB\-\-thread\-spec\fR=<\fInum\fR>
Count of specialized threads per node reserved by the job for system operations
and not used by the application. The application will not use these threads,
but will be charged for their allocation.
This option can not be used with the \fB\-\-core\-spec\fR option.

.TP
\fB\-\-threads\-per\-core\fR=<\fIthreads\fR>
Restrict node selection to nodes with at least the specified number of
threads per core.  NOTE: "Threads" refers to the number of processing units on
each core rather than the number of application tasks to be launched per core.
See additional information under \fB\-B\fR option above when task/affinity
plugin is enabled.

.TP
\fB\-\-time\-min\fR=<\fItime\fR>
Set a minimum time limit on the job allocation.
If specified, the job may have it's \fB\-\-time\fR limit lowered to a value
no lower than \fB\-\-time\-min\fR if doing so permits the job to begin
execution earlier than otherwise possible.
The job's time limit will not be changed after the job is allocated resources.
This is performed by a backfill scheduling algorithm to allocate resources
otherwise reserved for higher priority jobs.
Acceptable time formats include "minutes", "minutes:seconds",
"hours:minutes:seconds", "days\-hours", "days\-hours:minutes" and
"days\-hours:minutes:seconds".

.TP
\fB\-\-tmp\fR=<\fIMB\fR>
Specify a minimum amount of temporary disk space.

.TP
\fB\-u\fR, \fB\-\-usage\fR
Display brief help message and exit.

.TP
\fB\-\-uid\fR=<\fIuser\fR>
Attempt to submit and/or run a job as \fIuser\fR instead of the
invoking user id. The invoking user's credentials will be used
to check access permissions for the target partition. User root
may use this option to run jobs as a normal user in a RootOnly
partition for example. If run as root, \fBsbatch\fR will drop
its permissions to the uid specified after node allocation is
successful. \fIuser\fR may be the user name or numerical user ID.

.TP
\fB\-V\fR, \fB\-\-version\fR
Display version information and exit.

.TP
\fB\-v\fR, \fB\-\-verbose\fR
Increase the verbosity of sbatch's informational messages.  Multiple
\fB\-v\fR's will further increase sbatch's verbosity.  By default only
errors will be displayed.

.TP
\fB\-w\fR, \fB\-\-nodelist\fR=<\fInode name list\fR>
Request a specific list of hosts.
The job will contain \fIall\fR of these hosts and possibly additional hosts
as needed to satisfy resource requirements.
The list may be specified as a comma\-separated list of hosts, a range of hosts
(host[1\-5,7,...] for example), or a filename.
The host list will be assumed to be a filename if it contains a "/" character.
If you specify a minimum node or processor count larger than can be satisfied
by the supplied host list, additional resources will be allocated on other
nodes as needed.
Duplicate node names in the list will be ignored.
The order of the node names in the list is not important; the node names
will be sorted by SLURM.

.TP
\fB\-\-wait\-all\-nodes\fR=<\fIvalue\fR>
Controls when the execution of the command begins.
By default the job will begin execution as soon as the allocation is made.
.RS
.TP 5
0
Begin execution as soon as allocation can be made.
Do not wait for all nodes to be ready for use (i.e. booted).
.TP
1
Do not begin execution until all nodes are ready for use.
.RE

.TP
\fB\-\-wckey\fR=<\fIwckey\fR>
Specify wckey to be used with job.  If TrackWCKey=no (default) in the
slurm.conf this value is ignored.

.TP
\fB\-\-wrap\fR=<\fIcommand string\fR>
Sbatch will wrap the specified command string in a simple "sh" shell script,
and submit that script to the slurm controller.  When \-\-wrap is used,
a script name and arguments may not be specified on the command line; instead
the sbatch-generated wrapper script is used.

.TP
\fB\-x\fR, \fB\-\-exclude\fR=<\fInode name list\fR>
Explicitly exclude certain nodes from the resources granted to the job.

.PP
The following options support Blue Gene systems, but may be
applicable to other systems as well.

.TP
\fB\-\-blrts\-image\fR=<\fIpath\fR>
Path to Blue Gene\/L Run Time Supervisor, or blrts, image for bluegene block.  BGL only.
Default from \fIblugene.conf\fR if not set.

.TP
\fB\-\-cnload\-image\fR=<\fIpath\fR>
Path to compute node image for bluegene block.  BGP only.
Default from \fIblugene.conf\fR if not set.

.TP
\fB\-\-conn\-type\fR=<\fItype\fR>
Require the block connection type to be of a certain type.
On Blue Gene the acceptable of \fItype\fR are MESH, TORUS and NAV.
If NAV, or if not set, then SLURM will try to fit a what the
DefaultConnType is set to in the bluegene.conf if that isn't set the
default is TORUS.
You should not normally set this option.
If running on a BGP system and wanting to run in HTC mode (only for 1
midplane and below).  You can use HTC_S for SMP, HTC_D for Dual, HTC_V
for virtual node mode, and HTC_L for Linux mode.
For systems that allow a different connection type per dimension you
can supply a comma separated list of connection types may be specified, one for
each dimension (i.e. M,T,T,T will give you a torus connection is all
dimensions expect the first).

.TP
\fB\-g\fR, \fB\-\-geometry\fR=<\fIXxYxZ\fR> | <\fIAxXxYxZ\fR>
Specify the geometry requirements for the job. On BlueGene/L and BlueGene/P
systems there are three numbers giving dimensions in the X, Y and Z directions,
while on BlueGene/Q systems there are four numbers giving dimensions in the
A, X, Y and Z directions and can not be used to allocate sub-blocks.
For example "\-\-geometry=1x2x3x4", specifies a block of nodes having
1 x 2 x 3 x 4 = 24 nodes (actually midplanes on BlueGene).

.TP
\fB\-\-ioload\-image\fR=<\fIpath\fR>
Path to io image for bluegene block.  BGP only.
Default from \fIblugene.conf\fR if not set.

.TP
\fB\-\-linux\-image\fR=<\fIpath\fR>
Path to linux image for bluegene block.  BGL only.
Default from \fIblugene.conf\fR if not set.

.TP
\fB\-\-mloader\-image\fR=<\fIpath\fR>
Path to mloader image for bluegene block.
Default from \fIblugene.conf\fR if not set.

.TP
\fB\-R\fR, \fB\-\-no\-rotate\fR
Disables rotation of the job's requested geometry in order to fit an
appropriate block.
By default the specified geometry can rotate in three dimensions.

.TP
\fB\-\-ramdisk\-image\fR=<\fIpath\fR>
Path to ramdisk image for bluegene block.  BGL only.
Default from \fIblugene.conf\fR if not set.

.SH "INPUT ENVIRONMENT VARIABLES"
.PP
Upon startup, sbatch will read and handle the options set in the following
environment variables.  Note that environment variables will override any
options set in a batch script, and command line options will override any
environment variables.

.TP 22
\fBSBATCH_ACCOUNT\fR
Same as \fB\-A, \-\-account\fR
.TP
\fBSBATCH_ACCTG_FREQ\fR
Same as \fB\-\-acctg\-freq\fR
.TP
\fBSBATCH_ARRAY_INX\fR
Same as \fB\-a, \-\-array\fR
.TP
\fBSBATCH_BLRTS_IMAGE\fR
Same as \fB\-\-blrts\-image\fR
.TP
\fBSBATCH_BURST_BUFFER\fR
Same as \fB\-\-bb\fR
.TP
\fBSBATCH_CHECKPOINT\fR
Same as \fB\-\-checkpoint\fR
.TP
\fBSBATCH_CHECKPOINT_DIR\fR
Same as \fB\-\-checkpoint\-dir\fR
.TP
\fBSBATCH_CLUSTERS\fR or \fBSLURM_CLUSTERS\fR
Same as \fB\-\-clusters\fR
.TP
\fBSBATCH_CNLOAD_IMAGE\fR
Same as \fB\-\-cnload\-image\fR
.TP
\fBSBATCH_CONN_TYPE\fR
Same as \fB\-\-conn\-type\fR
.TP
\fBSBATCH_CORE_SPEC\fR
Same as \fB\-\-core\-spec\fR
.TP
\fBSBATCH_DEBUG\fR
Same as \fB\-v, \-\-verbose\fR
.TP
\fBSBATCH_DISTRIBUTION\fR
Same as \fB\-m, \-\-distribution\fR
.TP
\fBSBATCH_EXCLUSIVE\fR
Same as \fB\-\-exclusive\fR
.TP
\fBSBATCH_EXPORT\fR
Same as \fB\-\-export\fR
.TP
\fBSBATCH_GEOMETRY\fR
Same as \fB\-g, \-\-geometry\fR
.TP
\fBSBATCH_GET_USER_ENV\fR
Same as \fB\-\-get\-user\-env\fR
.TP
\fBSBATCH_HINT\fR or \fBSLURM_HINT\fR
Same as \fB\-\-hint\fR
.TP
\fBSBATCH_IGNORE_PBS\fR
Same as \fB\-\-ignore\-pbs\fR
.TP
\fBSBATCH_IMMEDIATE\fR
Same as \fB\-I, \-\-immediate\fR
.TP
\fBSBATCH_IOLOAD_IMAGE\fR
Same as \fB\-\-ioload\-image\fR
.TP
\fBSBATCH_JOBID\fR
Same as \fB\-\-jobid\fR
.TP
\fBSBATCH_JOB_NAME\fR
Same as \fB\-J, \-\-job\-name\fR
.TP
\fBSBATCH_LINUX_IMAGE\fR
Same as \fB\-\-linux\-image\fR
.TP
\fBSBATCH_MEM_BIND\fR
Same as \fB\-\-mem_bind\fR
.TP
\fBSBATCH_MLOADER_IMAGE\fR
Same as \fB\-\-mloader\-image\fR
.TP
\fBSBATCH_NETWORK\fR
Same as \fB\-\-network\fR
.TP
\fBSBATCH_NO_REQUEUE\fR
Same as \fB\-\-no\-requeue\fR
.TP
\fBSBATCH_NO_ROTATE\fR
Same as \fB\-R, \-\-no\-rotate\fR
.TP
\fBSBATCH_OPEN_MODE\fR
Same as \fB\-\-open\-mode\fR
.TP
\fBSBATCH_OVERCOMMIT\fR
Same as \fB\-O, \-\-overcommit\fR
.TP
\fBSBATCH_PARTITION\fR
Same as \fB\-p, \-\-partition\fR
.TP
\fBSBATCH_POWER\fR
Same as \fB\-\-power\fR
.TP
\fBSBATCH_PROFILE\fR
Same as \fB\-\-profile\fR
.TP
\fBSBATCH_QOS\fR
Same as \fB\-\-qos\fR
.TP
\fBSBATCH_RAMDISK_IMAGE\fR
Same as \fB\-\-ramdisk\-image\fR
.TP
\fBSBATCH_RESERVATION\fR
Same as \fB\-\-reservation\fR
.TP
\fBSBATCH_REQ_SWITCH\fR
When a tree topology is used, this defines the maximum count of switches
desired for the job allocation and optionally the maximum time to wait
for that number of switches. See \fB\-\-switches\fR
.TP
\fBSBATCH_REQUEUE\fR
Same as \fB\-\-requeue\fR
.TP
\fBSBATCH_SICP\fR
Same as \fB\-\-sicp\fR
.TP
\fBSBATCH_SIGNAL\fR
Same as \fB\-\-signal\fR
.TP
\fBSBATCH_THREAD_SPEC\fR
Same as \fB\-\-thread\-spec\fR
.TP
\fBSBATCH_TIMELIMIT\fR
Same as \fB\-t, \-\-time\fR
.TP
\fBSBATCH_WAIT_ALL_NODES\fR
Same as \fB\-\-wait\-all\-nodes\fR
.TP
\fBSBATCH_WAIT4SWITCH\fR
Max time waiting for requested switches. See \fB\-\-switches\fR
.TP
\fBSBATCH_WCKEY\fR
Same as \fB\-\-wckey\fR
.TP
\fBSLURM_EXIT_ERROR\fR
Specifies the exit code generated when a SLURM error occurs
(e.g. invalid options).
This can be used by a script to distinguish application exit codes from
various SLURM error conditions.
.TP
\fBSLURM_STEP_KILLED_MSG_NODE_ID\fR=ID
If set, only the specified node will log when the job or step are killed
by a signal.

.SH "OUTPUT ENVIRONMENT VARIABLES"
.PP
The SLURM controller will set the following variables in the environment of
the batch script.
.TP
\fBBASIL_RESERVATION_ID\fR
The reservation ID on Cray systems running ALPS/BASIL only.
.TP
\fBMPIRUN_NOALLOCATE\fR
Do not allocate a block on Blue Gene L/P systems only.
.TP
\fBMPIRUN_NOFREE\fR
Do not free a block on Blue Gene L/P systems only.
.TP
\fBMPIRUN_PARTITION\fR
The block name on Blue Gene systems only.
.TP
\fBSLURM_ARRAY_TASK_ID\fR
Job array ID (index) number.
.TP
\fBSLURM_ARRAY_JOB_ID\fR
Job array's master job ID number.
.TP
\fBSLURM_CHECKPOINT_IMAGE_DIR\fR
Directory into which checkpoint images should  be written if specified
on the execute line.
.TP
\fBSLURM_CLUSTER_NAME\fR
Name of the cluster on which the job is executing.
.TP
\fBSLURM_CPUS_ON_NODE\fR
Number of CPUS on the allocated node.
.TP
\fBSLURM_CPUS_PER_TASK\fR
Number of cpus requested per task.
Only set if the \fB\-\-cpus\-per\-task\fR option is specified.
.TP
\fBSLURM_DISTRIBUTION\fR
Same as \fB\-m, \-\-distribution\fR
.TP
\fBSLURM_GTIDS\fR
Global task IDs running on this node.  Zero  origin and comma separated.
.TP
\fBSLURM_JOB_ID\fR (and \fBSLURM_JOBID\fR for backwards compatibility)
The ID of the job allocation.
.TP
\fBSLURM_JOB_CPUS_PER_NODE\fR
Count of processors available to the job on this node.
Note the select/linear plugin allocates entire nodes to
jobs, so the value indicates the total count of CPUs on the node.
The select/cons_res plugin allocates individual processors
to jobs, so this number indicates the number of processors
on this node allocated to the job.
.TP
\fBSLURM_JOB_DEPENDENCY\fR
Set to value of the \-\-dependency option.
.TP
\fBSLURM_JOB_NAME\fR
Name of the job.
.TP
\fBSLURM_JOB_NODELIST\fR (and \fBSLURM_NODELIST\fR for backwards compatibility)
List of nodes allocated to the job.
.TP
\fBSLURM_JOB_NUM_NODES\fR (and \fBSLURM_NNODES\fR for backwards compatibility)
Total number of nodes in the job's resource allocation.
.TP
\fBSLURM_JOB_PARTITION\fR
Name of the partition in which the job is running.
.TP
\fBSLURM_LOCALID\fR
Node local task ID for the process within a job.
.TP
\fBSLURM_MEM_BIND\fR
Set to value of the \-\-mem_bind\fR option.
.TP
\fBSLURM_NODE_ALIASES\fR
Sets of node name, communication address and hostname for nodes allocated to
the job from the cloud. Each element in the set if colon separated and each
set is comma separated. For example:
SLURM_NODE_ALIASES=ec0:1.2.3.4:foo,ec1:1.2.3.5:bar
.TP
\fBSLURM_NODEID\fR
ID of the nodes allocated.
.TP
\fBSLURMD_NODENAME\fR
Names of all the allocated nodes.
.TP
\fBSLURM_NTASKS\fR (and \fBSLURM_NPROCS\fR for backwards compatibility)
Same as \fB\-n, \-\-ntasks\fR
.TP
\fBSLURM_NTASKS_PER_CORE\fR
Number of tasks requested per core.
Only set if the \fB\-\-ntasks\-per\-core\fR option is specified.
.TP
\fBSLURM_NTASKS_PER_NODE\fR
Number of tasks requested per node.
Only set if the \fB\-\-ntasks\-per\-node\fR option is specified.
.TP
\fBSLURM_NTASKS_PER_SOCKET\fR
Number of tasks requested per socket.
Only set if the \fB\-\-ntasks\-per\-socket\fR option is specified.
.TP
\fBSLURM_PRIO_PROCESS\fR
The  scheduling priority (nice value) at the time of job submission.
This value is  propagated  to the spawned processes.
.TP
\fBSLURM_PROCID\fR
The MPI rank (or relative process ID) of the current process
.TP
\fBSLURM_PROFILE\fR
Same as \fB\-\-profile\fR
.TP
\fBSLURM_RESTART_COUNT\fR
If the job has been restarted due to system failure or has been
explicitly requeued, this will be sent to the number of times
the job has been restarted.
.TP
\fBSLURM_SUBMIT_DIR\fR
The directory from which \fBsbatch\fR was invoked.
.TP
\fBSLURM_SUBMIT_HOST\fR
The hostname of the computer from which \fBsbatch\fR was invoked.
.TP
\fBSLURM_TASKS_PER_NODE\fR
Number of tasks to be initiated on each node. Values are
comma separated and in the same order as SLURM_NODELIST.
If two or more consecutive nodes are to have the same task
count, that count is followed by "(x#)" where "#" is the
repetition count. For example, "SLURM_TASKS_PER_NODE=2(x3),1"
indicates that the first three nodes will each execute three
tasks and the fourth node will execute one task.
.TP
\fBSLURM_TASK_PID\fR
The process ID of the task being started.
.TP
\fBSLURM_TOPOLOGY_ADDR\fR
This is set only if the  system  has  the  topology/tree  plugin
configured.   The value will be set to the names network switches
which  may be  involved  in  the  job's  communications from the
system's top level switch down to the leaf switch and  ending  with
node name. A period is used to separate each hardware component name.
.TP
\fBSLURM_TOPOLOGY_ADDR_PATTERN\fR
This is set only if the  system  has  the  topology/tree  plugin
configured. The value will be set  component  types  listed   in
SLURM_TOPOLOGY_ADDR.   Each  component will be identified as
either "switch" or "node".  A period is  used  to separate each
hardware component type.

.SH "EXAMPLES"
.LP
Specify a batch script by filename on the command line.
The batch script specifies a 1 minute time limit for the job.
.IP
$ cat myscript
.br
#!/bin/sh
.br
#SBATCH \-\-time=1
.br
srun hostname |sort
.br

.br
$ sbatch \-N4 myscript
.br
salloc: Granted job allocation 65537
.br

.br
$ cat slurm\-65537.out
.br
host1
.br
host2
.br
host3
.br
host4

.LP
Pass a batch script to sbatch on standard input:
.IP
$ sbatch \-N4 <<EOF
.br
> #!/bin/sh
.br
> srun hostname |sort
.br
> EOF
.br
sbatch: Submitted batch job 65541
.br

.br
$ cat slurm\-65541.out
.br
host1
.br
host2
.br
host3
.br
host4

.SH "COPYING"
Copyright (C) 2006\-2007 The Regents of the University of California.
Produced at Lawrence Livermore National Laboratory (cf, DISCLAIMER).
.br
Copyright (C) 2008\-2010 Lawrence Livermore National Security.
.br
Copyright (C) 2010\-2015 SchedMD LLC.
.LP
This file is part of SLURM, a resource management program.
For details, see <http://slurm.schedmd.com/>.
.LP
SLURM is free software; you can redistribute it and/or modify it under
the terms of the GNU General Public License as published by the Free
Software Foundation; either version 2 of the License, or (at your option)
any later version.
.LP
SLURM is distributed in the hope that it will be useful, but WITHOUT ANY
WARRANTY; without even the implied warranty of MERCHANTABILITY or FITNESS
FOR A PARTICULAR PURPOSE.  See the GNU General Public License for more
details.

.SH "SEE ALSO"
.LP
\fBsinfo\fR(1), \fBsattach\fR(1), \fBsalloc\fR(1), \fBsqueue\fR(1), \fBscancel\fR(1), \fBscontrol\fR(1),
\fBslurm.conf\fR(5), \fBsched_setaffinity\fR (2), \fBnuma\fR (3)<|MERGE_RESOLUTION|>--- conflicted
+++ resolved
@@ -1,8 +1,4 @@
-<<<<<<< HEAD
-.TH "sbatch" "1" "SLURM 15.08" "February 2015" "SLURM Commands"
-=======
 .TH sbatch "1" "Slurm Commands" "April 2015" "Slurm Commands"
->>>>>>> 2995b5e8
 
 .SH "NAME"
 sbatch \- Submit a batch script to SLURM.
