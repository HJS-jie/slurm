<!--#include virtual="header.txt"-->

<h1><a name="top">Topology Plugin Programmer Guide</a></h1>

<h2> Overview</h2>
<p> This document describes Slurm topology plugin and the API that
defines them.
It is intended as a resource to programmers wishing to write their own
<<<<<<< HEAD
SLURM topology plugin.</p>
=======
Slurm topology plugin.
This is version 101 of the API.</p>
>>>>>>> 806a03ce

<p>Slurm topology plugins are Slurm plugins that implement
convey system topology information so that Slurm is able to
optimize resource allocations and minimize communication overhead.
The plugins must conform to the Slurm Plugin API with the following
specifications:</p>

<p><span class="commandline">const char plugin_type[]</span><br>
The major type must be &quot;topology.&quot;
The minor type specifies the type of topology mechanism.
We recommend, for example:</p>
<ul>
<li><b>3d_torus</b>&#151;Optimize placement for a three dimensional torus.</li>
<li><b>none</b>&#151;No topology information.</li>
<li><b>tree</b>&#151;Optimize placement based upon a hierarchy of network
switches.</li>
</ul></p>

<p><span class="commandline">const char plugin_name[]</span><br>
Some descriptive name for the plugin.
There is no requirement with respect to its format.</p>
<p><span class="commandline">const uint32_t plugin_version</span><br>
If specified, identifies the version of Slurm used to build this plugin and
any attempt to load the plugin from a different version of Slurm will result
in an error.
If not specified, then the plugin may be loadeed by Slurm commands and
daemons from any version, however this may result in difficult to diagnose
failures due to changes in the arguments to plugin functions or changes
in other Slurm functions used by the plugin.</p>

<p>The actions performed by these plugins vary widely.
In the case of <b>3d_torus</b>, the nodes in configuration file
are re-ordered so that nodes which are nearby in the one-dimensional
table are also nearby in logical three-dimensional space.
In the case of <b>tree</b>, a tabled is built to reflect network
topology and that table is later used by the <b>select</b> plugin
to optimize placement.
Note carefully, however, the versioning discussion below.</p>

<h2>Data Objects</h2>
<p>The implementation must maintain (though not necessarily directly export) an
enumerated <span class="commandline">errno</span> to allow Slurm to discover
as practically as possible the reason for any failed API call.
Plugin-specific enumerated integer values may be used when appropriate.

<p>These values must not be used as return values in integer-valued
functions in the API.
The proper error return value from integer-valued functions is SLURM_ERROR.
The implementation should endeavor to provide useful and pertinent
information by whatever means is practical.
Successful API calls are not required to reset any errno to a known value.
However, the initial value of any errno, prior to any error condition
arising, should be SLURM_SUCCESS. </p>
<p class="footer"><a href="#top">top</a></p>

<h2>API Functions</h2>
<p>The following functions must appear.
Functions which are not implemented should be stubbed.</p>

<p class="commandline"> int init (void)
<p style="margin-left:.2in"><b>Description</b>:<br>
  Called when the plugin is loaded, before any other functions are
  called. Put global initialization here.
<p style="margin-left:.2in"><b>Returns</b>: <br>
  <span class="commandline">SLURM_SUCCESS</span> on success, or<br>
  <span class="commandline">SLURM_ERROR</span> on failure.</p>

<p class="commandline"> void fini (void)
<p style="margin-left:.2in"><b>Description</b>:<br>
  Called when the plugin is removed. Clear any allocated storage here.
<p style="margin-left:.2in"><b>Returns</b>: None.</p>

<p><b>Note</b>: These init and fini functions are not the same as those
described in the <span class="commandline">dlopen (3)</span> system library.
The C run-time system co-opts those symbols for its own initialization.
The system <span class="commandline">_init()</span> is called before the Slurm
<span class="commandline">init()</span>, and the Slurm
<span class="commandline">fini()</span> is called before the system's
<span class="commandline">_fini()</span>.</p>

<p class="commandline">int topo_build_config(void);</p>
<p style="margin-left:.2in"><b>Description</b>: Generate topology information.</p>
<p style="margin-left:.2in"><b>Returns</b>: SLURM_SUCCESS or
SLURM_ERROR on failure.</p>

<p class="commandline">bool topo_generate_node_ranking(void)</p>
<p style="margin-left:.2in"><b>Description</b>: Determine if this plugin will
reorder the node records based upon each job's node rank field.</p>
<p style="margin-left:.2in"><b>Returns</b>: true if node reording is supported,
false otherwise.</p>

<p class="commandline">int topo_get_node_addr(char* node_name, char** paddr, char** ppatt);</p>
<p style="margin-left:.2in"><b>Description</b>: Get Topology address of a given node.</p>
<p style="margin-left:.2in"><b>Arguments</b>:<br>
<b>node_name</b> (input) name of the targeted node<br>
<b>paddr</b> (output) returns the topology address of the node and connected
switches. If there are multiple switches at some level in the hierarchy, they
will be represented using Slurm's hostlist expression (e.g. "s0" and "s1" are
reported as "s[0-1]").  Each level in the hierarchy is separated by a period.
The last element will always be the node's name (i.e. "s0.s10.nodename")<br>
<b>ppatt</b> (output) returns the pattern of the topology address. Each level
in the hierarchy is separated by a period. The final element will always be
"node" (i.e. "switch.switch.node")<br>
<p style="margin-left:.2in"><b>Returns</b>: SLURM_SUCCESS or
SLURM_ERROR on failure.</p>

<p class="footer"><a href="#top">top</a></p>

<p style="text-align:center;">Last modified 27 March 2015</p>

<!--#include virtual="footer.txt"--><|MERGE_RESOLUTION|>--- conflicted
+++ resolved
@@ -6,12 +6,7 @@
 <p> This document describes Slurm topology plugin and the API that
 defines them.
 It is intended as a resource to programmers wishing to write their own
-<<<<<<< HEAD
-SLURM topology plugin.</p>
-=======
-Slurm topology plugin.
-This is version 101 of the API.</p>
->>>>>>> 806a03ce
+Slurm topology plugin.</p>
 
 <p>Slurm topology plugins are Slurm plugins that implement
 convey system topology information so that Slurm is able to
